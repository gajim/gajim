##	roster_window.py
##
## Contributors for this file:
##	- Yann Le Boulanger <asterix@lagaule.org>
##	- Nikos Kouremenos <kourem@gmail.com>
##	- Dimitur Kirov <dkirov@gmail.com>
##
## Copyright (C) 2003-2004 Yann Le Boulanger <asterix@lagaule.org>
##                         Vincent Hanquez <tab@snarc.org>
## Copyright (C) 2005 Yann Le Boulanger <asterix@lagaule.org>
##                    Vincent Hanquez <tab@snarc.org>
##                    Nikos Kouremenos <nkour@jabber.org>
##                    Dimitur Kirov <dkirov@gmail.com>
##                    Travis Shirk <travis@pobox.com>
##                    Norman Rasmussen <norman@rasmussen.co.za>
##
## This program is free software; you can redistribute it and/or modify
## it under the terms of the GNU General Public License as published
## by the Free Software Foundation; version 2 only.
##
## This program is distributed in the hope that it will be useful,
## but WITHOUT ANY WARRANTY; without even the implied warranty of
## MERCHANTABILITY or FITNESS FOR A PARTICULAR PURPOSE.  See the
## GNU General Public License for more details.
##

import gtk
import gtk.glade
import gobject
import os
import time

import common.sleepy
import history_window
import dialogs
import vcard
import config
import disco
import gtkgui_helpers
import cell_renderer_image
import tooltips
import message_control

from common import gajim
from common import helpers
from common import i18n
from message_window import MessageWindowMgr
from chat_control import ChatControl
from groupchat_control import GroupchatControl
from groupchat_control import PrivateChatControl

_ = i18n._
APP = i18n.APP
gtk.glade.bindtextdomain(APP, i18n.DIR)
gtk.glade.textdomain(APP)

#(icon, name, type, jid, account, editable, second pixbuf)
(
C_IMG, # image to show state (online, new message etc)
C_NAME, # cellrenderer text that holds contact nickame
C_TYPE, # account, group or contact?
C_JID, # the jid of the row
C_ACCOUNT, # cellrenderer text that holds account name
C_EDITABLE, # cellrenderer text that holds name editable or not?
C_SECPIXBUF, # secondary_pixbuf (holds avatar or padlock)
) = range(7)


GTKGUI_GLADE = 'gtkgui.glade'

DEFAULT_ICONSET = 'dcraven'

class RosterWindow:
	'''Class for main window of gtkgui interface'''

	def get_account_iter(self, name):
		model = self.tree.get_model()
		if model is None:
			return
		account_iter = model.get_iter_root()
		if self.regroup:
			return account_iter
		while account_iter:
			account_name = model[account_iter][C_NAME].decode('utf-8')
			if name == account_name:
				break
			account_iter = model.iter_next(account_iter)
		return account_iter

	def get_group_iter(self, name, account):
		model = self.tree.get_model()
		root = self.get_account_iter(account)
		group_iter = model.iter_children(root)
		# C_NAME column contacts the pango escaped group name
		name = gtkgui_helpers.escape_for_pango_markup(name)
		while group_iter:
			group_name = model[group_iter][C_NAME].decode('utf-8')
			if name == group_name:
				break
			group_iter = model.iter_next(group_iter)
		return group_iter

	def get_contact_iter(self, jid, account):
		model = self.tree.get_model()
		acct = self.get_account_iter(account)
		found = []
		if model is None: # when closing Gajim model can be none (async pbs?)
			return found
		group_iter = model.iter_children(acct)
		while group_iter:
			contact_iter = model.iter_children(group_iter)
			while contact_iter:
				if jid == model[contact_iter][C_JID].decode('utf-8') and \
					account == model[contact_iter][C_ACCOUNT].decode('utf-8'):
					found.append(contact_iter)
				contact_iter = model.iter_next(contact_iter)
			group_iter = model.iter_next(group_iter)
		return found

	def add_account_to_roster(self, account):
		model = self.tree.get_model()
		if self.get_account_iter(account):
			return

		if self.regroup:
			show = helpers.get_global_show()
			model.append(None, [self.jabber_state_images['16'][show],
				_('Merged accounts'), 'account', '', 'all', False, None])
			return

		show = gajim.SHOW_LIST[gajim.connections[account].connected]

		tls_pixbuf = None
		if gajim.con_types.has_key(account) and \
			gajim.con_types[account] in ('tls', 'ssl'):
			tls_pixbuf = self.window.render_icon(gtk.STOCK_DIALOG_AUTHENTICATION,
				gtk.ICON_SIZE_MENU) # the only way to create a pixbuf from stock

		our_jid = gajim.get_jid_from_account(account)

		model.append(None, [self.jabber_state_images['16'][show],
			gtkgui_helpers.escape_for_pango_markup(account),
			'account', our_jid, account, False, tls_pixbuf])

	def remove_newly_added(self, jid, account):
		if jid in gajim.newly_added[account]:
			gajim.newly_added[account].remove(jid)
			self.draw_contact(jid, account)

	def add_contact_to_roster(self, jid, account):
		'''Add a contact to the roster and add groups if they aren't in roster'''
		showOffline = gajim.config.get('showoffline')
		contact = gajim.contacts.get_first_contact_from_jid(account, jid)
		if not contact:
			return
		if contact.jid.find('@') <= 0:
			# if not '@' or '@' starts the jid ==> agent
			contact.groups = [_('Transports')]

		# JEP-0162
		hide = True
		if contact.sub in ('both', 'to'):
			hide = False
		elif contact.ask == 'subscribe':
			hide = False
		elif contact.name or len(contact.groups):
			hide = False

<<<<<<< HEAD
		observer = False
		if hide and contact.sub == 'from':
			observer = True

		if (contact.show in ('offline', 'error') or hide) and \
		not showOffline and (not _('Transports') in contact.groups or \
		gajim.connections[account].connected < 2) and \
		not gajim.awaiting_events[account].has_key(jid):
=======
		# JEP-0162
		if hide:
			return
		if contact.show in ('offline', 'error') and \
		   not showOffline and (not _('Transports') in contact.groups or \
			gajim.connections[account].connected < 2) and \
		   not gajim.awaiting_events[account].has_key(jid):
>>>>>>> 82da9bc6
			return

		model = self.tree.get_model()
		groups = contact.groups
<<<<<<< HEAD
		if observer:
			groups = [_('Observer')]
=======
>>>>>>> 82da9bc6
		if not groups:
			groups = [_('General')]
		for g in groups:
			iterG = self.get_group_iter(g, account)
			if not iterG:
				IterAcct = self.get_account_iter(account)
				iterG = model.append(IterAcct, [
					self.jabber_state_images['16']['closed'],
					gtkgui_helpers.escape_for_pango_markup(g), 'group', g, account,
					False, None])
			if not gajim.groups[account].has_key(g): #It can probably never append
				if account + g in self.collapsed_rows:
					ishidden = False
				else:
					ishidden = True
				gajim.groups[account][g] = { 'expand': ishidden }
			if not account in self.collapsed_rows:
				self.tree.expand_row((model.get_path(iterG)[0]), False)

			typestr = 'contact'
			if g == _('Transports'):
				typestr = 'agent'

			name = contcat.get_shown_name()
			# we add some values here. see draw_contact for more
<<<<<<< HEAD
			model.append(iterG, (None, name, typestr, contact.jid, account,
				False, None))
=======
			model.append(iterG, (None, contact.name,
				typestr, contact.jid, account, False, None))
>>>>>>> 82da9bc6

			if gajim.groups[account][g]['expand']:
				self.tree.expand_row(model.get_path(iterG), False)
		self.draw_contact(jid, account)
		self.draw_avatar(jid, account)

	def add_transport_to_roster(self, account, transport):
		c = gajim.contacts.create_contact(jid = transport, name = transport,
			groups = [_('Transports')], show = 'offline', status = 'offline',
			sub = 'from')
		gajim.contacts.add_contact(account, c)
		gajim.interface.roster.add_contact_to_roster(transport, account)

	def really_remove_contact(self, contact, account):
		if contact.jid in gajim.newly_added[account]:
			return
		if contact.jid.find('@') < 1 and gajim.connections[account].connected > 1: # It's an agent
			return
		if contact.jid in gajim.to_be_removed[account]:
			gajim.to_be_removed[account].remove(contact.jid)
		if gajim.config.get('showoffline'):
			self.draw_contact(contact.jid, account)
			return
		self.remove_contact(contact, account)

	def remove_contact(self, contact, account):
		'''Remove a contact from the roster'''
		if contact.jid in gajim.to_be_removed[account]:
			return
		model = self.tree.get_model()
		for i in self.get_contact_iter(contact.jid, account):
			parent_i = model.iter_parent(i)
			group = model.get_value(parent_i, 3).decode('utf-8')
			model.remove(i)
			if model.iter_n_children(parent_i) == 0:
				model.remove(parent_i)
				# We need to check all contacts, even offline contacts
				for jid in gajim.contacts.get_jid_list(account):
					if group in gajim.contacts.get_contact_with_highest_priority(
						account, jid).groups:
						break
				else:
					if gajim.groups[account].has_key(group):
						del gajim.groups[account][group]

	def get_appropriate_state_images(self, jid, size = '16'):
		'''check jid and return the appropriate state images dict for
		the demanded size'''
		transport = gajim.get_transport_name_from_jid(jid)
		if transport:
			return self.transports_state_images[size][transport]
		return self.jabber_state_images[size]

	def draw_contact(self, jid, account, selected = False, focus = False):
		'''draw the correct state image, name BUT not avatar'''
		# focus is about if the roster window has toplevel-focus or not
		model = self.tree.get_model()
		iters = self.get_contact_iter(jid, account)
		if len(iters) == 0:
			return
		contact_instances = gajim.contacts.get_contact(account, jid)
		contact = gajim.contacts.get_highest_prio_contact_from_contacts(
			contact_instances)
		if not contact:
			return
<<<<<<< HEAD
		name = gtkgui_helpers.escape_for_pango_markup(contact.get_shown_name())
=======
		name = gtkgui_helpers.escape_for_pango_markup(contact.name)
>>>>>>> 82da9bc6

		if len(contact_instances) > 1:
			name += ' (' + unicode(len(contact_instances)) + ')'

		# FIXME: remove when we use metacontacts
		# shoz (account_name) if there are 2 contact with same jid in merged mode
		if self.regroup:
			add_acct = False
			# look through all contacts of all accounts
			for a in gajim.connections:
				for j in gajim.contacts.get_jid_list(a):
					# [0] cause it'fster than highest_prio
					c = gajim.contacts.get_first_contact_from_jid(a, j)
					if c.name == contact.name and (j, a) != (jid, account):
						add_acct = True
						break
				if add_acct:
					# No need to continue in other account if we already found one
					break
			if add_acct:
				name += ' (' + account + ')'

		# add status msg, if not empty, under contact name in the treeview
		if contact.status and gajim.config.get('show_status_msgs_in_roster'):
			status = contact.status.strip()
			if status != '':
				status = gtkgui_helpers.reduce_chars_newlines(status, max_lines = 1)
				# escape markup entities and make them small italic and fg color
				color = gtkgui_helpers._get_fade_color(self.tree, selected, focus)
				colorstring = "#%04x%04x%04x" % (color.red, color.green, color.blue)
				name += '\n<span size="small" style="italic" foreground="%s">%s</span>'\
					% (colorstring, gtkgui_helpers.escape_for_pango_markup(status))

		
		icon_name = helpers.get_icon_name_to_show(contact, account)
		state_images = self.get_appropriate_state_images(jid, size = '16')
		
		img = state_images[icon_name]

		for iter in iters:
			model[iter][C_IMG] = img
			model[iter][C_NAME] = name

	def draw_avatar(self, jid, account):
		'''draw the avatar'''
		model = self.tree.get_model()
		iters = self.get_contact_iter(jid, account)
		if gajim.config.get('show_avatars_in_roster'):
			pixbuf = gtkgui_helpers.get_avatar_pixbuf_from_cache(jid)
			if pixbuf in ('ask', None):
				scaled_pixbuf = None
			else:
				scaled_pixbuf = gtkgui_helpers.get_scaled_pixbuf(pixbuf, 'roster')
		else:
			scaled_pixbuf = None
		for iter in iters:
			model[iter][C_SECPIXBUF] = scaled_pixbuf

	def join_gc_room(self, account, room_jid, nick, password):
		'''joins the room immediatelly'''
		if gajim.interface.msg_win_mgr.has_window(room_jid) and \
		gajim.gc_connected[account][room_jid]:
			dialogs.ErrorDialog(_('You are already in room %s') % room_jid
				).get_response()
			return
		invisible_show = gajim.SHOW_LIST.index('invisible')
		if gajim.connections[account].connected == invisible_show:
			dialogs.ErrorDialog(_('You cannot join a room while you are invisible')
				).get_response()
			return
		room, server = room_jid.split('@')
		if not gajim.interface.msg_win_mgr.has_window(room_jid):
			self.new_room(room_jid, nick, account)
		gc_win = gajim.interface.msg_win_mgr.get_window(room_jid)
		gc_win.set_active_tab(room_jid)
		gc_win.window.present()
		gajim.connections[account].join_gc(nick, room, server, password)
		if password:
			gajim.gc_passwords[room_jid] = password

	def on_bookmark_menuitem_activate(self, widget, account, bookmark):
		self.join_gc_room(account, bookmark['jid'], bookmark['nick'],
			bookmark['password'])

	def on_bm_header_changed_state(self, widget, event):
		widget.set_state(gtk.STATE_NORMAL) #do not allow selected_state

	def on_send_server_message_menuitem_activate(self, widget, account):
		server = gajim.config.get_per('accounts', account, 'hostname')
		server += '/announce/online'
		dialogs.SingleMessageWindow(account, server, 'send')

	def on_xml_console_menuitem_activate(self, widget, account):
		if gajim.interface.instances[account].has_key('xml_console'):
			gajim.interface.instances[account]['xml_console'].window.present()
		else:
			gajim.interface.instances[account]['xml_console'].window.show_all()

	def on_set_motd_menuitem_activate(self, widget, account):
		server = gajim.config.get_per('accounts', account, 'hostname')
		server += '/announce/motd'
		dialogs.SingleMessageWindow(account, server, 'send')

	def on_update_motd_menuitem_activate(self, widget, account):
		server = gajim.config.get_per('accounts', account, 'hostname')
		server += '/announce/motd/update'
		dialogs.SingleMessageWindow(account, server, 'send')

	def on_delete_motd_menuitem_activate(self, widget, account):
		server = gajim.config.get_per('accounts', account, 'hostname')
		server += '/announce/motd/delete'
		gajim.connections[account].send_motd(server)

	def on_online_users_menuitem_activate(self, widget, account):
		pass #FIXME: impement disco in users for 0.9

	def get_and_connect_advanced_menuitem_menu(self, account):
		xml = gtk.glade.XML(GTKGUI_GLADE, 'advanced_menuitem_menu', APP)
		advanced_menuitem_menu = xml.get_widget('advanced_menuitem_menu')

		send_single_message_menuitem = xml.get_widget(
			'send_single_message_menuitem')
		xml_console_menuitem = xml.get_widget('xml_console_menuitem')
		administrator_menuitem = xml.get_widget('administrator_menuitem')
		online_users_menuitem = xml.get_widget('online_users_menuitem')
		send_server_message_menuitem = xml.get_widget(
			'send_server_message_menuitem')
		set_motd_menuitem = xml.get_widget('set_motd_menuitem')
		update_motd_menuitem = xml.get_widget('update_motd_menuitem')
		delete_motd_menuitem = xml.get_widget('delete_motd_menuitem')

		send_single_message_menuitem.connect('activate',
			self.on_send_single_message_menuitem_activate, account)

		xml_console_menuitem.connect('activate',
			self.on_xml_console_menuitem_activate, account)

		#FIXME: 0.9 should have this: it does disco in the place where users are
		online_users_menuitem.set_no_show_all(True)
		online_users_menuitem.hide()
		online_users_menuitem.connect('activate',
			self.on_online_users_menuitem_activate, account)

		send_server_message_menuitem.connect('activate',
			self.on_send_server_message_menuitem_activate, account)

		set_motd_menuitem.connect('activate',
			self.on_set_motd_menuitem_activate, account)

		update_motd_menuitem.connect('activate',
			self.on_update_motd_menuitem_activate, account)

		delete_motd_menuitem.connect('activate',
			self.on_delete_motd_menuitem_activate, account)

		advanced_menuitem_menu.show_all()

		return advanced_menuitem_menu

	def make_menu(self):
		'''create the main window's menus'''
		new_message_menuitem = self.xml.get_widget('new_message_menuitem')
		join_gc_menuitem = self.xml.get_widget('join_gc_menuitem')
		add_new_contact_menuitem = self.xml.get_widget('add_new_contact_menuitem')
		service_disco_menuitem = self.xml.get_widget('service_disco_menuitem')
		advanced_menuitem = self.xml.get_widget('advanced_menuitem')
		show_offline_contacts_menuitem = self.xml.get_widget(
			'show_offline_contacts_menuitem')
		profile_avatar_menuitem = self.xml.get_widget('profile_avatar_menuitem')

		# make it sensitive. it is insensitive only if no accounts are *available*
		advanced_menuitem.set_sensitive(True)


		if self.add_new_contact_handler_id:
			add_new_contact_menuitem.handler_disconnect(
				self.add_new_contact_handler_id)
			self.add_new_contact_handler_id = None

		if self.service_disco_handler_id:
			service_disco_menuitem.handler_disconnect(
				self.service_disco_handler_id)
			self.service_disco_handler_id = None

		if self.new_message_menuitem_handler_id:
			new_message_menuitem.handler_disconnect(
				self.new_message_menuitem_handler_id)
			self.new_message_menuitem_handler_id = None

		# remove the existing submenus
		add_new_contact_menuitem.remove_submenu()
		service_disco_menuitem.remove_submenu()
		join_gc_menuitem.remove_submenu()
		new_message_menuitem.remove_submenu()
		advanced_menuitem.remove_submenu()

		# remove the existing accelerator
		if self.have_new_message_accel:
			ag = gtk.accel_groups_from_object(self.window)[0]
			new_message_menuitem.remove_accelerator(ag, gtk.keysyms.n,
				gtk.gdk.CONTROL_MASK)
			self.have_new_message_accel = False

		# join gc
		sub_menu = gtk.Menu()
		join_gc_menuitem.set_submenu(sub_menu)
		at_least_one_account_connected = False
		multiple_accounts = len(gajim.connections) >= 2 #FIXME: stop using bool var here
		for account in gajim.connections:
			if gajim.connections[account].connected <= 1: # if offline or connecting
				continue
			if not at_least_one_account_connected:
				at_least_one_account_connected = True
			if multiple_accounts:
				label = gtk.Label()
				label.set_markup('<u>' + account.upper() +'</u>')
				label.set_use_underline(False)
				item = gtk.MenuItem()
				item.add(label)
				item.connect('state-changed', self.on_bm_header_changed_state)
				sub_menu.append(item)

			item = gtk.MenuItem(_('_Join New Room'))
			item.connect('activate', self.on_join_gc_activate, account)
			sub_menu.append(item)

			for bookmark in gajim.connections[account].bookmarks:
				item = gtk.MenuItem(bookmark['name'], False) # Do not use underline
				item.connect('activate', self.on_bookmark_menuitem_activate,
					account, bookmark)
				sub_menu.append(item)

		if at_least_one_account_connected: #FIXME: move this below where we do this check
			#and make sure it works
			newitem = gtk.SeparatorMenuItem() # seperator
			sub_menu.append(newitem)

			newitem = gtk.ImageMenuItem(_('Manage Bookmarks...'))
			img = gtk.image_new_from_stock(gtk.STOCK_PREFERENCES,
				gtk.ICON_SIZE_MENU)
			newitem.set_image(img)
			newitem.connect('activate', self.on_manage_bookmarks_menuitem_activate)
			sub_menu.append(newitem)
			sub_menu.show_all()

		if multiple_accounts: # 2 or more accounts? make submenus
			#add
			sub_menu = gtk.Menu()
			for account in gajim.connections:
				if gajim.connections[account].connected <= 1:
					#if offline or connecting
					continue
				item = gtk.MenuItem(_('to %s account') % account, False)
				sub_menu.append(item)
				item.connect('activate', self.on_add_new_contact, account)
			add_new_contact_menuitem.set_submenu(sub_menu)
			sub_menu.show_all()

			#disco
			sub_menu = gtk.Menu()
			for account in gajim.connections:
				if gajim.connections[account].connected <= 1:
					#if offline or connecting
					continue
				item = gtk.MenuItem(_('using %s account') % account, False)
				sub_menu.append(item)
				item.connect('activate', self.on_service_disco_menuitem_activate,
					account)

			service_disco_menuitem.set_submenu(sub_menu)
			sub_menu.show_all()

			#new message
			sub_menu = gtk.Menu()
			for account in gajim.connections:
				if gajim.connections[account].connected <= 1:
					#if offline or connecting
					continue
				item = gtk.MenuItem(_('using account %s') % account, False)
				sub_menu.append(item)
				item.connect('activate', self.on_new_message_menuitem_activate,
									account)

			new_message_menuitem.set_submenu(sub_menu)
			sub_menu.show_all()

			#Advanced Actions
			sub_menu = gtk.Menu()
			for account in gajim.connections:
				item = gtk.MenuItem(_('for account %s') % account, False)
				sub_menu.append(item)
				advanced_menuitem_menu = self.get_and_connect_advanced_menuitem_menu(
					account)
				item.set_submenu(advanced_menuitem_menu)

			advanced_menuitem.set_submenu(sub_menu)
			sub_menu.show_all()

		else:
			if len(gajim.connections) == 1: # user has only one account
				#add
				if not self.add_new_contact_handler_id:
					self.add_new_contact_handler_id = add_new_contact_menuitem.connect(
						'activate', self.on_add_new_contact, gajim.connections.keys()[0])
				#disco
				if not self.service_disco_handler_id:
					self.service_disco_handler_id = service_disco_menuitem.connect(
						'activate', self.on_service_disco_menuitem_activate,
						gajim.connections.keys()[0])
				#new msg
				if not self.new_message_menuitem_handler_id:
					self.new_message_menuitem_handler_id = new_message_menuitem.\
						connect('activate', self.on_new_message_menuitem_activate,
						gajim.connections.keys()[0])
				#new msg accel
				if not self.have_new_message_accel:
					ag = gtk.accel_groups_from_object(self.window)[0]
					new_message_menuitem.add_accelerator('activate', ag,
						gtk.keysyms.n,	gtk.gdk.CONTROL_MASK, gtk.ACCEL_VISIBLE)
					self.have_new_message_accel = True

				account = gajim.connections.keys()[0]
				advanced_menuitem_menu = self.get_and_connect_advanced_menuitem_menu(
					account)
				advanced_menuitem.set_submenu(advanced_menuitem_menu)
			elif len(gajim.connections) == 0: # user has no accounts
				advanced_menuitem.set_sensitive(False)

		#FIXME: Gajim 0.9 should have this visible
		profile_avatar_menuitem.set_no_show_all(True)
		profile_avatar_menuitem.hide()

		if at_least_one_account_connected:
			new_message_menuitem.set_sensitive(True)
			join_gc_menuitem.set_sensitive(True)
			add_new_contact_menuitem.set_sensitive(True)
			service_disco_menuitem.set_sensitive(True)
			show_offline_contacts_menuitem.set_sensitive(True)
		else:
			# make the menuitems insensitive
			new_message_menuitem.set_sensitive(False)
			join_gc_menuitem.set_sensitive(False)
			add_new_contact_menuitem.set_sensitive(False)
			service_disco_menuitem.set_sensitive(False)
			show_offline_contacts_menuitem.set_sensitive(False)
			profile_avatar_menuitem.set_sensitive(False)

	def _change_style(self, model, path, iter, option):
		if option is None:
			model[iter][C_NAME] = model[iter][C_NAME]
		elif model[iter][C_TYPE] == 'account':
			if option == 'account':
				model[iter][C_NAME] = model[iter][C_NAME]
		elif model[iter][C_TYPE] == 'group':
			if option == 'group':
				model[iter][C_NAME] = model[iter][C_NAME]
		elif model[iter][C_TYPE] == 'contact':
			if option == 'contact':
				model[iter][C_NAME] = model[iter][C_NAME]

	def change_roster_style(self, option):
		model = self.tree.get_model()
		model.foreach(self._change_style, option)
		for win in gajim.interface.msg_win_mgr.windows():
			win.repaint_themed_widgets()
		# update gc's roster
		for ctl in gajim.interface.msg_win_mgr.controls():
			if ctl.type_id == message_control.TYPE_GC:
				ctl.update_ui()
			
	def draw_roster(self):
		'''Clear and draw roster'''
		self.tree.get_model().clear()
		for acct in gajim.connections:
			self.add_account_to_roster(acct)
			for jid in gajim.contacts.get_jid_list(acct):
				self.add_contact_to_roster(jid, acct)
		self.make_menu() # re-make menu in case an account was removed
		#FIXME: maybe move thie make_menu() in where we remove the account?

	def fill_contacts_and_groups_dicts(self, array, account):
		'''fill gajim.contacts and gajim.groups'''
		if account not in gajim.contacts.get_accounts():
			gajim.contacts.add_account(account)
		if not gajim.groups.has_key(account):
			gajim.groups[account] = {}
		for jid in array.keys():
			jids = jid.split('/')
			#get jid
			ji = jids[0]
			#get resource
			resource = ''
			if len(jids) > 1:
				resource = '/'.join(jids[1:])
			#get name
			name = array[jid]['name']
			if not name:
				name = ''
			show = 'offline' # show is offline by default
			status = '' #no status message by default

			keyID = ''
			attached_keys = gajim.config.get_per('accounts', account,
				'attached_gpg_keys').split()
			if jid in attached_keys:
				keyID = attached_keys[attached_keys.index(jid) + 1]
			contact1 = gajim.contacts.create_contact(jid = ji, name = name,
				groups = array[jid]['groups'], show = show, status = status,
				sub = array[jid]['subscription'], ask = array[jid]['ask'],
				resource = resource, keyID = keyID)
			gajim.contacts.add_contact(account, contact1)

			# when we draw the roster, we avoid having the same contact
			# more than once (f.e. we avoid showing it twice when 2 resources)
			for g in array[jid]['groups']:
				if g in gajim.groups[account].keys():
					continue

				if account + g in self.collapsed_rows:
					ishidden = False
				else:
					ishidden = True
				gajim.groups[account][g] = { 'expand': ishidden }
			if gajim.config.get('ask_avatars_on_startup'):
				pixbuf = gtkgui_helpers.get_avatar_pixbuf_from_cache(ji)
				if pixbuf == 'ask':
					jid_with_resource = contact1.jid
					if contact1.resource:
						jid_with_resource += '/' + contact1.resource
					gajim.connections[account].request_vcard(jid_with_resource)

	def chg_contact_status(self, contact, show, status, account):
		'''When a contact changes his or her status'''
		showOffline = gajim.config.get('showoffline')
		contact_instances = gajim.contacts.get_contact(account, contact.jid)
		contact.show = show
		contact.status = status
		if show in ('offline', 'error') and \
<<<<<<< HEAD
		not gajim.awaiting_events[account].has_key(contact.jid):
=======
		   not gajim.awaiting_events[account].has_key(contact.jid):
>>>>>>> 82da9bc6
			if len(contact_instances) > 1:
				# if multiple resources
				gajim.contacts.remove_contact(account, contact)
				self.draw_contact(contact.jid, account)
			elif not showOffline:
				# we don't show offline contacts
				self.remove_contact(contact, account)
			else:
				self.draw_contact(contact.jid, account)
		else:
			if not self.get_contact_iter(contact.jid, account):
				self.add_contact_to_roster(contact.jid, account)
			self.draw_contact(contact.jid, account)
		# print status in chat window and update status/GPG image
		if gajim.interface.msg_win_mgr.has_window(contact.jid):
			jid = contact.jid
			win = gajim.interface.msg_win_mgr.get_window(contact.jid)
			ctl = win.get_control(jid)
			ctl.update_ui()
			win.redraw_tab(contact)
	
			name = contact.get_shown_name()
			if contact.resource != '':
				name += '/' + contact.resource
			uf_show = helpers.get_uf_show(show)
<<<<<<< HEAD
			ctl.print_conversation(_('%s is now %s (%s)') % (name, uf_show, status),
						'status')
			if contact == gajim.contacts.get_contact_with_highest_priority(account,
										contact.jid):
				ctl.draw_banner()
=======
			gajim.interface.instances[account]['chats'][jid].print_conversation(
				_('%s is now %s (%s)') % (name, uf_show, status), jid, 'status')

			if contact == gajim.contacts.get_contact_with_highest_priority(
				account, contact.jid):
				gajim.interface.instances[account]['chats'][jid].draw_name_banner(contact)
>>>>>>> 82da9bc6

	def on_info(self, widget, contact, account):
		'''Call vcard_information_window class to display contact's information'''
		info = gajim.interface.instances[account]['infos']
		if info.has_key(contact.jid):
			info[contact.jid].window.present()
		else:
			info[contact.jid] = vcard.VcardWindow(contact, account)

	def show_tooltip(self, contact):
		pointer = self.tree.get_pointer()
		props = self.tree.get_path_at_pos(pointer[0], pointer[1])
		if props and self.tooltip.id == props[0]:
			# check if the current pointer is at the same path
			# as it was before setting the timeout
			rect = self.tree.get_cell_area(props[0], props[1])
			position = self.tree.window.get_origin()
			pointer = self.window.get_pointer()
			self.tooltip.show_tooltip(contact, (pointer[0], rect.height),
				 (position[0], position[1] + rect.y))
		else:
			self.tooltip.hide_tooltip()

	def on_roster_treeview_leave_notify_event(self, widget, event):
		model = widget.get_model()
		props = widget.get_path_at_pos(int(event.x), int(event.y))
		if self.tooltip.timeout > 0:
			if not props or self.tooltip.id == props[0]:
				self.tooltip.hide_tooltip()

	def on_roster_treeview_motion_notify_event(self, widget, event):
		model = widget.get_model()
		props = widget.get_path_at_pos(int(event.x), int(event.y))
		if self.tooltip.timeout > 0:
			if not props or self.tooltip.id != props[0]:
				self.tooltip.hide_tooltip()
		if props:
			[row, col, x, y] = props
			iter = None
			try:
				iter = model.get_iter(row)
			except:
				self.tooltip.hide_tooltip()
				return
			if model[iter][C_TYPE] == 'contact':
				# we're on a contact entry in the roster
				account = model[iter][C_ACCOUNT].decode('utf-8')
				jid = model[iter][C_JID].decode('utf-8')
				if self.tooltip.timeout == 0 or self.tooltip.id != props[0]:
					self.tooltip.id = row
					contacts = gajim.contacts.get_contact(account, jid)
					self.tooltip.timeout = gobject.timeout_add(500,
						self.show_tooltip, contacts)
			elif model[iter][C_TYPE] == 'account':
				# we're on an account entry in the roster
				account = model[iter][C_ACCOUNT].decode('utf-8')
				if account == 'all':
					if self.tooltip.timeout == 0 or self.tooltip.id != props[0]:
						self.tooltip.id = row
						self.tooltip.timeout = gobject.timeout_add(500,
							self.show_tooltip, [])
					return
				jid = gajim.get_jid_from_account(account)
				contacts = []
				connection = gajim.connections[account]
				# get our current contact info
				contact = gajim.contacts.create_contact(jid = jid, name = account,
					show = connection.get_status(), sub = 'both',
					status = connection.status,
					resource = gajim.config.get_per('accounts', connection.name,
						'resource'),
					priority = gajim.config.get_per('accounts', connection.name,
						'priority'),
					keyID = gajim.config.get_per('accounts', connection.name,
						'keyid'))
				contacts.append(contact)
				# if we're online ...
				if connection.connection:
					roster = connection.connection.getRoster()
					if roster.getItem(jid):
						resources = roster.getResources(jid)
						# ...get the contact info for our other online resources
						for resource in resources:
							show = roster.getShow(jid+'/'+resource)
							if not show:
								show = 'online'
							contact = gajim.contacts.create_contact(jid = jid,
								name = account, show = show,
								status = roster.getStatus(jid+'/'+resource),
								resource = resource,
								priority = roster.getPriority(jid+'/'+resource))
							contacts.append(contact)
				if self.tooltip.timeout == 0 or self.tooltip.id != props[0]:
					self.tooltip.id = row
					self.tooltip.timeout = gobject.timeout_add(500,
						self.show_tooltip, contacts)

	def on_agent_logging(self, widget, jid, state, account):
		'''When an agent is requested to log in or off'''
		gajim.connections[account].send_agent_status(jid, state)

	def on_edit_agent(self, widget, contact, account):
		'''When we want to modify the agent registration'''
		gajim.connections[account].request_register_agent_info(contact.jid)

	def on_remove_agent(self, widget, contact, account):
		'''When an agent is requested to log in or off'''
		if gajim.config.get_per('accounts', account, 'hostname') == contact.jid:
			# We remove the server contact
			# remove it from treeview
			self.remove_contact(contact, account)
			gajim.contacts.remove_contact(account, contact)
			return

		window = dialogs.ConfirmationDialog(_('Transport "%s" will be removed') % contact.jid, _('You will no longer be able to send and receive messages to contacts from this transport.'))
		if window.get_response() == gtk.RESPONSE_OK:
			gajim.connections[account].unsubscribe_agent(contact.jid + '/' \
																		+ contact.resource)
			# remove transport from treeview
			self.remove_contact(contact, account)
			# remove transport's contacts from treeview
			jid_list = gajim.contacts.get_jid_list(account)
			for jid in jid_list:
				if jid.endswith('@' + contact.jid):
					c = gajim.contacts.get_first_contact_from_jid(account, jid)
					gajim.log.debug(
					'Removing contact %s due to unregistered transport %s'\
						% (jid, contact.jid))
					# Transport contacts can't have 2 resources
					self.remove_contact(c, account)
			gajim.contacts.remove_contact(account, contact)

	def on_rename(self, widget, iter, path):
		# this function is called either by F2 or by Rename menuitem
		# to display that menuitem we show a menu, that does focus-out
		# we then select Rename and focus-in
		# focus-in callback checks on this var and if is NOT None
		# it redraws the selected contact resulting in stopping our rename
		# procedure. So set this to None to stop that
		self._last_selected_contact = None
		model = self.tree.get_model()

		row_type = model[iter][C_TYPE]
		jid = model[iter][C_JID].decode('utf-8')
		account = model[iter][C_ACCOUNT].decode('utf-8')
		if row_type == 'contact':
			# it's jid
			# Remove resource indicator (Name (2))
			contact = gajim.contacts.get_first_contact_from_jid(account, jid)
			name = contact.name
			model[iter][C_NAME] = gtkgui_helpers.escape_for_pango_markup(name)

		model[iter][C_EDITABLE] = True # set 'editable' to True
		self.tree.set_cursor(path, self.tree.get_column(0), True)

	def on_assign_pgp_key(self, widget, contact, account):
		attached_keys = gajim.config.get_per('accounts', account,
			'attached_gpg_keys').split()
		keys = {}
		keyID = 'None'
		for i in xrange(0, len(attached_keys)/2):
			keys[attached_keys[2*i]] = attached_keys[2*i+1]
			if attached_keys[2*i] == contact.jid:
				keyID = attached_keys[2*i+1]
		public_keys = gajim.connections[account].ask_gpg_keys()
		public_keys['None'] = 'None'
		instance = dialogs.ChooseGPGKeyDialog(_('Assign OpenPGP Key'),
			_('Select a key to apply to the contact'), public_keys, keyID)
		keyID = instance.run()
		if keyID is None:
			return
		if keyID[0] == 'None':
			if contact.jid in keys:
				del keys[contact.jid]
		else:
			keys[contact.jid] = keyID[0]
			for u in gajim.contacts.get_contact(account, contact.jid):
				u.keyID = keyID[0]
<<<<<<< HEAD
			if gajim.interface.msg_win_mgr.has_window(contact.jid):
				ctl = gajim.interface.msg_win_mgr.get_control(contact.jid)
				ctl.update_ui()
=======
			if gajim.interface.instances[account]['chats'].has_key(contact.jid):
				gajim.interface.instances[account]['chats'][contact.jid].\
					draw_widgets(contact)
>>>>>>> 82da9bc6
		keys_str = ''
		for jid in keys:
			keys_str += jid + ' ' + keys[jid] + ' '
		gajim.config.set_per('accounts', account, 'attached_gpg_keys', keys_str)

	def on_edit_groups(self, widget, contact, account):
		dlg = dialogs.EditGroupsDialog(contact, account)
		dlg.run()

	def on_history(self, widget, contact, account):
		'''When history menuitem is activated: call log window'''
		if gajim.interface.instances['logs'].has_key(contact.jid):
			gajim.interface.instances['logs'][contact.jid].window.present()
		else:
			gajim.interface.instances['logs'][contact.jid] = history_window.\
				HistoryWindow(contact.jid, account)

	def on_send_single_message_menuitem_activate(self, wiget, account,
	contact = None):
		if contact is None:
			dialogs.SingleMessageWindow(account, action = 'send')
		else:
			dialogs.SingleMessageWindow(account, contact.jid, 'send')

	def on_send_file_menuitem_activate(self, widget, account, contact):
		gajim.interface.instances['file_transfers'].show_file_send_request(
			account, contact)

	def mk_menu_user(self, event, iter):
		'''Make contact's popup menu'''
		model = self.tree.get_model()
		jid = model[iter][C_JID].decode('utf-8')
		path = model.get_path(iter)
		account = model[iter][C_ACCOUNT].decode('utf-8')
		contact = gajim.contacts.get_contact_with_highest_priority(account, jid)

		xml = gtk.glade.XML(GTKGUI_GLADE, 'roster_contact_context_menu',
			APP)
		roster_contact_context_menu = xml.get_widget(
			'roster_contact_context_menu')
		childs = roster_contact_context_menu.get_children()

		start_chat_menuitem = childs[0]
		send_single_message_menuitem = childs[1]
		rename_menuitem = childs[2]
		edit_groups_menuitem = childs[3]
		# separator4 goes with assign_openpgp_key_menuitem
		assign_openpgp_separator = childs[4]
		send_file_menuitem = childs[5]
		assign_openpgp_key_menuitem = childs[6]

		#skip a seperator
		send_auth_menuitem, ask_auth_menuitem, revoke_auth_menuitem =\
			childs[8].get_submenu().get_children()
		add_to_roster_menuitem = childs[9]
		remove_from_roster_menuitem = childs[10]
		#skip a seperator
		information_menuitem = childs[12]
		history_menuitem = childs[13]


		if contact.resource:
			send_file_menuitem.connect('activate',
				self.on_send_file_menuitem_activate, account, contact)
		else: # if we do not have resource we cannot send file
			send_file_menuitem.hide()
			send_file_menuitem.set_no_show_all(True)

		start_chat_menuitem.connect('activate',
			self.on_roster_treeview_row_activated, path)
		send_single_message_menuitem.connect('activate',
			self.on_send_single_message_menuitem_activate, account, contact)
		rename_menuitem.connect('activate', self.on_rename, iter, path)
		remove_from_roster_menuitem.connect('activate', self.on_req_usub,
			contact, account)
		information_menuitem.connect('activate', self.on_info, contact,
			account)
		history_menuitem.connect('activate', self.on_history, contact,
			account)

		if _('not in the roster') not in contact.groups:
			#contact is in normal group
			edit_groups_menuitem.set_no_show_all(False)
			assign_openpgp_key_menuitem.set_no_show_all(False)
			add_to_roster_menuitem.hide()
			add_to_roster_menuitem.set_no_show_all(True)
			edit_groups_menuitem.connect('activate', self.on_edit_groups, contact,
				account)

			if gajim.config.get('usegpg'):
				assign_openpgp_key_menuitem.connect('activate',
					self.on_assign_pgp_key, contact, account)

			if contact.sub in ('from', 'both'):
				send_auth_menuitem.set_sensitive(False)
			else:
				send_auth_menuitem.connect('activate', self.authorize, jid, account)
			if contact.sub in ('to', 'both'):
				ask_auth_menuitem.set_sensitive(False)
			else:
				ask_auth_menuitem.connect('activate', self.req_sub, jid,
					_('I would like to add you to my roster'), account)
			if contact.sub in ('to', 'none'):
				revoke_auth_menuitem.set_sensitive(False)
			else:
				revoke_auth_menuitem.connect('activate', self.revoke_auth, jid,
					account)

		else: # contact is in group 'not in the roster'
			add_to_roster_menuitem.set_no_show_all(False)
			edit_groups_menuitem.hide()
			edit_groups_menuitem.set_no_show_all(True)
			# hide first of the two consecutive separators
			assign_openpgp_separator.hide()
			assign_openpgp_separator.set_no_show_all(True)
			assign_openpgp_key_menuitem.hide()
			assign_openpgp_key_menuitem.set_no_show_all(True)

			add_to_roster_menuitem.connect('activate',
				self.on_add_to_roster, contact, account)

		event_button = self.get_possible_button_event(event)

		roster_contact_context_menu.popup(None, None, None, event_button,
			event.time)
		roster_contact_context_menu.show_all()

	def mk_menu_g(self, event, iter):
		'''Make group's popup menu'''
		model = self.tree.get_model()
		path = model.get_path(iter)

		menu = gtk.Menu()

		rename_item = gtk.ImageMenuItem(_('Re_name'))
		rename_icon = gtk.image_new_from_stock(gtk.STOCK_REFRESH,
			gtk.ICON_SIZE_MENU)
		rename_item.set_image(rename_icon)
		menu.append(rename_item)
		rename_item.connect('activate', self.on_rename, iter, path)

		event_button = self.get_possible_button_event(event)

		menu.popup(None, None, None, event_button, event.time)
		menu.show_all()

	def mk_menu_agent(self, event, iter):
		'''Make agent's popup menu'''
		model = self.tree.get_model()
		jid = model[iter][C_JID].decode('utf-8')
		path = model.get_path(iter)
		account = model[iter][C_ACCOUNT].decode('utf-8')
		contact = gajim.contacts.get_contact_with_highest_priority(account, jid)
		menu = gtk.Menu()

		item = gtk.ImageMenuItem(_('_Log on'))
		icon = gtk.image_new_from_stock(gtk.STOCK_YES, gtk.ICON_SIZE_MENU)
		item.set_image(icon)
		menu.append(item)
		show = contact.show
		if show != 'offline' and show != 'error':
			item.set_sensitive(False)
		item.connect('activate', self.on_agent_logging, jid, None, account)

		item = gtk.ImageMenuItem(_('Log _off'))
		icon = gtk.image_new_from_stock(gtk.STOCK_NO, gtk.ICON_SIZE_MENU)
		item.set_image(icon)
		menu.append(item)
		if show in ('offline', 'error'):
			item.set_sensitive(False)
		item.connect('activate', self.on_agent_logging, jid, 'unavailable',
							account)

		item = gtk.SeparatorMenuItem() # seperator
		menu.append(item)

		item = gtk.ImageMenuItem(_('_Edit'))
		icon = gtk.image_new_from_stock(gtk.STOCK_PREFERENCES, gtk.ICON_SIZE_MENU)
		item.set_image(icon)
		menu.append(item)
		item.connect('activate', self.on_edit_agent, contact, account)

		item = gtk.ImageMenuItem(_('_Remove from Roster'))
		icon = gtk.image_new_from_stock(gtk.STOCK_REMOVE, gtk.ICON_SIZE_MENU)
		item.set_image(icon)
		menu.append(item)
		item.connect('activate', self.on_remove_agent, contact, account)

		event_button = self.get_possible_button_event(event)

		menu.popup(None, None, None, event_button, event.time)
		menu.show_all()

	def on_edit_account(self, widget, account):
		if gajim.interface.instances[account].has_key('account_modification'):
			gajim.interface.instances[account]['account_modification'].window.present()
		else:
			gajim.interface.instances[account]['account_modification'] = \
				config.AccountModificationWindow(account)

	def get_possible_button_event(self, event):
		'''mouse or keyboard caused the event?'''
		if event.type == gtk.gdk.KEY_PRESS:
			event_button = 0 # no event.button so pass 0
		else: # BUTTON_PRESS event, so pass event.button
			event_button = event.button

		return event_button

	def on_change_status_message_activate(self, widget, account):
		show = gajim.SHOW_LIST[gajim.connections[account].connected]
		dlg = dialogs.ChangeStatusMessageDialog(show)
		message = dlg.run()
		if message is not None: # None is if user pressed Cancel
			self.send_status(account, show, message)

	def build_account_menu(self, account):
		#FIXME: make most menuitems of this menu insensitive if account is offline

		# we have to create our own set of icons for the menu
		# using self.jabber_status_images is poopoo
		iconset = gajim.config.get('iconset')
		if not iconset:
			iconset = DEFAULT_ICONSET
		path = os.path.join(gajim.DATA_DIR, 'iconsets', iconset, '16x16')
		state_images = self.load_iconset(path)

		xml = gtk.glade.XML(GTKGUI_GLADE, 'account_context_menu', APP)
		account_context_menu = xml.get_widget('account_context_menu')
		childs = account_context_menu.get_children()

		status_menuitem = childs[0]
		# we skip the seperator
		# skip advanced_actions_menuitem, childs[2]
		xml_console_menuitem = xml.get_widget('xml_console_menuitem')
		set_motd_menuitem = xml.get_widget('set_motd_menuitem')
		update_motd_menuitem = xml.get_widget('update_motd_menuitem')
		delete_motd_menuitem = xml.get_widget('delete_motd_menuitem')
		edit_account_menuitem = childs[3]
		service_discovery_menuitem = childs[4]
		add_contact_menuitem = childs[5]
		join_group_chat_menuitem = childs[6]
		new_message_menuitem = childs[7]

		sub_menu = gtk.Menu()
		status_menuitem.set_submenu(sub_menu)

		for show in ('online', 'chat', 'away', 'xa', 'dnd', 'invisible'):
			uf_show = helpers.get_uf_show(show, use_mnemonic = True)
			item = gtk.ImageMenuItem(uf_show)
			icon = state_images[show]
			item.set_image(icon)
			sub_menu.append(item)
			item.connect('activate', self.change_status, account, show)

		item = gtk.SeparatorMenuItem()
		sub_menu.append(item)

		item = gtk.ImageMenuItem(_('_Change Status Message'))
		path = os.path.join(gajim.DATA_DIR, 'pixmaps', 'rename.png')
		img = gtk.Image()
		img.set_from_file(path)
		item.set_image(img)
		sub_menu.append(item)
		item.connect('activate', self.on_change_status_message_activate, account)
		if gajim.connections[account].connected < 2:
			item.set_sensitive(False)

		item = gtk.SeparatorMenuItem()
		sub_menu.append(item)

		uf_show = helpers.get_uf_show('offline', use_mnemonic = True)
		item = gtk.ImageMenuItem(uf_show)
		icon = state_images['offline']
		item.set_image(icon)
		sub_menu.append(item)
		item.connect('activate', self.change_status, account, 'offline')

		xml_console_menuitem.connect('activate', self.on_xml_console_menuitem_activate,
			account)
		set_motd_menuitem.connect('activate', self.on_set_motd_menuitem_activate, account)
		update_motd_menuitem.connect('activate', self.on_update_motd_menuitem_activate, account)
		delete_motd_menuitem.connect('activate', self.on_delete_motd_menuitem_activate, account)
		edit_account_menuitem.connect('activate', self.on_edit_account, account)
		service_discovery_menuitem.connect('activate',
			self.on_service_disco_menuitem_activate, account)
		add_contact_menuitem.connect('activate', self.on_add_new_contact, account)
		join_group_chat_menuitem.connect('activate',
			self.on_join_gc_activate, account)
		new_message_menuitem.connect('activate',
			self.on_new_message_menuitem_activate, account)
		return account_context_menu

	def mk_menu_account(self, event, iter):
		'''Make account's popup menu'''
		model = self.tree.get_model()
		account = model[iter][C_ACCOUNT].decode('utf-8')


		if account != 'all':
			menu = self.build_account_menu(account)
		else:
			menu = gtk.Menu()
			iconset = gajim.config.get('iconset')
			if not iconset:
				iconset = DEFAULT_ICONSET
			path = os.path.join(gajim.DATA_DIR, 'iconsets', iconset, '16x16')
			for account in gajim.connections:
				state_images = self.load_iconset(path)
				item = gtk.ImageMenuItem(account)
				show = gajim.SHOW_LIST[gajim.connections[account].connected]
				icon = state_images[show]
				item.set_image(icon)
				account_menu = self.build_account_menu(account)
				item.set_submenu(account_menu)
				menu.append(item)

		event_button = self.get_possible_button_event(event)

		menu.popup(None, self.tree, None, event_button,
			event.time)
		menu.show_all()

	def on_add_to_roster(self, widget, contact, account):
		dialogs.AddNewContactWindow(account, contact.jid)

	def authorize(self, widget, jid, account):
		'''Authorize a contact (by re-sending auth menuitem)'''
		gajim.connections[account].send_authorization(jid)
		dialogs.InformationDialog(_('Authorization has been sent'),
			_('Now "%s" will know your status.') %jid)

	def req_sub(self, widget, jid, txt, account, group=None, pseudo=None):
		'''Request subscription to a contact'''
<<<<<<< HEAD
=======
		if not pseudo:
			pseudo = jid
>>>>>>> 82da9bc6
		gajim.connections[account].request_subscription(jid, txt)
		if group:
			group = [group]
		else:
			group = []
		contact = gajim.contacts.get_contact_with_highest_priority(account, jid)
		if not contact:
			keyID = ''
			attached_keys = gajim.config.get_per('accounts', account,
				'attached_gpg_keys').split()
			if jid in attached_keys:
				keyID = attached_keys[attached_keys.index(jid) + 1]
			contact = gajim.contacts.create_contact(jid = jid, name = pseudo,
				groups = group, show = 'requested', status = '', ask = 'none',
				sub = 'subscribe', keyID = keyID)
			gajim.contacts.add_contact(account, contact)
		else:
			if not _('not in the roster') in contact.groups:
				dialogs.InformationDialog(_('Subscription request has been sent'),
_('If "%s" accepts this request you will know his or her status.') % jid)
				return
			contact.groups = group
<<<<<<< HEAD
			if pseudo:
				contact.name = pseudo
=======
			contact.name = pseudo
>>>>>>> 82da9bc6
			self.remove_contact(contact, account)
		self.add_contact_to_roster(jid, account)

	def revoke_auth(self, widget, jid, account):
		'''Revoke a contact's authorization'''
		gajim.connections[account].refuse_authorization(jid)
		dialogs.InformationDialog(_('Authorization has been removed'),
			_('Now "%s" will always see you as offline.') %jid)

	def on_roster_treeview_scroll_event(self, widget, event):
		self.tooltip.hide_tooltip()

	def on_roster_treeview_key_press_event(self, widget, event):
		'''when a key is pressed in the treeviews'''
		self.tooltip.hide_tooltip()
		if event.keyval == gtk.keysyms.Menu:
			self.show_treeview_menu(event)
			return True
		if event.keyval == gtk.keysyms.Escape:
			self.tree.get_selection().unselect_all()
		if event.keyval == gtk.keysyms.F2:
			treeselection = self.tree.get_selection()
			model, iter = treeselection.get_selected()
			if not iter:
				return
			type = model[iter][C_TYPE]
			if type in ('contact', 'group'):
				path = model.get_path(iter)
				self.on_rename(widget, iter, path)

		if event.keyval == gtk.keysyms.Delete:
			treeselection = self.tree.get_selection()
			model, iter = treeselection.get_selected()
			if not iter:
				return
			jid = model[iter][C_JID].decode('utf-8')
			account = model[iter][C_ACCOUNT].decode('utf-8')
			type = model[iter][C_TYPE]
			if type in ('account', 'group'):
				return
			contact = gajim.contacts.get_contact_with_highest_priority(account,
				jid)
			if type == 'contact':
				self.on_req_usub(widget, contact, account)
			elif type == 'agent':
				self.on_remove_agent(widget, contact, account)

	def show_appropriate_context_menu(self, event, iter):
		model = self.tree.get_model()
		type = model[iter][C_TYPE]
		if type == 'group':
			self.mk_menu_g(event, iter)
		elif type == 'agent':
			self.mk_menu_agent(event, iter)
		elif type == 'contact':
			self.mk_menu_user(event, iter)
		elif type == 'account':
			self.mk_menu_account(event, iter)

	def show_treeview_menu(self, event):
		try:
			store, iter = self.tree.get_selection().get_selected()
		except TypeError:
			self.tree.get_selection().unselect_all()
			return
		model = self.tree.get_model()
		path = model.get_path(iter)
		self.tree.get_selection().select_path(path)

		self.show_appropriate_context_menu(event, iter)

		return True

	def on_roster_treeview_button_press_event(self, widget, event):
		# hide tooltip, no matter the button is pressed
		self.tooltip.hide_tooltip()
		if event.button == 3: # Right click
			try:
				path, column, x, y = self.tree.get_path_at_pos(int(event.x),
					int(event.y))
			except TypeError:
				self.tree.get_selection().unselect_all()
				return
			self.tree.get_selection().select_path(path)
			model = self.tree.get_model()
			iter = model.get_iter(path)
			self.show_appropriate_context_menu(event, iter)
			return True

		if event.button == 2: # Middle click
			try:
				path, column, x, y = self.tree.get_path_at_pos(int(event.x),
					int(event.y))
			except TypeError:
				self.tree.get_selection().unselect_all()
				return
			self.tree.get_selection().select_path(path)
			model = self.tree.get_model()
			iter = model.get_iter(path)
			type = model[iter][C_TYPE]
			if type in ('agent', 'contact'):
				account = model[iter][C_ACCOUNT].decode('utf-8')
				jid = model[iter][C_JID].decode('utf-8')
<<<<<<< HEAD
				win = None
				c = gajim.contacts.get_contact_with_highest_priority(account, jid)
				if gajim.interface.msg_win_mgr.has_window(c.jid):
					win = gajim.interface.msg_win_mgr.get_window(c.jid)
=======
				c = gajim.contacts.get_contact_with_highest_priority(account, jid)
				if gajim.interface.instances[account]['chats'].has_key(jid):
					gajim.interface.instances[account]['chats'][jid].set_active_tab(jid)
>>>>>>> 82da9bc6
				elif c:
					self.new_chat(c, account)
					win = gajim.interface.msg_win_mgr.get_window(jid)
				win.set_active_tab(jid)
				win.window.present()
			elif type == 'account':
				account = model[iter][C_ACCOUNT]
				if account != 'all':
					show = gajim.connections[account].connected
					if show > 1: # We are connected
						self.on_change_status_message_activate(widget, account)
					return True
				show = helpers.get_global_show()
				if show == 'offline':
					return True
				dlg = dialogs.ChangeStatusMessageDialog(show)
				message = dlg.run()
				if not message:
					return True
				for acct in gajim.connections:
					if not gajim.config.get_per('accounts', acct,
						'sync_with_global_status'):
						continue
					current_show = gajim.SHOW_LIST[gajim.connections[acct].connected]
					self.send_status(acct, current_show, message)
			return True

		if event.button == 1: # Left click
			try:
				path, column, x, y = self.tree.get_path_at_pos(int(event.x),
					int(event.y))
			except TypeError:
				self.tree.get_selection().unselect_all()
				return False
			model = self.tree.get_model()
			iter = model.get_iter(path)
			type = model[iter][C_TYPE]
			if type == 'group':
				if x < 20: # first cell in 1st column (the arrow SINGLE clicked)
					if (self.tree.row_expanded(path)):
						self.tree.collapse_row(path)
					else:
						self.tree.expand_row(path, False)

	def on_req_usub(self, widget, contact, account):
		'''Remove a contact'''
		window = dialogs.ConfirmationDialogCheck(
<<<<<<< HEAD
			_('Contact "%s" will be removed from your roster') % (
			contact.get_shown_name()),
			_('By removing this contact you also by default remove authorization resulting in him or her always seeing you as offline.'),
			_('I want this contact to know my status after removal'))
=======
			_('Contact "%s" will be removed from your roster') % (contact.name),
			_('By removing this contact you also by default remove authorization resulting in him or her always seeing you as offline.'),
			_('I want this contact to know my status after removal'))
		# FIXME:
>>>>>>> 82da9bc6
		# maybe use 2 optionboxes from which the contact can select? (better)
		if window.get_response() == gtk.RESPONSE_OK:
			remove_auth = True
			if window.is_checked():
				remove_auth = False
			gajim.connections[account].unsubscribe(contact.jid, remove_auth)
			for u in gajim.contacts.get_contact(account, contact.jid):
				self.remove_contact(u, account)
			gajim.contacts.remove_jid(account, u.jid)
<<<<<<< HEAD
			if gajim.interface.msg_win_mgr.has_window(contact.jid):
=======
			if contact.jid in gajim.interface.instances[account]['chats']:
>>>>>>> 82da9bc6
				c = gajim.contacts.create_contact(jid = contact.jid,
					name = contact.name, groups = [_('not in the roster')],
					show = 'not in the roster', status = '', ask = 'none',
					keyID = contact.keyID)
				gajim.contacts.add_contact(account, c)
				self.add_contact_to_roster(contact.jid, account)

	def forget_gpg_passphrase(self, keyid):
		if self.gpg_passphrase.has_key(keyid):
			del self.gpg_passphrase[keyid]
		return False

	def set_connecting_state(self, account):
		model = self.tree.get_model()
		accountIter = self.get_account_iter(account)
		if accountIter:
			model[accountIter][0] =	self.jabber_state_images['16']['connecting']
		if gajim.interface.systray_enabled:
			gajim.interface.systray.change_status('connecting')

	def send_status(self, account, status, txt, sync = False, auto = False):
		model = self.tree.get_model()
		accountIter = self.get_account_iter(account)
		if status != 'offline':
			if gajim.connections[account].connected < 2:
				self.set_connecting_state(account)

			if gajim.connections[account].connected < 2 and \
				not gajim.connections[account].password:
				passphrase = ''
				w = dialogs.PassphraseDialog(
					_('Password Required'),
					_('Enter your password for account %s') % account,
					_('Save password'))
				passphrase, save = w.run()
				if passphrase == -1:
					if accountIter:
						model[accountIter][0] =	self.jabber_state_images['16']['offline']
					if gajim.interface.systray_enabled:
						gajim.interface.systray.change_status('offline')
					self.update_status_combobox()
					return
				gajim.connections[account].password = passphrase
				if save:
					gajim.config.set_per('accounts', account, 'savepass', True)
					gajim.config.set_per('accounts', account, 'password', passphrase)

			keyid = None
			use_gpg_agent = gajim.config.get('use_gpg_agent')
			# we don't need to bother with the passphrase if we use the agent
			if use_gpg_agent:
				save_gpg_pass = False
			else:
				save_gpg_pass = gajim.config.get_per('accounts', account,
					'savegpgpass')
			keyid = gajim.config.get_per('accounts', account, 'keyid')
			if keyid and gajim.connections[account].connected < 2 and \
				gajim.config.get('usegpg'):

				if use_gpg_agent:
					self.gpg_passphrase[keyid] = None
				else:
					if save_gpg_pass:
						passphrase = gajim.config.get_per('accounts', account, 'gpgpassword')
					else:
						if self.gpg_passphrase.has_key(keyid):
							passphrase = self.gpg_passphrase[keyid]
							save = False
						else:
							w = dialogs.PassphraseDialog(
								_('Passphrase Required'),
								_('Enter GPG key passphrase for account %s') % account,
								_('Save passphrase'))
							passphrase, save = w.run()
						if passphrase == -1:
							passphrase = None
						else:
							self.gpg_passphrase[keyid] = passphrase
							gobject.timeout_add(30000, self.forget_gpg_passphrase, keyid)
						if save:
							gajim.config.set_per('accounts', account, 'savegpgpass', True)
							gajim.config.set_per('accounts', account, 'gpgpassword',
														passphrase)
					gajim.connections[account].gpg_passphrase(passphrase)

		for gc_control in gajim.interface.msg_win_mgr.get_controls(message_control.TYPE_GC):
			gajim.connections[account].send_gc_status(gc_control.nick, gc_control.room_jid,
								status, txt)
		gajim.connections[account].change_status(status, txt, sync, auto)
		if status == 'online' and gajim.interface.sleeper.getState() != \
			common.sleepy.STATE_UNKNOWN:
			gajim.sleeper_state[account] = 'online'
		else:
			gajim.sleeper_state[account] = 'off'

	def get_status_message(self, show):
		if (show == 'online' and not gajim.config.get('ask_online_status')) or \
			(show == 'offline' and not gajim.config.get('ask_offline_status')) or \
			show == 'invisible':
			return ''
		dlg = dialogs.ChangeStatusMessageDialog(show)
		message = dlg.run()
		return message

	def connected_rooms(self, account):
		if True in gajim.gc_connected[account].values():
			return True
		return False

	def change_status(self, widget, account, status):
		if status == 'invisible':
			if self.connected_rooms(account):
				dialog = dialogs.ConfirmationDialog(
		_('You are participating in one or more group chats'),
		_('Changing your status to invisible will result in disconnection from those group chats. Are you sure you want to go invisible?'))
				if dialog.get_response() != gtk.RESPONSE_OK:
					return
		message = self.get_status_message(status)
		if message is None: # user pressed Cancel to change status message dialog
			return
		self.send_status(account, status, message)

	def on_status_combobox_changed(self, widget):
		'''When we change our status via the combobox'''
		model = self.status_combobox.get_model()
		active = self.status_combobox.get_active()
		if active == -1: # no active item
			return
		if not self.combobox_callback_active:
			self.previous_status_combobox_active = active
			return
		accounts = gajim.connections.keys()
		if len(accounts) == 0:
			dialogs.ErrorDialog(_('No account available'),
		_('You must create an account before you can chat with other contacts.')
		).get_response()
			self.update_status_combobox()
			return
		status = model[active][2].decode('utf-8')
		one_connected = helpers.one_account_connected()
		if active == 7: # We choose change status message (7 is that)
			# do not change show, just show change status dialog
			status = model[self.previous_status_combobox_active][2].decode('utf-8')
			dlg = dialogs.ChangeStatusMessageDialog(status)
			message = dlg.run()
			if message is not None: # None if user pressed Cancel
				for acct in accounts:
					if not gajim.config.get_per('accounts', acct,
						'sync_with_global_status'):
						continue
					current_show = gajim.SHOW_LIST[gajim.connections[acct].connected]
					self.send_status(acct, current_show, message)
			self.combobox_callback_active = False
			self.status_combobox.set_active(self.previous_status_combobox_active)
			self.combobox_callback_active = True
			return
		# we are about to change show, so save this new show so in case
		# after user chooses "Change status message" menuitem
		# we can return to this show
		self.previous_status_combobox_active = active
		if status == 'invisible':
			bug_user = False
			for acct in accounts:
				if not one_connected or gajim.connections[acct].connected > 1:
					if not gajim.config.get_per('accounts', acct,
							'sync_with_global_status'):
						continue
					# We're going to change our status to invisible
					if self.connected_rooms(acct):
						bug_user = True
						break
			if bug_user:
				dialog = dialogs.ConfirmationDialog(
		_('You are participating in one or more group chats'),
		_('Changing your status to invisible will result in disconnection from those group chats. Are you sure you want to go invisible?'))
				if dialog.get_response() != gtk.RESPONSE_OK:
					self.update_status_combobox()
					return
		message = self.get_status_message(status)
		if message is None: # user pressed Cancel to change status message dialog
			self.update_status_combobox()
			return
		for acct in accounts:
			if not gajim.config.get_per('accounts', acct, 'sync_with_global_status'):
				continue
			# we are connected (so we wanna change show and status)
			# or no account is connected and we want to connect with new show and status
			if not one_connected or gajim.connections[acct].connected > 1:
				self.send_status(acct, status, message)
		self.update_status_combobox()

	def update_status_combobox(self):
		# table to change index in connection.connected to index in combobox
		table = {'offline':9, 'connecting':9, 'online':0, 'chat':1, 'away':2,
			'xa':3, 'dnd':4, 'invisible':5}
		show = helpers.get_global_show()
		# temporarily block signal in order not to send status that we show
		# in the combobox
		self.combobox_callback_active = False
		self.status_combobox.set_active(table[show])
		self.combobox_callback_active = True
		if gajim.interface.systray_enabled:
			gajim.interface.systray.change_status(show)

	def on_status_changed(self, account, status):
		'''the core tells us that our status has changed'''
		if account not in gajim.contacts.get_accounts():
			return
		model = self.tree.get_model()
		accountIter = self.get_account_iter(account)
		if accountIter:
			model[accountIter][0] = self.jabber_state_images['16'][status]
		if status == 'offline':
			if accountIter:
				model[accountIter][6] = None
			for jid in gajim.contacts.get_jid_list(account):
				lcontact = gajim.contacts.get_contact(account, jid)
				lcontact_copy = []
				for contact in lcontact:
					lcontact_copy.append(contact)
				for contact in lcontact_copy:
					self.chg_contact_status(contact, 'offline', 'Disconnected',
						account)
		self.update_status_combobox()
		self.make_menu()

	def new_chat(self, contact, account, private_chat = False):
		# Get target window, create a control, and associate it with the window
		if not private_chat:
			type = message_control.TYPE_CHAT
		else:
			type = message_control.TYPE_PM

		mw = gajim.interface.msg_win_mgr.get_window(contact.jid)
		if not mw:
			mw = gajim.interface.msg_win_mgr.create_window(contact, account, type)

		if not private_chat:
			chat_control = ChatControl(mw, contact, account)
		else:
			chat_control = PrivateChatControl(mw, contact, account)

		mw.new_tab(chat_control)

		if gajim.awaiting_events[account].has_key(contact.jid):
			# We call this here to avoid race conditions with widget validation
			chat_control.read_queue()

	def new_chat_from_jid(self, account, jid):
		contact = gajim.contacts.get_contact_with_highest_priority(account, jid)
		if not contact:
			keyID = ''
			attached_keys = gajim.config.get_per('accounts', account,
				'attached_gpg_keys').split()
			if jid in attached_keys:
				keyID = attached_keys[attached_keys.index(jid) + 1]
			contact = gajim.contacts.create_contact(jid = jid,
				name = jid.split('@')[0], groups = [_('not in the roster')],
				show = 'not in the roster', status = '', sub = 'none',
				keyID = keyID)
			gajim.contacts.add_contact(account, contact)
			self.add_contact_to_roster(contact.jid, account)

		if not gajim.interface.msg_win_mgr.has_window(contact.jid):
			self.new_chat(contact, account)
		mw = gajim.interface.msg_win_mgr.get_window(contact.jid)
		mw.set_active_tab(jid)
		mw.window.present()

	def new_room(self, room_jid, nick, account):
		# Get target window, create a control, and associate it with the window
		contact = gajim.contacts.create_contact(jid = room_jid, name = nick)
		mw = gajim.interface.msg_win_mgr.get_window(contact.jid)
		if not mw:
			mw = gajim.interface.msg_win_mgr.create_window(contact, account,
								GroupchatControl.TYPE_ID)
		gc_control = GroupchatControl(mw, contact, account)
		mw.new_tab(gc_control)

	def on_message(self, jid, msg, tim, account, encrypted = False,
			msg_type = '', subject = None, resource = ''):
		'''when we receive a message'''
		contact = gajim.contacts.get_contact_with_highest_priority(account, jid)
		if not contact:
			keyID = ''
			attached_keys = gajim.config.get_per('accounts', account,
				'attached_gpg_keys').split()
			if jid in attached_keys:
				keyID = attached_keys[attached_keys.index(jid) + 1]
			contact = gajim.contacts.create_contact(jid = jid,
				name = jid.split('@')[0], groups = [_('not in the roster')],
				show = 'not in the roster', status = '', ask = 'none',
				keyID = keyID, resource = resource)
			gajim.contacts.add_contact(account, contact)
			self.add_contact_to_roster(jid, account)

		iters = self.get_contact_iter(jid, account)
		if iters:
			path = self.tree.get_model().get_path(iters[0])
		else:
			path = None
		autopopup = gajim.config.get('autopopup')
		autopopupaway = gajim.config.get('autopopupaway')

		# Do we have a queue?
		qs = gajim.awaiting_events[account]
		no_queue = True
		if qs.has_key(jid):
			no_queue = False
		popup = False
		if autopopup and (autopopupaway or gajim.connections[account].connected \
			in (1, 2)):
			popup = True

		if msg_type == 'normal' and popup: # it's single message to be autopopuped
			dialogs.SingleMessageWindow(account, contact.jid,
				action = 'receive', from_whom = jid, subject = subject,
				message = msg, resource = resource)
			return

		# We print if window is opened and it's not a single message
		if gajim.interface.msg_win_mgr.has_window(jid) and msg_type != 'normal':
			typ = ''
			if msg_type == 'error':
				typ = 'status'
			ctl = gajim.interface.msg_win_mgr.get_control(jid)
			ctl.print_conversation(msg, typ, tim = tim, encrypted = encrypted,
						subject = subject)
			return

		# We save it in a queue
		if no_queue:
			qs[jid] = []
		kind = 'chat'
		if msg_type == 'normal':
			kind = 'normal'
		qs[jid].append((kind, (msg, subject, msg_type, tim, encrypted, resource)))
		self.nb_unread += 1
		if popup:
<<<<<<< HEAD
			if not gajim.interface.msg_win_mgr.has_window(jid):
=======
			if not gajim.interface.instances[account]['chats'].has_key(jid):
>>>>>>> 82da9bc6
				self.new_chat(contact, account)
				if path:
					self.tree.expand_row(path[0:1], False)
					self.tree.expand_row(path[0:2], False)
					self.tree.scroll_to_cell(path)
					self.tree.set_cursor(path)
		else:
			if no_queue: # We didn't have a queue: we change icons
				self.draw_contact(jid, account)
			if gajim.interface.systray_enabled:
				gajim.interface.systray.add_jid(jid, account, kind)
			self.show_title() # we show the * or [n]
			if not path:
				self.add_contact_to_roster(jid, account)
				iters = self.get_contact_iter(jid, account)
				path = self.tree.get_model().get_path(iters[0])
			self.tree.expand_row(path[0:1], False)
			self.tree.expand_row(path[0:2], False)
			self.tree.scroll_to_cell(path)
			self.tree.set_cursor(path)

	def on_preferences_menuitem_activate(self, widget):
		if gajim.interface.instances['preferences'].window.get_property('visible'):
			gajim.interface.instances['preferences'].window.present()
		else:
			gajim.interface.instances['preferences'].window.show_all()

	def on_add_new_contact(self, widget, account):
		dialogs.AddNewContactWindow(account)

	def on_join_gc_activate(self, widget, account):
		'''when the join gc menuitem is clicked, show the join gc window'''
		invisible_show = gajim.SHOW_LIST.index('invisible')
		if gajim.connections[account].connected == invisible_show:
			dialogs.ErrorDialog(_('You cannot join a room while you are invisible')
				).get_response()
			return
		if gajim.interface.instances[account].has_key('join_gc'):
			gajim.interface.instances[account]['join_gc'].window.present()
		else:
			# c http://nkour.blogspot.com/2005/05/pythons-init-return-none-doesnt-return.html
			try:
				gajim.interface.instances[account]['join_gc'] = \
					dialogs.JoinGroupchatWindow(account)
			except RuntimeError:
				pass

	def on_new_message_menuitem_activate(self, widget, account):
		dialogs.NewMessageDialog(account)

	def on_contents_menuitem_activate(self, widget):
		helpers.launch_browser_mailer('url', 'http://trac.gajim.org/wiki')

	def on_faq_menuitem_activate(self, widget):
		helpers.launch_browser_mailer('url', 'http://trac.gajim.org/wiki/GajimFaq')

	def on_about_menuitem_activate(self, widget):
		dialogs.AboutDialog()

	def on_accounts_menuitem_activate(self, widget):
		if gajim.interface.instances.has_key('accounts'):
			gajim.interface.instances['accounts'].window.present()
		else:
			gajim.interface.instances['accounts'] = config.AccountsWindow()

	def on_file_transfers_menuitem_activate(self, widget):
		if gajim.interface.instances['file_transfers'].window.get_property('visible'):
			gajim.interface.instances['file_transfers'].window.present()
		else:
			gajim.interface.instances['file_transfers'].window.show_all()

	def on_manage_bookmarks_menuitem_activate(self, widget):
		config.ManageBookmarksWindow()

	def close_all(self, dic):
		'''close all the windows in the given dictionary'''
		for w in dic.values():
			if type(w) == type({}):
				self.close_all(w)
			else:
				w.window.destroy()

	def on_roster_window_delete_event(self, widget, event):
		'''When we want to close the window'''
		if gajim.interface.systray_enabled and not gajim.config.get('quit_on_roster_x_button'):
			self.tooltip.hide_tooltip()
			self.window.hide()
		else:
			accounts = gajim.connections.keys()
			get_msg = False
			for acct in accounts:
				if gajim.connections[acct].connected:
					get_msg = True
					break
			if get_msg:
				message = self.get_status_message('offline')
				if message is None: # user pressed Cancel to change status message dialog
					message = ''
				for acct in accounts:
					if gajim.connections[acct].connected:
						self.send_status(acct, 'offline', message, True)
			self.quit_gtkgui_interface()
		return True # do NOT destory the window

	def on_roster_window_focus_in_event(self, widget, event):
		# roster received focus, so if we had urgency REMOVE IT
		# NOTE: we do not have to read the message to remove urgency
		# so this functions does that
		if gtk.gtk_version >= (2, 8, 0) and gtk.pygtk_version >= (2, 8, 0):
			if widget.props.urgency_hint:
				widget.props.urgency_hint = False

		# if a contact row is selected, update colors (eg. for status msg)
		# because gtk engines may differ in bg when window is selected
		# or not
		if self._last_selected_contact is not None:
			jid, account = self._last_selected_contact
			self.draw_contact(jid, account, selected = True,
					focus = True)

	def on_roster_window_focus_out_event(self, widget, event):
		# if a contact row is selected, update colors (eg. for status msg)
		# because gtk engines may differ in bg when window is selected
		# or not
		if self._last_selected_contact is not None:
			jid, account = self._last_selected_contact
			self.draw_contact(jid, account, selected = True,
					focus = False)

	def on_roster_window_key_press_event(self, widget, event):
		if event.keyval == gtk.keysyms.Escape:
			treeselection = self.tree.get_selection()
			model, iter = treeselection.get_selected()
			if not iter and gajim.interface.systray_enabled and not gajim.config.get('quit_on_roster_x_button'):
				self.tooltip.hide_tooltip()
				self.window.hide()

	def quit_gtkgui_interface(self):
		'''When we quit the gtk interface :
		tell that to the core and exit gtk'''
		if gajim.config.get('saveposition'):
			# in case show_roster_on_start is False and roster is never shown
			# window.window is None
			if self.window.window is not None:
				x, y = self.window.window.get_root_origin()
				gajim.config.set('roster_x-position', x)
				gajim.config.set('roster_y-position', y)
				width, height = self.window.get_size()
				gajim.config.set('roster_width', width)
				gajim.config.set('roster_height', height)

		gajim.config.set('collapsed_rows', '\t'.join(self.collapsed_rows))
		gajim.interface.save_config()
		for account in gajim.connections:
			gajim.connections[account].quit(True)
		self.close_all(gajim.interface.instances)
		if gajim.interface.systray_enabled:
			gajim.interface.hide_systray()
		gtk.main_quit()

	def on_quit_menuitem_activate(self, widget):
		accounts = gajim.connections.keys()
		get_msg = False
		for acct in accounts:
			if gajim.connections[acct].connected:
				get_msg = True
				break
		if get_msg:
			message = self.get_status_message('offline')
			if message is None: # user pressed Cancel to change status message dialog
				return
			# check if we have unread or recent mesages
			unread = False
			recent = False
			if self.nb_unread > 0:
				unread = True
			for win in gajim.interface.msg_win_mgr.windows():
				unrd = 0
				for ctl in win.controls():
					unrd += ctl.nb_unread
				if unrd:
					unread = True
					break

				for ctl in win.controls():
					jid = ctl.contact.jid
					if gajim.last_message_time[acct].has_key(jid):
						if time.time() - gajim.last_message_time[acct][jid] < 2:
							recent = True
							break
			if unread:
				dialog = dialogs.ConfirmationDialog(_('You have unread messages'),
					_('Messages will only be available for reading them later if you have history enabled.'))
				if dialog.get_response() != gtk.RESPONSE_OK:
					return

			if recent:
				dialog = dialogs.ConfirmationDialog(_('You have unread messages'),
					_('Messages will only be available for reading them later if you have history enabled.'))
				if dialog.get_response() != gtk.RESPONSE_OK:
					return
			for acct in accounts:
				if gajim.connections[acct].connected:
					# send status asynchronously
					self.send_status(acct, 'offline', message, True)
		self.quit_gtkgui_interface()

	def open_event(self, account, jid, event):
		'''If an event was handled, return True, else return False'''
		typ = event[0]
		data = event[1]
		ft = gajim.interface.instances['file_transfers']
		if typ == 'normal':
			dialogs.SingleMessageWindow(account, jid,
				action = 'receive', from_whom = jid, subject = data[1],
				message = data[0], resource = data[5])
			gajim.interface.remove_first_event(account, jid, typ)
			return True
		elif typ == 'file-request':
			contact = gajim.contacts.get_contact_with_highest_priority(account,
				jid)
			gajim.interface.remove_first_event(account, jid, typ)
			ft.show_file_request(account, contact, data)
			return True
		elif typ in ('file-request-error', 'file-send-error'):
			gajim.interface.remove_first_event(account, jid, typ)
			ft.show_send_error(data)
			return True
		elif typ in ('file-error', 'file-stopped'):
			gajim.interface.remove_first_event(account, jid, typ)
			ft.show_stopped(jid, data)
			return True
		elif typ == 'file-completed':
			gajim.interface.remove_first_event(account, jid, typ)
			ft.show_completed(jid, data)
			return True
		return False

	def on_roster_treeview_row_activated(self, widget, path, col = 0):
		'''When an iter is double clicked: open the first event window'''
		model = self.tree.get_model()
		iter = model.get_iter(path)
		account = model[iter][C_ACCOUNT].decode('utf-8')
		type = model[iter][C_TYPE]
		jid = model[iter][C_JID].decode('utf-8')
		if type in ('group', 'account'):
			if self.tree.row_expanded(path):
				self.tree.collapse_row(path)
			else:
				self.tree.expand_row(path, False)
		else:
			first_ev = gajim.get_first_event(account, jid)
			if first_ev:
				if self.open_event(account, jid, first_ev):
					return
<<<<<<< HEAD
			c = gajim.contacts.get_contact_with_highest_priority(account, jid)
			# Get the window containing the chat
			win = gajim.interface.msg_win_mgr.get_window(jid)
			if win:
				win.set_active_tab(jid)
=======
			chats = gajim.interface.instances[account]['chats']
			c = gajim.contacts.get_contact_with_highest_priority(account, jid)
			if chats.has_key(jid):
				chats[jid].set_active_tab(jid)
>>>>>>> 82da9bc6
			elif c:
				self.new_chat(c, account)
				win = gajim.interface.msg_win_mgr.get_window(jid)
				win.set_active_tab(jid)
			win.window.present()

	def on_roster_treeview_row_expanded(self, widget, iter, path):
		'''When a row is expanded change the icon of the arrow'''
		model = self.tree.get_model()
		if gajim.config.get('mergeaccounts'):
			accounts = gajim.connections.keys()
		else:
			accounts = [model[iter][C_ACCOUNT].decode('utf-8')]
		type = model[iter][C_TYPE]
		if type == 'group':
			model.set_value(iter, 0, self.jabber_state_images['16']['opened'])
			jid = model[iter][C_JID].decode('utf-8')
			for account in accounts:
				if gajim.groups[account].has_key(jid): # This account has this group
					gajim.groups[account][jid]['expand'] = True
					if account + jid in self.collapsed_rows:
						self.collapsed_rows.remove(account + jid)
		elif type == 'account':
			account = accounts[0] # There is only one cause we don't use merge
			if account in self.collapsed_rows:
				self.collapsed_rows.remove(account)
			for g in gajim.groups[account]:
				groupIter = self.get_group_iter(g, account)
				if groupIter and gajim.groups[account][g]['expand']:
					pathG = model.get_path(groupIter)
					self.tree.expand_row(pathG, False)

	def on_roster_treeview_row_collapsed(self, widget, iter, path):
		'''When a row is collapsed :
		change the icon of the arrow'''
		model = self.tree.get_model()
		if gajim.config.get('mergeaccounts'):
			accounts = gajim.connections.keys()
		else:
			accounts = [model[iter][C_ACCOUNT].decode('utf-8')]
		type = model[iter][C_TYPE]
		if type == 'group':
			model.set_value(iter, 0, self.jabber_state_images['16']['closed'])
			jid = model[iter][C_JID].decode('utf-8')
			for account in accounts:
				if gajim.groups[account].has_key(jid): # This account has this group
					gajim.groups[account][jid]['expand'] = False
					if not account + jid in self.collapsed_rows:
						self.collapsed_rows.append(account + jid)
		elif type == 'account':
			account = accounts[0] # There is only one cause we don't use merge
			if not account in self.collapsed_rows:
				self.collapsed_rows.append(account)

	def on_editing_started(self, cell, event, row):
		''' start editing a cell in the tree'''
		path = self.tree.get_cursor()[0]
		self.editing_path = path

	def on_editing_canceled(self, cell):
		'''editing has been canceled'''
		path = self.tree.get_cursor()[0]
		# do not set new name if row order has changed
		if path != self.editing_path:
			self.editing_path = None
			return
		self.editing_path = None
		model = self.tree.get_model()
		iter = model.get_iter(path)
		account = model[iter][C_ACCOUNT].decode('utf-8')
		jid = model[iter][C_JID].decode('utf-8')
		type = model[iter][C_TYPE]
		# restore the number of resources string at the end of contact name
		contacts = gajim.contacts.get_contact(account, jid)
		if type == 'contact' and len(contacts) > 1:
			self.draw_contact(jid, account)
		# reset editable to False
		model[iter][C_EDITABLE] = False

	def on_cell_edited(self, cell, row, new_text):
		'''When an iter is edited:
		if text has changed, rename the contact'''
		model = self.tree.get_model()
		# if this is a last item in the group, row is invalid
		try:
			iter = model.get_iter_from_string(row)
		except:
			self.editing_path = None
			return
		path = model.get_path(iter)
		# do not set new name if row order has changed
		if path != self.editing_path:
			self.editing_path = None
			return
		self.editing_path = None
		new_text = new_text.decode('utf-8')
		account = model[iter][C_ACCOUNT].decode('utf-8')
		jid = model[iter][C_JID].decode('utf-8')
		type = model[iter][C_TYPE]
		if type == 'contact':
			old_text = gajim.contacts.get_contact_with_highest_priority(account,
				jid).name
			if old_text != new_text:
				for u in gajim.contacts.get_contact(account, jid):
					u.name = new_text
				gajim.connections[account].update_contact(jid, new_text, u.groups)
			self.draw_contact(jid, account)
		elif type == 'group':
			# in C_JID cilumn it's not escaped
			old_name = model[iter][C_JID].decode('utf-8')
			# Groups maynot change name from or to 'not in the roster'
			if _('not in the roster') in (new_text, old_name):
				return
			# get all contacts in that group
			for jid in gajim.contacts.get_jid_list(account):
				contact = gajim.contacts.get_contact_with_highest_priority(account,
					jid)
				if old_name in contact.groups:
					#set them in the new one and remove it from the old
					self.remove_contact(contact, account)
					contact.groups.remove(old_name)
					contact.groups.append(new_text)
					self.add_contact_to_roster(contact.jid, account)
					gajim.connections[account].update_contact(contact.jid,
						contact.name, contact.groups)
		model.set_value(iter, 5, False)

	def on_service_disco_menuitem_activate(self, widget, account):
		server_jid = gajim.config.get_per('accounts', account, 'hostname')
		if gajim.interface.instances[account]['disco'].has_key(server_jid):
			gajim.interface.instances[account]['disco'][server_jid].window.present()
		else:
			try:
				# Object will add itself to the window dict
				disco.ServiceDiscoveryWindow(account, address_entry = True)
			except RuntimeError:
				pass

	def load_iconset(self, path):
		imgs = {}
		path += '/'
		for state in ('connecting', 'online', 'chat', 'away', 'xa',
				'dnd', 'invisible', 'offline', 'error', 'requested',
				'message', 'opened', 'closed', 'not in the roster',
				'muc_active'):

			# try to open a pixfile with the correct method
			state_file = state.replace(' ', '_')
			files = []
			files.append(path + state_file + '.gif')
			files.append(path + state_file + '.png')
			image = gtk.Image()
			image.show()
			imgs[state] = image
			for file in files: # loop seeking for either gif or png
				if os.path.exists(file):
					image.set_from_file(file)
					break
		return imgs

	def make_jabber_state_images(self):
		'''initialise jabber_state_images dict'''
		iconset = gajim.config.get('iconset')
		if not iconset:
			iconset = 'dcraven'
		path = os.path.join(gajim.DATA_DIR, 'iconsets', iconset, '32x32')
		self.jabber_state_images['32'] = self.load_iconset(path)

		path = os.path.join(gajim.DATA_DIR, 'iconsets', iconset, '16x16')
		self.jabber_state_images['16'] = self.load_iconset(path)

	def reload_jabber_state_images(self):
		self.make_jabber_state_images()
		# Update the roster
		self.draw_roster()
		# Update the status combobox
		model = self.status_combobox.get_model()
		iter = model.get_iter_root()
		while iter:
			if model[iter][2] != '':
				# If it's not change status message iter
				# eg. if it has show parameter not ''
				model[iter][1] = self.jabber_state_images['16'][model[iter][2]]
			iter = model.iter_next(iter)
		# Update the systray
		if gajim.interface.systray_enabled:
			gajim.interface.systray.set_img()

		for win in gajim.interface.msg_win_mgr.windows():
			for ctl in gajim.interface.msg_win_mgr.controls():
				ctl.update_ui()
				win.redraw_tab(ctl.contact)

		self.update_status_combobox()

	def repaint_themed_widgets(self):
		'''Notify windows that contain themed widgets to repaint them'''
		for win in gajim.interface.msg_win_mgr.windows():
			win.repaint_themed_widgets()
		for account in gajim.connections:
			for addr in gajim.interface.instances[account]['disco']:
				gajim.interface.instances[account]['disco'][addr].paint_banner()

	def on_show_offline_contacts_menuitem_activate(self, widget):
		'''when show offline option is changed:
		redraw the treeview'''
		gajim.config.set('showoffline', not gajim.config.get('showoffline'))
		self.draw_roster()

	def iconCellDataFunc(self, column, renderer, model, iter, data = None):
		'''When a row is added, set properties for icon renderer'''
		theme = gajim.config.get('roster_theme')
		if model[iter][C_TYPE] == 'account':
			color = gajim.config.get_per('themes', theme, 'accountbgcolor')
			if color:
				renderer.set_property('cell-background', color)
			else:
				renderer.set_property('cell-background', None)
			renderer.set_property('xalign', 0)
		elif model[iter][C_TYPE] == 'group':
			color = gajim.config.get_per('themes', theme, 'groupbgcolor')
			if color:
				renderer.set_property('cell-background', color)
			else:
				renderer.set_property('cell-background', None)
			renderer.set_property('xalign', 0.5)
		else:
			jid = model[iter][C_JID].decode('utf-8')
			account = model[iter][C_ACCOUNT].decode('utf-8')
			if jid in gajim.newly_added[account]:
				renderer.set_property('cell-background', '#adc3c6')
			elif jid in gajim.to_be_removed[account]:
				renderer.set_property('cell-background', '#ab6161')
			else:
				color = gajim.config.get_per('themes', theme, 'contactbgcolor')
				if color:
					renderer.set_property('cell-background', color)
				else:
					renderer.set_property('cell-background', None)
			renderer.set_property('xalign', 1)
		renderer.set_property('width', 20)

	def nameCellDataFunc(self, column, renderer, model, iter, data = None):
		'''When a row is added, set properties for name renderer'''
		theme = gajim.config.get('roster_theme')
		if model[iter][C_TYPE] == 'account':
			color = gajim.config.get_per('themes', theme, 'accounttextcolor')
			if color:
				renderer.set_property('foreground', color)
			else:
				renderer.set_property('foreground', None)
			color = gajim.config.get_per('themes', theme, 'accountbgcolor')
			if color:
				renderer.set_property('cell-background', color)
			else:
				renderer.set_property('cell-background', None)
			renderer.set_property('font',
				gtkgui_helpers.get_theme_font_for_option(theme, 'accountfont'))
			renderer.set_property('xpad', 0)
			renderer.set_property('width', 3)
		elif model[iter][C_TYPE] == 'group':
			color = gajim.config.get_per('themes', theme, 'grouptextcolor')
			if color:
				renderer.set_property('foreground', color)
			else:
				renderer.set_property('foreground', None)
			color = gajim.config.get_per('themes', theme, 'groupbgcolor')
			if color:
				renderer.set_property('cell-background', color)
			else:
				renderer.set_property('cell-background', None)
			renderer.set_property('font',
				gtkgui_helpers.get_theme_font_for_option(theme, 'groupfont'))
			renderer.set_property('xpad', 4)
		else:
			jid = model[iter][C_JID].decode('utf-8')
			account = model[iter][C_ACCOUNT].decode('utf-8')
			color = gajim.config.get_per('themes', theme, 'contacttextcolor')
			if color:
				renderer.set_property('foreground', color)
			else:
				renderer.set_property('foreground', None)
			if jid in gajim.newly_added[account]:
				renderer.set_property('cell-background', '#adc3c6')
			elif jid in gajim.to_be_removed[account]:
				renderer.set_property('cell-background', '#ab6161')
			else:
				color = gajim.config.get_per('themes', theme, 'contactbgcolor')
				if color:
					renderer.set_property('cell-background', color)
				else:
					renderer.set_property('cell-background', None)
			renderer.set_property('font',
				gtkgui_helpers.get_theme_font_for_option(theme, 'contactfont'))
			renderer.set_property('xpad', 8)

	def fill_secondary_pixbuf_rederer(self, column, renderer, model, iter, data=None):
		'''When a row is added, set properties for secondary renderer (avatar or padlock)'''
		theme = gajim.config.get('roster_theme')
		if model[iter][C_TYPE] == 'account':
			color = gajim.config.get_per('themes', theme, 'accountbgcolor')
			if color:
				renderer.set_property('cell-background', color)
			else:
				renderer.set_property('cell-background', None)
		elif model[iter][C_TYPE] == 'group':
			color = gajim.config.get_per('themes', theme, 'groupbgcolor')
			if color:
				renderer.set_property('cell-background', color)
			else:
				renderer.set_property('cell-background', None)
		else: # contact
			jid = model[iter][C_JID].decode('utf-8')
			account = model[iter][C_ACCOUNT].decode('utf-8')
			if jid in gajim.newly_added[account]:
				renderer.set_property('cell-background', '#adc3c6')
			elif jid in gajim.to_be_removed[account]:
				renderer.set_property('cell-background', '#ab6161')
			else:
				color = gajim.config.get_per('themes', theme, 'contactbgcolor')
				if color:
					renderer.set_property('cell-background', color)
				else:
					renderer.set_property('cell-background', None)
		renderer.set_property('xalign', 1) # align pixbuf to the right

	def get_show(self, lcontact):
		prio = lcontact[0].priority
		show = lcontact[0].show
		for u in lcontact:
			if u.priority > prio:
				prio = u.priority
				show = u.show
		return show

	def compareIters(self, model, iter1, iter2, data = None):
		'''Compare two iters to sort them'''
		name1 = model[iter1][C_NAME]
		name2 = model[iter2][C_NAME]
		if not name1 or not name2:
			return 0
		name1 = name1.decode('utf-8')
		name2 = name2.decode('utf-8')
		type1 = model[iter1][C_TYPE]
		type2 = model[iter2][C_TYPE]
		if type1 == 'group':
			if name1 == _('Transports'):
				return 1
			if name2 == _('Transports'):
				return -1
			if name1 == _('not in the roster'):
				return 1
			if name2 == _('not in the roster'):
				return -1
		account1 = model[iter1][C_ACCOUNT]
		account2 = model[iter2][C_ACCOUNT]
		if not account1 or not account2:
			return 0
		account1 = account1.decode('utf-8')
		account2 = account2.decode('utf-8')
		jid1 = model[iter1][C_JID].decode('utf-8')
		jid2 = model[iter2][C_JID].decode('utf-8')
		if type1 == 'contact':
			lcontact1 = gajim.contacts.get_contact(account1, jid1)
			contact1 = gajim.contacts.get_first_contact_from_jid(account1, jid1)
			if not contact1:
				return 0
<<<<<<< HEAD
			name1 = contact1.get_shown_name()
=======
			name1 = contact1.name
>>>>>>> 82da9bc6
		if type2 == 'contact':
			lcontact2 = gajim.contacts.get_contact(account2, jid2)
			contact2 = gajim.contacts.get_first_contact_from_jid(account2, jid2)
			if not contact2:
				return 0
<<<<<<< HEAD
			name2 = contact2.get_shown_name()
=======
			name2 = contact2.name
>>>>>>> 82da9bc6
		# We first compare by show if sort_by_show is True
		if type1 == 'contact' and type2 == 'contact' and \
			gajim.config.get('sort_by_show'):
			cshow = {'online':0, 'chat': 1, 'away': 2, 'xa': 3, 'dnd': 4,
				'invisible': 5, 'offline': 6, 'not in the roster': 7, 'error': 8}
			s = self.get_show(lcontact1)
			if s in cshow:
				show1 = cshow[s]
			else:
				show1 = 9
			s = self.get_show(lcontact2)
			if s in cshow:
				show2 = cshow[s]
			else:
				show2 = 9
			if show1 < show2:
				return -1
			elif show1 > show2:
				return 1
		# We compare names
		if name1.lower() < name2.lower():
			return -1
		if name2.lower() < name1.lower():
			return 1
		if type1 == 'contact' and type2 == 'contact':
			# We compare account names
			if account1.lower() < account2.lower():
				return -1
			if account2.lower() < account1.lower():
				return 1
			# We compare jids
			if jid1.lower() < jid2.lower():
				return -1
			if jid2.lower() < jid1.lower():
				return 1
		return 0

	def drag_data_get_data(self, treeview, context, selection, target_id, etime):
		treeselection = treeview.get_selection()
		model, iter = treeselection.get_selected()
		path = model.get_path(iter)
		data = ''
		if len(path) == 3:
			data = model[iter][C_JID].decode('utf-8')
		selection.set(selection.target, 8, data)

	def drag_data_received_data(self, treeview, context, x, y, selection, info,
		etime):
		model = treeview.get_model()
		if not selection.data:
			return
		data = selection.data
		drop_info = treeview.get_dest_row_at_pos(x, y)
		if not drop_info:
			return
		path_dest, position = drop_info
		if position == gtk.TREE_VIEW_DROP_BEFORE and len(path_dest) == 2 \
			and path_dest[1] == 0: # dropped before the first group
			return
		iter_dest = model.get_iter(path_dest)

		if info == self.TARGET_TYPE_URI_LIST:
			# User dropped a file on the roster
			if len(path_dest) < 3:
				return
			account = model[iter_dest][C_ACCOUNT].decode('utf-8')
			jid = model[iter_dest][C_JID].decode('utf-8')
			type_dest = model[iter_dest][C_TYPE].decode('utf-8')
			if type_dest != 'contact':
				return
			c = gajim.contacts.get_contact_with_highest_priority(account, jid)

			uri = data.strip()
			uri_splitted = uri.split() # we may have more than one file dropped
			for uri in uri_splitted:
				path = helpers.get_file_path_from_dnd_dropped_uri(uri)
				if os.path.isfile(path): # is it file?
					gajim.interface.instances['file_transfers'].send_file(account, c,
						path)
			return
		if position == gtk.TREE_VIEW_DROP_BEFORE and len(path_dest) == 2:
			# dropped before a group : we drop it in the previous group
			path_dest = (path_dest[0], path_dest[1]-1)
		iter_source = treeview.get_selection().get_selected()[1]
		path_source = model.get_path(iter_source)
		if len(path_dest) == 1: # dropped on an account
			return
		if path_dest[0] != path_source[0]: # dropped in another account
			return
		iter_group_source = model.iter_parent(iter_source)
		grp_source = model[iter_group_source][C_JID].decode('utf-8')
		if grp_source == _('Transports') or grp_source == _('not in the roster'):
			return
		account = model[iter_dest][C_ACCOUNT].decode('utf-8')
		type_dest = model.get_value(iter_dest, C_TYPE)
		if type_dest == 'group':
			grp_dest = model[iter_dest][C_JID].decode('utf-8')
		else:
			grp_dest = model[model.iter_parent(iter_dest)][C_JID].decode('utf-8')
		if grp_dest == _('Transports') or grp_dest == _('not in the roster'):
			return
		if grp_source == grp_dest:
			return
		# We upgrade only the first user because user2.groups is a pointer to
		# user1.groups
		c = gajim.contacts.get_first_contact_from_jid(account, data)
		if context.action != gtk.gdk.ACTION_COPY:
			if grp_source in c.groups:
				# Make sure contact was in a group
				c.groups.remove(grp_source)
			if model.iter_n_children(iter_group_source) == 1:
				# this was the only child
				model.remove(iter_group_source)
			# delete the group if it is empty (need to look for offline users too)
			for jid in gajim.contacts.get_jid_list(account):
				if grp_source in gajim.contacts.get_contact_with_highest_priority(
					account, jid).groups:
					break
			else:
				del gajim.groups[account][grp_source]
		if not grp_dest in c.groups:
			c.groups.append(grp_dest)
			self.add_contact_to_roster(data, account)
		gajim.connections[account].update_contact(c.jid, c.name, c.groups)
		if context.action in (gtk.gdk.ACTION_MOVE, gtk.gdk.ACTION_COPY):
			context.finish(True, True, etime)
		return

	def show_title(self):
		change_title_allowed = gajim.config.get('change_roster_title')
		if change_title_allowed:
			start = ''
			if self.nb_unread > 1:
				start = '[' + str(self.nb_unread) + ']  '
			elif self.nb_unread == 1:
				start = '*  '
			self.window.set_title(start + 'Gajim')

		gtkgui_helpers.set_unset_urgency_hint(self.window, self.nb_unread)

	def iter_is_separator(self, model, iter):
		if model[iter][0] == 'SEPARATOR':
			return True
		return False

	def iter_contact_rows(self):
		'''iterate over all contact rows in the tree model'''
		model = self.tree.get_model()
		account_iter = model.get_iter_root()
		while account_iter:
			group_iter = model.iter_children(account_iter)
			while group_iter:
				contact_iter = model.iter_children(group_iter)
				while contact_iter:
					yield model[contact_iter]
					contact_iter = model.iter_next(contact_iter)
				group_iter = model.iter_next(group_iter)
			account_iter = model.iter_next(account_iter)

	def on_roster_treeview_style_set(self, treeview, style):
		'''When style (theme) changes, redraw all contacts'''
		for contact in self.iter_contact_rows():
			self.draw_contact(contact[C_JID].decode('utf-8'),
				contact[C_ACCOUNT].decode('utf-8'))

	def _on_treeview_selection_changed(self, selection):
		model, selected_iter = selection.get_selected()
		if self._last_selected_contact is not None:
			# update unselected row
			jid, account = self._last_selected_contact
			self.draw_contact(jid, account)
		if selected_iter is None:
			self._last_selected_contact = None
			return
		contact = model[selected_iter]
		self._last_selected_contact = (contact[C_JID].decode('utf-8'),
			contact[C_ACCOUNT].decode('utf-8'))
		# FIXME: we first set last selected contact and then test if contact??
		if contact[C_TYPE] != 'contact':
			return
		self.draw_contact(contact[C_JID].decode('utf-8'),
			contact[C_ACCOUNT].decode('utf-8'), selected = True)

	def __init__(self):
		self.xml = gtk.glade.XML(GTKGUI_GLADE, 'roster_window', APP)
		self.window = self.xml.get_widget('roster_window')
		gajim.interface.msg_win_mgr = MessageWindowMgr()
		if gajim.config.get('roster_window_skip_taskbar'):
			self.window.set_property('skip-taskbar-hint', True)
		self.tree = self.xml.get_widget('roster_treeview')
		self.tree.get_selection().connect('changed',
			self._on_treeview_selection_changed)

		self._last_selected_contact = None # None or holds jid, account tupple
		self.jabber_state_images = {'16': {}, '32': {}}
		self.transports_state_images = {'16': {}, '32': {}}
		
		self.nb_unread = 0 # number of unread messages
		self.last_save_dir = None
		self.editing_path = None  # path of row with cell in edit mode
		self.add_new_contact_handler_id = False
		self.service_disco_handler_id = False
		self.new_message_menuitem_handler_id = False
		self.regroup = gajim.config.get('mergeaccounts')
		#FIXME: When list_accel_closures will be wrapped in pygtk
		# no need of this variable
		self.have_new_message_accel = False # Is the "Ctrl+N" shown ?
		if gajim.config.get('saveposition'):
			gtkgui_helpers.move_window(self.window,
				gajim.config.get('roster_x-position'),
				gajim.config.get('roster_y-position'))
			gtkgui_helpers.resize_window(self.window,
				gajim.config.get('roster_width'),
				gajim.config.get('roster_height'))

		self.popups_notification_height = 0
		self.popup_notification_windows = []
		self.gpg_passphrase = {}

		#(icon, name, type, jid, account, editable, secondary_pixbuf)
		model = gtk.TreeStore(gtk.Image, str, str, str, str, bool, gtk.gdk.Pixbuf)

		model.set_sort_func(1, self.compareIters)
		model.set_sort_column_id(1, gtk.SORT_ASCENDING)
		self.tree.set_model(model)
		self.make_jabber_state_images()

		path = os.path.join(gajim.DATA_DIR, 'iconsets', 'transports')
		folders = os.listdir(path)
		for transport in folders:
			if transport == '.svn':
				continue
			folder = os.path.join(path, transport, '32x32')
			self.transports_state_images['32'][transport] = self.load_iconset(folder)
			folder = os.path.join(path, transport, '16x16')
			self.transports_state_images['16'][transport] = self.load_iconset(folder)

		# uf_show, img, show, sensitive
		liststore = gtk.ListStore(str, gtk.Image, str, bool)
		self.status_combobox = self.xml.get_widget('status_combobox')

		cell = cell_renderer_image.CellRendererImage(0, 1)
		self.status_combobox.pack_start(cell, False)

		# img to show is in in 2nd column of liststore
		self.status_combobox.add_attribute(cell, 'image', 1)
		# if it will be sensitive or not it is in the fourth column
		# all items in the 'row' must have sensitive to False
		# if we want False (so we add it for img_cell too)
		self.status_combobox.add_attribute(cell, 'sensitive', 3)

		cell = gtk.CellRendererText()
		cell.set_property('xpad', 5) # padding for status text
		self.status_combobox.pack_start(cell, True)
		# text to show is in in first column of liststore
		self.status_combobox.add_attribute(cell, 'text', 0)
		# if it will be sensitive or not it is in the fourth column
		self.status_combobox.add_attribute(cell, 'sensitive', 3)

		self.status_combobox.set_row_separator_func(self.iter_is_separator)

		for show in ('online', 'chat', 'away', 'xa', 'dnd', 'invisible'):
			uf_show = helpers.get_uf_show(show)
			liststore.append([uf_show, self.jabber_state_images['16'][show], show, True])
		# Add a Separator (self.iter_is_separator() checks on string SEPARATOR)
		liststore.append(['SEPARATOR', None, '', True])

		path = os.path.join(gajim.DATA_DIR, 'pixmaps', 'rename.png')
		img = gtk.Image()
		img.set_from_file(path)
		# sensitivity to False because by default we're offline
		self.status_message_menuitem_iter = liststore.append(
			[_('Change Status Message...'), img, '', False])
		# Add a Separator (self.iter_is_separator() checks on string SEPARATOR)
		liststore.append(['SEPARATOR', None, '', True])

		uf_show = helpers.get_uf_show('offline')
		liststore.append([uf_show, self.jabber_state_images['16']['offline'],
			'offline', True])

		status_combobox_items = ['online', 'chat', 'away', 'xa', 'dnd', 'invisible',
			'separator1', 'change_status_msg', 'separator2', 'offline']
		self.status_combobox.set_model(liststore)

		# default to offline
		number_of_menuitem = status_combobox_items.index('offline')
		self.status_combobox.set_active(number_of_menuitem)

		# holds index to previously selected item so if "change status message..."
		# is selected we can fallback to previously selected item and not stay
		# with that item selected
		self.previous_status_combobox_active = number_of_menuitem

		showOffline = gajim.config.get('showoffline')
		self.xml.get_widget('show_offline_contacts_menuitem').set_active(
			showOffline)

		# columns

		# this col has two cells: first one img, second one text
		col = gtk.TreeViewColumn()

		render_image = cell_renderer_image.CellRendererImage(0, 0) # show img or +-
		col.pack_start(render_image, expand = False)
		col.add_attribute(render_image, 'image', C_IMG)
		col.set_cell_data_func(render_image, self.iconCellDataFunc, None)

		render_text = gtk.CellRendererText() # contact or group or account name
		render_text.connect('edited', self.on_cell_edited)
		render_text.connect('editing-canceled', self.on_editing_canceled)
		render_text.connect('editing-started', self.on_editing_started)
		col.pack_start(render_text, expand = True)
		col.add_attribute(render_text, 'markup', C_NAME) # where we hold the name
		col.add_attribute(render_text, 'editable', C_EDITABLE) # where we hold if the row is editable
		col.set_cell_data_func(render_text, self.nameCellDataFunc, None)

		render_pixbuf = gtk.CellRendererPixbuf() # tls or avatar img
		col.pack_start(render_pixbuf, expand = False)
		col.add_attribute(render_pixbuf, 'pixbuf', C_SECPIXBUF)
		col.set_cell_data_func(render_pixbuf, self.fill_secondary_pixbuf_rederer,
			None)

		self.tree.append_column(col)

		#do not show gtk arrows workaround
		col = gtk.TreeViewColumn()
		render_pixbuf = gtk.CellRendererPixbuf()
		col.pack_start(render_pixbuf, expand = False)
		self.tree.append_column(col)
		col.set_visible(False)
		self.tree.set_expander_column(col)

		#signals
		self.TARGET_TYPE_URI_LIST = 80
		TARGETS = [('MY_TREE_MODEL_ROW', gtk.TARGET_SAME_WIDGET, 0)]
		TARGETS2 = [('MY_TREE_MODEL_ROW', gtk.TARGET_SAME_WIDGET, 0),
					('text/uri-list', 0, self.TARGET_TYPE_URI_LIST)]
		self.tree.enable_model_drag_source(gtk.gdk.BUTTON1_MASK, TARGETS,
			gtk.gdk.ACTION_DEFAULT | gtk.gdk.ACTION_MOVE | gtk.gdk.ACTION_COPY)
		self.tree.enable_model_drag_dest(TARGETS2, gtk.gdk.ACTION_DEFAULT)
		self.tree.connect('drag_data_get', self.drag_data_get_data)
		self.tree.connect('drag_data_received', self.drag_data_received_data)
		self.xml.signal_autoconnect(self)
		self.combobox_callback_active = True

		self.collapsed_rows = gajim.config.get('collapsed_rows').split('\t')
		self.tooltip = tooltips.RosterTooltip()
		self.make_menu()
		self.draw_roster()

		if gajim.config.get('show_roster_on_startup'):
			self.window.show_all()
		else:
			if not gajim.config.get('trayicon'):
				# cannot happen via GUI, but I put this incase user touches
				# config. without trayicon, he or she should see the roster!
				self.window.show_all()
				gajim.config.set('show_roster_on_startup', True)

		if len(gajim.connections) == 0: # if we have no account
			gajim.interface.instances['account_creation_wizard'] = \
				config.AccountCreationWizardWindow()
<|MERGE_RESOLUTION|>--- conflicted
+++ resolved
@@ -166,7 +166,6 @@
 		elif contact.name or len(contact.groups):
 			hide = False
 
-<<<<<<< HEAD
 		observer = False
 		if hide and contact.sub == 'from':
 			observer = True
@@ -175,24 +174,12 @@
 		not showOffline and (not _('Transports') in contact.groups or \
 		gajim.connections[account].connected < 2) and \
 		not gajim.awaiting_events[account].has_key(jid):
-=======
-		# JEP-0162
-		if hide:
-			return
-		if contact.show in ('offline', 'error') and \
-		   not showOffline and (not _('Transports') in contact.groups or \
-			gajim.connections[account].connected < 2) and \
-		   not gajim.awaiting_events[account].has_key(jid):
->>>>>>> 82da9bc6
 			return
 
 		model = self.tree.get_model()
 		groups = contact.groups
-<<<<<<< HEAD
 		if observer:
 			groups = [_('Observer')]
-=======
->>>>>>> 82da9bc6
 		if not groups:
 			groups = [_('General')]
 		for g in groups:
@@ -216,15 +203,10 @@
 			if g == _('Transports'):
 				typestr = 'agent'
 
-			name = contcat.get_shown_name()
+			name = contact.get_shown_name()
 			# we add some values here. see draw_contact for more
-<<<<<<< HEAD
 			model.append(iterG, (None, name, typestr, contact.jid, account,
 				False, None))
-=======
-			model.append(iterG, (None, contact.name,
-				typestr, contact.jid, account, False, None))
->>>>>>> 82da9bc6
 
 			if gajim.groups[account][g]['expand']:
 				self.tree.expand_row(model.get_path(iterG), False)
@@ -290,11 +272,7 @@
 			contact_instances)
 		if not contact:
 			return
-<<<<<<< HEAD
 		name = gtkgui_helpers.escape_for_pango_markup(contact.get_shown_name())
-=======
-		name = gtkgui_helpers.escape_for_pango_markup(contact.name)
->>>>>>> 82da9bc6
 
 		if len(contact_instances) > 1:
 			name += ' (' + unicode(len(contact_instances)) + ')'
@@ -733,11 +711,7 @@
 		contact.show = show
 		contact.status = status
 		if show in ('offline', 'error') and \
-<<<<<<< HEAD
 		not gajim.awaiting_events[account].has_key(contact.jid):
-=======
-		   not gajim.awaiting_events[account].has_key(contact.jid):
->>>>>>> 82da9bc6
 			if len(contact_instances) > 1:
 				# if multiple resources
 				gajim.contacts.remove_contact(account, contact)
@@ -763,20 +737,11 @@
 			if contact.resource != '':
 				name += '/' + contact.resource
 			uf_show = helpers.get_uf_show(show)
-<<<<<<< HEAD
 			ctl.print_conversation(_('%s is now %s (%s)') % (name, uf_show, status),
 						'status')
 			if contact == gajim.contacts.get_contact_with_highest_priority(account,
 										contact.jid):
 				ctl.draw_banner()
-=======
-			gajim.interface.instances[account]['chats'][jid].print_conversation(
-				_('%s is now %s (%s)') % (name, uf_show, status), jid, 'status')
-
-			if contact == gajim.contacts.get_contact_with_highest_priority(
-				account, contact.jid):
-				gajim.interface.instances[account]['chats'][jid].draw_name_banner(contact)
->>>>>>> 82da9bc6
 
 	def on_info(self, widget, contact, account):
 		'''Call vcard_information_window class to display contact's information'''
@@ -955,15 +920,9 @@
 			keys[contact.jid] = keyID[0]
 			for u in gajim.contacts.get_contact(account, contact.jid):
 				u.keyID = keyID[0]
-<<<<<<< HEAD
 			if gajim.interface.msg_win_mgr.has_window(contact.jid):
 				ctl = gajim.interface.msg_win_mgr.get_control(contact.jid)
 				ctl.update_ui()
-=======
-			if gajim.interface.instances[account]['chats'].has_key(contact.jid):
-				gajim.interface.instances[account]['chats'][contact.jid].\
-					draw_widgets(contact)
->>>>>>> 82da9bc6
 		keys_str = ''
 		for jid in keys:
 			keys_str += jid + ' ' + keys[jid] + ' '
@@ -1298,11 +1257,6 @@
 
 	def req_sub(self, widget, jid, txt, account, group=None, pseudo=None):
 		'''Request subscription to a contact'''
-<<<<<<< HEAD
-=======
-		if not pseudo:
-			pseudo = jid
->>>>>>> 82da9bc6
 		gajim.connections[account].request_subscription(jid, txt)
 		if group:
 			group = [group]
@@ -1325,12 +1279,8 @@
 _('If "%s" accepts this request you will know his or her status.') % jid)
 				return
 			contact.groups = group
-<<<<<<< HEAD
 			if pseudo:
 				contact.name = pseudo
-=======
-			contact.name = pseudo
->>>>>>> 82da9bc6
 			self.remove_contact(contact, account)
 		self.add_contact_to_roster(jid, account)
 
@@ -1434,16 +1384,10 @@
 			if type in ('agent', 'contact'):
 				account = model[iter][C_ACCOUNT].decode('utf-8')
 				jid = model[iter][C_JID].decode('utf-8')
-<<<<<<< HEAD
 				win = None
 				c = gajim.contacts.get_contact_with_highest_priority(account, jid)
 				if gajim.interface.msg_win_mgr.has_window(c.jid):
 					win = gajim.interface.msg_win_mgr.get_window(c.jid)
-=======
-				c = gajim.contacts.get_contact_with_highest_priority(account, jid)
-				if gajim.interface.instances[account]['chats'].has_key(jid):
-					gajim.interface.instances[account]['chats'][jid].set_active_tab(jid)
->>>>>>> 82da9bc6
 				elif c:
 					self.new_chat(c, account)
 					win = gajim.interface.msg_win_mgr.get_window(jid)
@@ -1491,17 +1435,10 @@
 	def on_req_usub(self, widget, contact, account):
 		'''Remove a contact'''
 		window = dialogs.ConfirmationDialogCheck(
-<<<<<<< HEAD
 			_('Contact "%s" will be removed from your roster') % (
 			contact.get_shown_name()),
 			_('By removing this contact you also by default remove authorization resulting in him or her always seeing you as offline.'),
 			_('I want this contact to know my status after removal'))
-=======
-			_('Contact "%s" will be removed from your roster') % (contact.name),
-			_('By removing this contact you also by default remove authorization resulting in him or her always seeing you as offline.'),
-			_('I want this contact to know my status after removal'))
-		# FIXME:
->>>>>>> 82da9bc6
 		# maybe use 2 optionboxes from which the contact can select? (better)
 		if window.get_response() == gtk.RESPONSE_OK:
 			remove_auth = True
@@ -1511,11 +1448,7 @@
 			for u in gajim.contacts.get_contact(account, contact.jid):
 				self.remove_contact(u, account)
 			gajim.contacts.remove_jid(account, u.jid)
-<<<<<<< HEAD
 			if gajim.interface.msg_win_mgr.has_window(contact.jid):
-=======
-			if contact.jid in gajim.interface.instances[account]['chats']:
->>>>>>> 82da9bc6
 				c = gajim.contacts.create_contact(jid = contact.jid,
 					name = contact.name, groups = [_('not in the roster')],
 					show = 'not in the roster', status = '', ask = 'none',
@@ -1855,11 +1788,7 @@
 		qs[jid].append((kind, (msg, subject, msg_type, tim, encrypted, resource)))
 		self.nb_unread += 1
 		if popup:
-<<<<<<< HEAD
 			if not gajim.interface.msg_win_mgr.has_window(jid):
-=======
-			if not gajim.interface.instances[account]['chats'].has_key(jid):
->>>>>>> 82da9bc6
 				self.new_chat(contact, account)
 				if path:
 					self.tree.expand_row(path[0:1], False)
@@ -2115,18 +2044,11 @@
 			if first_ev:
 				if self.open_event(account, jid, first_ev):
 					return
-<<<<<<< HEAD
 			c = gajim.contacts.get_contact_with_highest_priority(account, jid)
 			# Get the window containing the chat
 			win = gajim.interface.msg_win_mgr.get_window(jid)
 			if win:
 				win.set_active_tab(jid)
-=======
-			chats = gajim.interface.instances[account]['chats']
-			c = gajim.contacts.get_contact_with_highest_priority(account, jid)
-			if chats.has_key(jid):
-				chats[jid].set_active_tab(jid)
->>>>>>> 82da9bc6
 			elif c:
 				self.new_chat(c, account)
 				win = gajim.interface.msg_win_mgr.get_window(jid)
@@ -2494,21 +2416,13 @@
 			contact1 = gajim.contacts.get_first_contact_from_jid(account1, jid1)
 			if not contact1:
 				return 0
-<<<<<<< HEAD
 			name1 = contact1.get_shown_name()
-=======
-			name1 = contact1.name
->>>>>>> 82da9bc6
 		if type2 == 'contact':
 			lcontact2 = gajim.contacts.get_contact(account2, jid2)
 			contact2 = gajim.contacts.get_first_contact_from_jid(account2, jid2)
 			if not contact2:
 				return 0
-<<<<<<< HEAD
 			name2 = contact2.get_shown_name()
-=======
-			name2 = contact2.name
->>>>>>> 82da9bc6
 		# We first compare by show if sort_by_show is True
 		if type1 == 'contact' and type2 == 'contact' and \
 			gajim.config.get('sort_by_show'):
