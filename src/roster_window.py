# -*- coding: utf-8 -*-
##	roster_window.py
##
## Copyright (C) 2003-2006 Yann Le Boulanger <asterix@lagaule.org>
## Copyright (C) 2005-2006 Nikos Kouremenos <kourem@gmail.com>
## Copyright (C) 2005-2006 Dimitur Kirov <dkirov@gmail.com>
##
## This program is free software; you can redistribute it and/or modify
## it under the terms of the GNU General Public License as published
## by the Free Software Foundation; version 2 only.
##
## This program is distributed in the hope that it will be useful,
## but WITHOUT ANY WARRANTY; without even the implied warranty of
## MERCHANTABILITY or FITNESS FOR A PARTICULAR PURPOSE.  See the
## GNU General Public License for more details.
##

import gtk
import gobject
import os
import time
import urllib

import common.sleepy
import history_window
import dialogs
import vcard
import config
import disco
import gtkgui_helpers
import cell_renderer_image
import tooltips
import message_control
<<<<<<< HEAD
=======
import adhoc_commands
>>>>>>> 03fdd6d3
import notify

from common import gajim
from common import helpers
from common import passwords
from common.exceptions import GajimGeneralException

from message_window import MessageWindowMgr
from chat_control import ChatControl
from groupchat_control import GroupchatControl
from groupchat_control import PrivateChatControl

from common import dbus_support
if dbus_support.supported:
	from music_track_listener import MusicTrackListener

#(icon, name, type, jid, account, editable, second pixbuf)
(
C_IMG, # image to show state (online, new message etc)
C_NAME, # cellrenderer text that holds contact nickame
C_TYPE, # account, group or contact?
C_JID, # the jid of the row
C_ACCOUNT, # cellrenderer text that holds account name
C_SECPIXBUF, # secondary_pixbuf (holds avatar or padlock)
<<<<<<< HEAD
) = range(6)
=======
) = range(7)
>>>>>>> 03fdd6d3

class RosterWindow:
	'''Class for main window of the GTK+ interface'''

	def get_account_iter(self, name):
		model = self.tree.get_model()
		if model is None:
			return
		account_iter = model.get_iter_root()
		if self.regroup:
			return account_iter
		while account_iter:
			account_name = model[account_iter][C_ACCOUNT].decode('utf-8')
			if name == account_name:
				break
			account_iter = model.iter_next(account_iter)
		return account_iter

	def get_group_iter(self, name, account):
		model = self.tree.get_model()
		root = self.get_account_iter(account)
		group_iter = model.iter_children(root)
		# C_NAME column contacts the pango escaped group name
		while group_iter:
			group_name = model[group_iter][C_JID].decode('utf-8')
			if name == group_name:
				break
			group_iter = model.iter_next(group_iter)
		return group_iter

	def get_contact_iter(self, jid, account):
		if jid == gajim.get_jid_from_account(account):
			iter = self.get_self_contact_iter(account)
			if iter:
				return [iter]
			else:
				return []
		model = self.tree.get_model()
		acct = self.get_account_iter(account)
		found = []
		if model is None: # when closing Gajim model can be none (async pbs?)
			return found
		group_iter = model.iter_children(acct)
		while group_iter:
			contact_iter = model.iter_children(group_iter)
			while contact_iter:
				if jid == model[contact_iter][C_JID].decode('utf-8') and \
					account == model[contact_iter][C_ACCOUNT].decode('utf-8'):
					found.append(contact_iter)
				# find next contact iter
				if model.iter_has_child(contact_iter):
					# his first child if it has some
					contact_iter = model.iter_children(contact_iter)
				else:
					next_contact_iter = model.iter_next(contact_iter)
					if not next_contact_iter:
						# now we need to go up
						parent_iter = model.iter_parent(contact_iter)
						parent_type = model[parent_iter][C_TYPE]
						while parent_type != 'group':
							contact_iter = model.iter_next(parent_iter)
							if contact_iter:
								break
							else:
								parent_iter = model.iter_parent(parent_iter)
								parent_type = model[parent_iter][C_TYPE]
						else:
							# we tested all contacts in this group
							contact_iter = None
					else:
						# his brother if he has
						contact_iter = next_contact_iter
			group_iter = model.iter_next(group_iter)
		return found

	def get_path(self, jid, account):
		''' Try to get line of contact in roster	'''
		iters = self.get_contact_iter(jid, account)
		if iters:
			path = self.tree.get_model().get_path(iters[0])
		else:
			path = None
		return path

	def show_and_select_path(self, path, jid, account):	
		'''Show contact in roster (if he is invisible for example) 
		and select line'''
		if not path:
			# contact is in roster but we curently don't see him online
			# show him
			self.add_contact_to_roster(jid, account)
			iters = self.get_contact_iter(jid, account)
			path = self.tree.get_model().get_path(iters[0])
		# popup == False so we show awaiting event in roster
		# show and select contact line in roster (even if he is not in roster) 
		self.tree.expand_row(path[0:1], False)
		self.tree.expand_row(path[0:2], False)
		self.tree.scroll_to_cell(path)
		self.tree.set_cursor(path)

	def add_account_to_roster(self, account):
		model = self.tree.get_model()
		if self.get_account_iter(account):
			return

		if self.regroup:
			show = helpers.get_global_show()
			model.append(None, [self.jabber_state_images['16'][show],
				_('Merged accounts'), 'account', '', 'all', None])
			self.draw_account(account)
			return

		show = gajim.SHOW_LIST[gajim.connections[account].connected]

		tls_pixbuf = None
		if gajim.account_is_securely_connected(account):
			tls_pixbuf = self.window.render_icon(gtk.STOCK_DIALOG_AUTHENTICATION,
				gtk.ICON_SIZE_MENU) # the only way to create a pixbuf from stock

		our_jid = gajim.get_jid_from_account(account)

		model.append(None, [self.jabber_state_images['16'][show],
			gtkgui_helpers.escape_for_pango_markup(account),
			'account', our_jid, account, tls_pixbuf])

	def draw_account(self, account):
		model = self.tree.get_model()
		iter = self.get_account_iter(account)
		if self.regroup:
			accounts = gajim.connections.keys()
		else:
			accounts = [account]
		num_of_accounts = len(accounts)
		num_of_secured = gajim.get_number_of_securely_connected_accounts()
		if num_of_secured and gajim.con_types.has_key(account) and gajim.con_types[account] in ('tls', 'ssl'):
			tls_pixbuf = self.window.render_icon(gtk.STOCK_DIALOG_AUTHENTICATION,
				gtk.ICON_SIZE_MENU) # the only way to create a pixbuf from stock
			if num_of_secured < num_of_accounts:
				# Make it transparent
				colorspace = tls_pixbuf.get_colorspace()
				bps = tls_pixbuf.get_bits_per_sample()
				rowstride = tls_pixbuf.get_rowstride()
				pixels = tls_pixbuf.get_pixels()
				new_pixels = ''
				width = tls_pixbuf.get_width()
				height = tls_pixbuf.get_height()
				for i in range(0, width*height):
					rgb = pixels[4*i:4*i+3]
					new_pixels += rgb
					if rgb == chr(0)*3:
						new_pixels += chr(0)
					else:
						new_pixels += chr(128)
				tls_pixbuf = gtk.gdk.pixbuf_new_from_data(new_pixels, colorspace,
					True, bps, width, height, rowstride)
			model[iter][C_SECPIXBUF] = tls_pixbuf
		else:
			model[iter][C_SECPIXBUF] = None
		path = model.get_path(iter)
		account_name = account
		accounts = [account]
		if self.regroup:
			account_name = _('Merged accounts')
			accounts = []
		if not self.tree.row_expanded(path) and model.iter_has_child(iter):
			# account row not expanded
			account_name = '[%s]' % account_name
		if gajim.account_is_connected(account) or (self.regroup and \
		gajim.get_number_of_connected_accounts()):
			nbr_on, nbr_total = gajim.contacts.get_nb_online_total_contacts(
				accounts = accounts)		
			account_name += ' (%s/%s)' % (repr(nbr_on),repr(nbr_total))
		model[iter][C_NAME] = account_name

	def remove_newly_added(self, jid, account):
		if jid in gajim.newly_added[account]:
			gajim.newly_added[account].remove(jid)
			self.draw_contact(jid, account)

	def add_contact_to_roster(self, jid, account):
		'''Add a contact to the roster and add groups if they aren't in roster
		force is about force to add it, even if it is offline and show offline
		is False, because it has online children, so we need to show it.
		If add_children is True, we also add all children, even if they were not
		already drawn'''
		showOffline = gajim.config.get('showoffline')
		model = self.tree.get_model()
		contact = gajim.contacts.get_first_contact_from_jid(account, jid)
		nb_events = gajim.events.get_nb_roster_events(account, contact.jid)
		# count events from all resources
		for contact_ in gajim.contacts.get_contact(account, jid):
			if contact_.resource:
				nb_events += gajim.events.get_nb_roster_events(account,
					contact_.get_full_jid())
		if not contact:
			return
		# If contact already in roster, do not add it
		if len(self.get_contact_iter(jid, account)):
			return
		if jid == gajim.get_jid_from_account(account):
			self.add_self_contact(account)
			return
		if gajim.jid_is_transport(contact.jid):
			# if jid is transport, check if we wanna show it in roster
			if not gajim.config.get('show_transports_group') and not nb_events:
				return
			contact.groups = [_('Transports')]
		elif not showOffline and not gajim.account_is_connected(account) and \
		nb_events == 0:
			return

		# XEP-0162
		hide = contact.is_hidden_from_roster()
		if hide and contact.sub != 'from':
			return
		observer = contact.is_observer()

		if observer:
			# if he has a tag, remove it
			tag = gajim.contacts.get_metacontacts_tag(account, jid)
			if tag:
				gajim.contacts.remove_metacontact(account, jid)

		# family is [{'account': acct, 'jid': jid, 'priority': prio}, ]
		# 'priority' is optional
		family = gajim.contacts.get_metacontacts_family(account, jid)

		# family members that are in roster and belong to the same account.
		shown_family = [] 
		if family:
			for data in family:
				_account = data['account']
				# Metacontacts over different accounts only in merged mode
				if _account != account and not self.regroup:
					continue
				_jid = data['jid']
				
				if self.get_contact_iter(_jid, _account):
					shown_family.append(data)
				if _jid == jid and _account == account:
					our_data = data
			shown_family.append(our_data)
			big_brother_data = gajim.contacts.get_metacontacts_big_brother(
				shown_family)
			big_brother_jid = big_brother_data['jid']
			big_brother_account = big_brother_data['account']
			if big_brother_jid != jid or big_brother_account != account:
				# We are adding a child contact
				if contact.show in ('offline', 'error') and \
				not showOffline and len(gajim.events.get_events(account, jid)) == 0:
					return
				parent_iters = self.get_contact_iter(big_brother_jid,
					big_brother_account)
				name = contact.get_shown_name()
				for i in parent_iters:
					# we add some values here. see draw_contact for more
					model.append(i, (None, name, 'contact', jid, account, None))
				self.draw_contact(jid, account)
				self.draw_avatar(jid, account)
				# Redraw parent to change icon
				self.draw_contact(big_brother_jid, big_brother_account)
				return

		if (contact.show in ('offline', 'error') or hide) and \
		not showOffline and (not _('Transports') in contact.groups or \
		gajim.connections[account].connected < 2) and \
		len(gajim.contacts.get_contact(account, jid)) == 1 and nb_events == 0 and\
		not _('Not in Roster') in contact.groups:
			return

		# Remove brother contacts that are already in roster to add them
		# under this iter
		for data in shown_family:
			contacts = gajim.contacts.get_contact(data['account'],
				data['jid'])
			for c in contacts:
				self.remove_contact(c, data['account'])
		groups = contact.groups
		if observer:
			groups = [_('Observers')]
		elif not groups:
			groups = [_('General')]
		for group in groups:
			iterG = self.get_group_iter(group, account)
			if not iterG:
				IterAcct = self.get_account_iter(account)
				iterG = model.append(IterAcct, [
					self.jabber_state_images['16']['closed'],
					gtkgui_helpers.escape_for_pango_markup(group), 'group',
<<<<<<< HEAD
					group, account, None])
=======
					group, account, False, None])
>>>>>>> 03fdd6d3
				self.draw_group(group, account)
				if model.iter_n_children(IterAcct) == 1: # We added the first one
					self.draw_account(account)
			if group not in gajim.groups[account]: # It can probably never append
				if account + group in self.collapsed_rows:
					ishidden = False
				else:
					ishidden = True
				gajim.groups[account][group] = {'expand': ishidden}
			if not account in self.collapsed_rows:
				self.tree.expand_row((model.get_path(iterG)[0]), False)

			typestr = 'contact'
			if group == _('Transports'):
				typestr = 'agent'

			name = contact.get_shown_name()
			# we add some values here. see draw_contact for more
			model.append(iterG, (None, name, typestr, contact.jid, account, None))

			if gajim.groups[account][group]['expand']:
				self.tree.expand_row(model.get_path(iterG), False)
		self.draw_contact(jid, account)
		self.draw_avatar(jid, account)
		# put the children under this iter
		for data in shown_family:
			contacts = gajim.contacts.get_contact(data['account'],
				data['jid'])
			self.add_contact_to_roster(data['jid'], data['account'])

	def draw_group(self, group, account):
		iter = self.get_group_iter(group, account)
		if not iter:
			return
		if self.regroup:
			accounts = []
		else:
			accounts = [account]
		nbr_on, nbr_total = gajim.contacts.get_nb_online_total_contacts(
			accounts = accounts, groups = [group])
		model = self.tree.get_model()
		model.set_value(iter, 1 , gtkgui_helpers.escape_for_pango_markup(
			'%s (%s/%s)' % (group, repr(nbr_on), repr(nbr_total))))		

	def add_to_not_in_the_roster(self, account, jid, nick = ''):
		''' add jid to group "not in the roster", he MUST not be in roster yet,
		 return contact '''
		keyID = ''
		attached_keys = gajim.config.get_per('accounts', account,
			'attached_gpg_keys').split()
		if jid in attached_keys:
			keyID = attached_keys[attached_keys.index(jid) + 1]
		contact = gajim.contacts.create_contact(jid = jid,
			name = nick, groups = [_('Not in Roster')],
			show = 'not in roster', status = '', sub = 'none',
			keyID = keyID)
		gajim.contacts.add_contact(account, contact)
		self.add_contact_to_roster(contact.jid, account)
		return contact

	def get_self_contact_iter(self, account):
		model = self.tree.get_model()
		iterAcct = self.get_account_iter(account)
		iter = model.iter_children(iterAcct)
		if not iter:
			return None
		if model[iter][C_TYPE] == 'self_contact':
			return iter
		return None

	def add_self_contact(self, account):
		jid = gajim.get_jid_from_account(account)
		if self.get_self_contact_iter(account):
			self.draw_contact(jid, account)
			self.draw_avatar(jid, account)
			return

		contact = gajim.contacts.get_first_contact_from_jid(account, jid)
		if not contact:
			return
		showOffline = gajim.config.get('showoffline')
		if (contact.show in ('offline', 'error')) and not showOffline and \
			len(gajim.events.get_events(account, jid)) == 0:
			return

		model = self.tree.get_model()
		iterAcct = self.get_account_iter(account)
		model.append(iterAcct, (None, gajim.nicks[account], 'self_contact', jid,
<<<<<<< HEAD
			account, None))
=======
			account, False, None))
>>>>>>> 03fdd6d3
		self.draw_contact(jid, account)
		self.draw_avatar(jid, account)

	def add_transport_to_roster(self, account, transport):
		c = gajim.contacts.create_contact(jid = transport, name = transport,
			groups = [_('Transports')], show = 'offline', status = 'offline',
			sub = 'from')
		gajim.contacts.add_contact(account, c)
		gajim.interface.roster.add_contact_to_roster(transport, account)

	def really_remove_contact(self, contact, account):
		if not gajim.interface.instances.has_key(account):
			# Account has been deleted during the timeout that called us
			return
		if contact.jid in gajim.newly_added[account]:
			return
		if gajim.jid_is_transport(contact.jid) and gajim.account_is_connected(
		account) and gajim.config.get('show_transports_group'):
			# It's an agent and we show them
			return
		if contact.jid in gajim.to_be_removed[account]:
			gajim.to_be_removed[account].remove(contact.jid)
		
		
		hide = contact.is_hidden_from_roster()

		show_offline = gajim.config.get('showoffline')
		show_transports = gajim.config.get('show_transports_group')
		if (_('Transports') in contact.groups and not show_transports) or \
		((contact.show in ('offline', 'error') or hide) and not show_offline and \
		(not _('Transports') in contact.groups or \
		gajim.account_is_disconnected(account))) and \
		len(gajim.events.get_events(account, contact.jid, ['chat'])) == 0:
			self.remove_contact(contact, account)
		else:
			self.draw_contact(contact.jid, account)

	def remove_contact(self, contact, account):
		'''Remove a contact from the roster'''
		if contact.jid in gajim.to_be_removed[account]:
			return
		model = self.tree.get_model()
		iters = self.get_contact_iter(contact.jid, account)
		if not iters:
			return
		parent_iter = model.iter_parent(iters[0])
		parent_type = model[parent_iter][C_TYPE]
		# remember children to re-add them
		children = []
		child_iter = model.iter_children(iters[0])
		while child_iter:
			c_jid = model[child_iter][C_JID].decode('utf-8')
			c_account = model[child_iter][C_ACCOUNT].decode('utf-8')
			children.append((c_jid, c_account))
			child_iter = model.iter_next(child_iter)
		
		# Remove iters and group iter if they are empty
		for i in iters:
			parent_i = model.iter_parent(i)
			model.remove(i)
			if parent_type == 'group':
				group = model[parent_i][C_JID].decode('utf-8')
				if model.iter_n_children(parent_i) == 0:
					model.remove(parent_i)
					# We need to check all contacts, even offline contacts
					for jid in gajim.contacts.get_jid_list(account):
						if group in gajim.contacts.get_contact_with_highest_priority(
							account, jid).groups:
							break
					else:
						if gajim.groups[account].has_key(group):
							del gajim.groups[account][group]

		# re-add children
		for child in children:
			self.add_contact_to_roster(child[0], child[1])
		# redraw parent
		if parent_type == 'contact':
			parent_jid = model[parent_iter][C_JID].decode('utf-8')
			parent_account = model[parent_iter][C_ACCOUNT].decode('utf-8')
			self.draw_contact(parent_jid, parent_account)

	def get_appropriate_state_images(self, jid, size = '16',
		icon_name = 'online'):
		'''check jid and return the appropriate state images dict for
		the demanded size. icon_name is taken into account when jid is from
		transport: transport iconset doesn't contain all icons, so we fall back
		to jabber one'''
		transport = gajim.get_transport_name_from_jid(jid)
		if transport and self.transports_state_images.has_key(size) and \
		self.transports_state_images[size].has_key(transport) and icon_name in \
		self.transports_state_images[size][transport]:
			return self.transports_state_images[size][transport]
		return self.jabber_state_images[size]

	def draw_contact(self, jid, account, selected = False, focus = False):
		'''draw the correct state image, name BUT not avatar'''
		# focus is about if the roster window has toplevel-focus or not
		model = self.tree.get_model()
		iters = self.get_contact_iter(jid, account)
		if len(iters) == 0:
			return
		contact_instances = gajim.contacts.get_contact(account, jid)
		contact = gajim.contacts.get_highest_prio_contact_from_contacts(
			contact_instances)
		if not contact:
			return
		name = gtkgui_helpers.escape_for_pango_markup(contact.get_shown_name())

		nb_connected_contact = 0
		for c in contact_instances:
			if c.show not in ('error', 'offline'):
				nb_connected_contact += 1
		if nb_connected_contact > 1:
			name += ' (' + unicode(nb_connected_contact) + ')'

		# show (account_name) if there are 2 contact with same jid in merged mode
		if self.regroup:
			add_acct = False
			# look through all contacts of all accounts
			for account_iter in gajim.connections:
				if account_iter == account: # useless to add accout name
					continue
				for jid_iter in gajim.contacts.get_jid_list(account_iter):
					# [0] cause it'fster than highest_prio
					contact_iter = gajim.contacts.\
						get_first_contact_from_jid(account_iter, jid_iter)
					if contact_iter.get_shown_name() == \
					contact.get_shown_name() and\
					(jid_iter, account_iter) != (jid, account):
						add_acct = True
						break
				if add_acct:
					# No need to continue in other account if we already found one
					break
			if add_acct:
				name += ' (' + account + ')'

		# add status msg, if not empty, under contact name in the treeview
		if contact.status and gajim.config.get('show_status_msgs_in_roster'):
			status = contact.status.strip()
			if status != '':
				status = helpers.reduce_chars_newlines(status, max_lines = 1)
				# escape markup entities and make them small italic and fg color
				color = gtkgui_helpers._get_fade_color(self.tree, selected, focus)
				colorstring = "#%04x%04x%04x" % (color.red, color.green, color.blue)
				name += '\n<span size="small" style="italic" foreground="%s">%s</span>'\
					% (colorstring, gtkgui_helpers.escape_for_pango_markup(status))

		iter = iters[0] # choose the icon with the first iter
		icon_name = helpers.get_icon_name_to_show(contact, account)
		# look if another resource has awaiting events
		for c in contact_instances:
			c_icon_name = helpers.get_icon_name_to_show(c, account)
			if c_icon_name == 'message':
				icon_name = c_icon_name
				break
		path = model.get_path(iter)
		if model.iter_has_child(iter):
			if not self.tree.row_expanded(path) and icon_name != 'message':
				child_iter = model.iter_children(iter)
				if icon_name in ('error', 'offline'):
					# get the icon from the first child as they are sorted by show
					child_jid = model[child_iter][C_JID].decode('utf-8')
					child_account = model[child_iter][C_ACCOUNT].decode('utf-8')
					child_contact = gajim.contacts.get_contact_with_highest_priority(
						child_account, child_jid)
					child_icon_name = helpers.get_icon_name_to_show(child_contact,
						child_account)
					if child_icon_name not in ('error', 'not in roster'):
						icon_name = child_icon_name
				while child_iter:
					# a child has awaiting messages ?
					child_jid = model[child_iter][C_JID].decode('utf-8')
					child_account = model[child_iter][C_ACCOUNT].decode('utf-8')
					if len(gajim.events.get_events(child_account, child_jid)):
						icon_name = 'message'
						break
					child_iter = model.iter_next(child_iter)
			if self.tree.row_expanded(path):
				state_images = self.get_appropriate_state_images(jid,
					size = 'opened', icon_name = icon_name)
			else:
				state_images = self.get_appropriate_state_images(jid,
					size = 'closed', icon_name = icon_name)
		else:
			# redraw parent
			self.draw_parent_contact(jid, account)
			state_images = self.get_appropriate_state_images(jid,
				icon_name = icon_name)
	
		img = state_images[icon_name]

		for iter in iters:
			model[iter][C_IMG] = img
			model[iter][C_NAME] = name

	def draw_parent_contact(self, jid, account):
		model = self.tree.get_model()
		iters = self.get_contact_iter(jid, account)
		if not len(iters):
			return
		parent_iter = model.iter_parent(iters[0])
		if model[parent_iter][C_TYPE] != 'contact':
			# parent is not a contact
			return
		parent_jid = model[parent_iter][C_JID].decode('utf-8')
		parent_account = model[parent_iter][C_ACCOUNT].decode('utf-8')
		self.draw_contact(parent_jid, parent_account)

	def draw_avatar(self, jid, account):
		'''draw the avatar'''
		model = self.tree.get_model()
		iters = self.get_contact_iter(jid, account)
		if gajim.config.get('show_avatars_in_roster'):
			pixbuf = gtkgui_helpers.get_avatar_pixbuf_from_cache(jid)
			if pixbuf in ('ask', None):
				scaled_pixbuf = None
			else:
				scaled_pixbuf = gtkgui_helpers.get_scaled_pixbuf(pixbuf, 'roster')
		else:
			scaled_pixbuf = None
		for iter in iters:
			model[iter][C_SECPIXBUF] = scaled_pixbuf

	def join_gc_room(self, account, room_jid, nick, password):
		'''joins the room immediatelly'''
		if gajim.interface.msg_win_mgr.has_window(room_jid, account) and \
				gajim.gc_connected[account][room_jid]:
			win = gajim.interface.msg_win_mgr.get_window(room_jid,  account)
			win.window.present()
			win.set_active_tab(room_jid,  account)
			dialogs.ErrorDialog(_('You are already in group chat %s') % room_jid)
			return
		invisible_show = gajim.SHOW_LIST.index('invisible')
		if gajim.connections[account].connected == invisible_show:
			dialogs.ErrorDialog(_('You cannot join a group chat while you are invisible')
				)
			return
		if not gajim.interface.msg_win_mgr.has_window(room_jid, account):
			self.new_room(room_jid, nick, account)
		gc_win = gajim.interface.msg_win_mgr.get_window(room_jid, account)
		gc_win.set_active_tab(room_jid, account)
		gc_win.window.present()
		gajim.connections[account].join_gc(nick, room_jid, password)
		if password:
			gajim.gc_passwords[room_jid] = password

	def on_actions_menuitem_activate(self, widget):
		self.make_menu()
	
	def on_edit_menuitem_activate(self, widget):
		'''need to call make_menu to build profile, avatar item'''
		self.make_menu()
		
	def on_bookmark_menuitem_activate(self, widget, account, bookmark):
		self.join_gc_room(account, bookmark['jid'], bookmark['nick'],
			bookmark['password'])

	def on_send_server_message_menuitem_activate(self, widget, account):
		server = gajim.config.get_per('accounts', account, 'hostname')
		server += '/announce/online'
		dialogs.SingleMessageWindow(account, server, 'send')

	def on_xml_console_menuitem_activate(self, widget, account):
		if gajim.interface.instances[account].has_key('xml_console'):
			gajim.interface.instances[account]['xml_console'].window.present()
		else:
			gajim.interface.instances[account]['xml_console'] = \
				dialogs.XMLConsoleWindow(account)

	def on_privacy_lists_menuitem_activate(self, widget, account):
		if gajim.interface.instances[account].has_key('privacy_lists'):
			gajim.interface.instances[account]['privacy_lists'].window.present()
		else:
			gajim.interface.instances[account]['privacy_lists'] = \
				dialogs.PrivacyListsWindow(account)

	def on_set_motd_menuitem_activate(self, widget, account):
		server = gajim.config.get_per('accounts', account, 'hostname')
		server += '/announce/motd'
		dialogs.SingleMessageWindow(account, server, 'send')

	def on_update_motd_menuitem_activate(self, widget, account):
		server = gajim.config.get_per('accounts', account, 'hostname')
		server += '/announce/motd/update'
		dialogs.SingleMessageWindow(account, server, 'send')

	def on_delete_motd_menuitem_activate(self, widget, account):
		server = gajim.config.get_per('accounts', account, 'hostname')
		server += '/announce/motd/delete'
		gajim.connections[account].send_motd(server)

	def on_history_manager_menuitem_activate(self, widget):
		if os.name == 'nt':
			if os.path.exists('history_manager.exe'): # user is running stable
				helpers.exec_command('history_manager.exe')
			else: # user is running svn
				helpers.exec_command('python history_manager.py')
		else: # Unix user
			helpers.exec_command('python history_manager.py &')

	def get_and_connect_advanced_menuitem_menu(self, account):
		'''adds FOR ACCOUNT options'''
		xml = gtkgui_helpers.get_glade('advanced_menuitem_menu.glade')
		advanced_menuitem_menu = xml.get_widget('advanced_menuitem_menu')

		send_single_message_menuitem = xml.get_widget(
			'send_single_message_menuitem')
		xml_console_menuitem = xml.get_widget('xml_console_menuitem')
		privacy_lists_menuitem = xml.get_widget('privacy_lists_menuitem')
		administrator_menuitem = xml.get_widget('administrator_menuitem')
		send_server_message_menuitem = xml.get_widget(
			'send_server_message_menuitem')
		set_motd_menuitem = xml.get_widget('set_motd_menuitem')
		update_motd_menuitem = xml.get_widget('update_motd_menuitem')
		delete_motd_menuitem = xml.get_widget('delete_motd_menuitem')

		xml_console_menuitem.connect('activate',
			self.on_xml_console_menuitem_activate, account)

		if gajim.connections[account] and gajim.connections[account].privacy_rules_supported:
			privacy_lists_menuitem.connect('activate',
				self.on_privacy_lists_menuitem_activate, account)
		else:
			privacy_lists_menuitem.set_sensitive(False)

		if gajim.connections[account].is_zeroconf:
			send_single_message_menuitem.set_sensitive(False)
			administrator_menuitem.set_sensitive(False)
			send_server_message_menuitem.set_sensitive(False)
			set_motd_menuitem.set_sensitive(False)
			update_motd_menuitem.set_sensitive(False)
			delete_motd_menuitem.set_sensitive(False)
		else:
			send_single_message_menuitem.connect('activate',
				self.on_send_single_message_menuitem_activate, account)
			
			send_server_message_menuitem.connect('activate',
				self.on_send_server_message_menuitem_activate, account)

			set_motd_menuitem.connect('activate',
				self.on_set_motd_menuitem_activate, account)

			update_motd_menuitem.connect('activate',
				self.on_update_motd_menuitem_activate, account)

			delete_motd_menuitem.connect('activate',
				self.on_delete_motd_menuitem_activate, account)

		advanced_menuitem_menu.show_all()

		return advanced_menuitem_menu

	def make_menu(self):
		'''create the main window's menus'''
		if not self.actions_menu_needs_rebuild:
			return
		new_chat_menuitem = self.xml.get_widget('new_chat_menuitem')
		join_gc_menuitem = self.xml.get_widget('join_gc_menuitem')
		muc_icon = self.load_icon('muc_active')
		if muc_icon:
			join_gc_menuitem.set_image(muc_icon)
		add_new_contact_menuitem = self.xml.get_widget('add_new_contact_menuitem')
		service_disco_menuitem = self.xml.get_widget('service_disco_menuitem')
		advanced_menuitem = self.xml.get_widget('advanced_menuitem')
		show_offline_contacts_menuitem = self.xml.get_widget(
			'show_offline_contacts_menuitem')
		profile_avatar_menuitem = self.xml.get_widget('profile_avatar_menuitem')	

		# destroy old advanced menus
		for m in self.advanced_menus:
			m.destroy()

		# make it sensitive. it is insensitive only if no accounts are *available*
		advanced_menuitem.set_sensitive(True)

		if self.add_new_contact_handler_id:
			add_new_contact_menuitem.handler_disconnect(
				self.add_new_contact_handler_id)
			self.add_new_contact_handler_id = None

		if self.service_disco_handler_id:
			service_disco_menuitem.handler_disconnect(
				self.service_disco_handler_id)
			self.service_disco_handler_id = None

		if self.new_chat_menuitem_handler_id:
			new_chat_menuitem.handler_disconnect(
				self.new_chat_menuitem_handler_id)
			self.new_chat_menuitem_handler_id = None

		if self.profile_avatar_menuitem_handler_id:
			profile_avatar_menuitem.handler_disconnect(
				self.profile_avatar_menuitem_handler_id)
			self.profile_avatar_menuitem_handler_id = None


		# remove the existing submenus
		add_new_contact_menuitem.remove_submenu()
		service_disco_menuitem.remove_submenu()
		join_gc_menuitem.remove_submenu()
		new_chat_menuitem.remove_submenu()
		advanced_menuitem.remove_submenu()
		profile_avatar_menuitem.remove_submenu()

		# remove the existing accelerator
		if self.have_new_chat_accel:
			ag = gtk.accel_groups_from_object(self.window)[0]
			new_chat_menuitem.remove_accelerator(ag, gtk.keysyms.n,
				gtk.gdk.CONTROL_MASK)
			self.have_new_chat_accel = False

		gc_sub_menu = gtk.Menu() # gc is always a submenu
		join_gc_menuitem.set_submenu(gc_sub_menu)
		
		connected_accounts = gajim.get_number_of_connected_accounts()
		if connected_accounts > 1: # 2 or more accounts? make submenus
			add_sub_menu = gtk.Menu()
			disco_sub_menu = gtk.Menu()
			new_chat_sub_menu = gtk.Menu()

			accounts_list = gajim.contacts.get_accounts() 
			accounts_list.sort() 
			for account in accounts_list:
				if gajim.connections[account].connected <= 1:
					# if offline or connecting
					continue

				# new chat
				new_chat_item = gtk.MenuItem(_('using account %s') % account,
					False)
				new_chat_sub_menu.append(new_chat_item)
				new_chat_item.connect('activate',
					self.on_new_chat_menuitem_activate,	account)

				if gajim.config.get_per('accounts', account, 'is_zeroconf'): 
					continue 	

				# join gc
				label = gtk.Label()
				label.set_markup('<u>' + account.upper() +'</u>')
				label.set_use_underline(False)
				gc_item = gtk.MenuItem()
				gc_item.add(label)
				gc_item.connect('state-changed',
					gtkgui_helpers.on_bm_header_changed_state)
				gc_sub_menu.append(gc_item)
				
				self.add_bookmarks_list(gc_sub_menu, account)

				# the 'manage gc bookmarks' item is shown
				# below to avoid duplicate code

				# add
				add_item = gtk.MenuItem(_('to %s account') % account, False)
				add_sub_menu.append(add_item)
				add_item.connect('activate', self.on_add_new_contact, account)

				# disco
				disco_item = gtk.MenuItem(_('using %s account') % account, False)
				disco_sub_menu.append(disco_item)
				disco_item.connect('activate',
					self.on_service_disco_menuitem_activate, account)


			add_new_contact_menuitem.set_submenu(add_sub_menu)
			add_sub_menu.show_all()
			service_disco_menuitem.set_submenu(disco_sub_menu)
			disco_sub_menu.show_all()
			new_chat_menuitem.set_submenu(new_chat_sub_menu)
			new_chat_sub_menu.show_all()

		elif connected_accounts == 1: # user has only one account
			for account in gajim.connections:
				if gajim.account_is_connected(account): # THE connected account
					# gc
					self.add_bookmarks_list(gc_sub_menu, account)
					# add
					if not self.add_new_contact_handler_id:
						self.add_new_contact_handler_id =\
							add_new_contact_menuitem.connect(
							'activate', self.on_add_new_contact, account)
					# disco
					if not self.service_disco_handler_id:
						self.service_disco_handler_id = service_disco_menuitem.connect(
							'activate', self.on_service_disco_menuitem_activate, account)
					# new chat
					if not self.new_chat_menuitem_handler_id:
						self.new_chat_menuitem_handler_id = new_chat_menuitem.\
							connect('activate', self.on_new_chat_menuitem_activate,
							account)
					# new chat accel
					if not self.have_new_chat_accel:
						ag = gtk.accel_groups_from_object(self.window)[0]
						new_chat_menuitem.add_accelerator('activate', ag,
							gtk.keysyms.n,	gtk.gdk.CONTROL_MASK, gtk.ACCEL_VISIBLE)
						self.have_new_chat_accel = True
					
					break # No other account connected
		
		if connected_accounts == 0:
			# no connected accounts, make the menuitems insensitive
			for item in [new_chat_menuitem, join_gc_menuitem,\
					add_new_contact_menuitem, service_disco_menuitem]:
				item.set_sensitive(False)
		else: # we have one or more connected accounts
			for item in [new_chat_menuitem, join_gc_menuitem,\
						add_new_contact_menuitem, service_disco_menuitem]:
				item.set_sensitive(True)
			
			# disable some fields if only local account is there
			if connected_accounts == 1:
				for account in gajim.connections:
					if gajim.account_is_connected(account) and \
							gajim.connections[account].is_zeroconf:
						for item in [join_gc_menuitem,\
								add_new_contact_menuitem, service_disco_menuitem]:
							item.set_sensitive(False)

			# show the 'manage gc bookmarks' item
			newitem = gtk.SeparatorMenuItem() # separator
			gc_sub_menu.append(newitem)

		connected_accounts_with_vcard = []
		for account in gajim.connections:
			if gajim.account_is_connected(account) and \
			gajim.connections[account].vcard_supported:
				connected_accounts_with_vcard.append(account)
		if len(connected_accounts_with_vcard) > 1:
			# 2 or more accounts? make submenus
			profile_avatar_sub_menu = gtk.Menu()
			for account in connected_accounts_with_vcard:
				# profile, avatar
				profile_avatar_item = gtk.MenuItem(_('of account %s') % account, 
					 False)
				profile_avatar_sub_menu.append(profile_avatar_item)
				profile_avatar_item.connect('activate', 
					self.on_profile_avatar_menuitem_activate, account)
			profile_avatar_menuitem.set_submenu(profile_avatar_sub_menu)
			profile_avatar_sub_menu.show_all()
		elif len(connected_accounts_with_vcard) == 1: # user has only one account
			account = connected_accounts_with_vcard[0]
			# profile, avatar
			if not self.profile_avatar_menuitem_handler_id:
				self.profile_avatar_menuitem_handler_id = \
				profile_avatar_menuitem.connect('activate', self.\
				on_profile_avatar_menuitem_activate, account)

		if len(connected_accounts_with_vcard) == 0:
			profile_avatar_menuitem.set_sensitive(False)
		else:
			profile_avatar_menuitem.set_sensitive(True)

			newitem = gtk.ImageMenuItem(_('_Manage Bookmarks...'))
			img = gtk.image_new_from_stock(gtk.STOCK_PREFERENCES,
				gtk.ICON_SIZE_MENU)
			newitem.set_image(img)
			newitem.connect('activate',
				self.on_manage_bookmarks_menuitem_activate)
			gc_sub_menu.append(newitem)
			gc_sub_menu.show_all()
			
		# Advanced Actions
		if len(gajim.connections) == 0: # user has no accounts
			advanced_menuitem.set_sensitive(False)
		elif len(gajim.connections) == 1: # we have one acccount
			account = gajim.connections.keys()[0]
			advanced_menuitem_menu = self.get_and_connect_advanced_menuitem_menu(
				account)
			self.advanced_menus.append(advanced_menuitem_menu)
		
			self._add_history_manager_menuitem(advanced_menuitem_menu)

			advanced_menuitem.set_submenu(advanced_menuitem_menu)
			advanced_menuitem_menu.show_all()
		else: # user has *more* than one account : build advanced submenus
			advanced_sub_menu = gtk.Menu()
			accounts = [] # Put accounts in a list to sort them
			for account in gajim.connections:
				accounts.append(account)
			accounts.sort()
			for account in accounts:
				advanced_item = gtk.MenuItem(_('for account %s') % account, False)
				advanced_sub_menu.append(advanced_item)
				advanced_menuitem_menu = self.get_and_connect_advanced_menuitem_menu(
					account)
				self.advanced_menus.append(advanced_menuitem_menu)
				advanced_item.set_submenu(advanced_menuitem_menu)
			
			self._add_history_manager_menuitem(advanced_sub_menu)
			
			advanced_menuitem.set_submenu(advanced_sub_menu)
			advanced_sub_menu.show_all()

		self.actions_menu_needs_rebuild = False

	def _add_history_manager_menuitem(self, menu):
		'''adds a seperator and History Manager menuitem BELOW for account 
		menuitems'''
		item = gtk.SeparatorMenuItem() # separator
		menu.append(item)
		
		# History manager
		item = gtk.ImageMenuItem(_('History Manager'))
		icon = gtk.image_new_from_stock(gtk.STOCK_JUSTIFY_FILL,
			gtk.ICON_SIZE_MENU)
		item.set_image(icon)
		menu.append(item)
		item.connect('activate', self.on_history_manager_menuitem_activate)
		
	def add_bookmarks_list(self, gc_sub_menu, account):
		'''Show join new group chat item and bookmarks list for an account'''
		item = gtk.MenuItem(_('_Join New Group Chat'))
		item.connect('activate', self.on_join_gc_activate, account)
		gc_sub_menu.append(item)

		for bookmark in gajim.connections[account].bookmarks:
			item = gtk.MenuItem(bookmark['name'], False) # Do not use underline
			item.connect('activate', self.on_bookmark_menuitem_activate,
				account, bookmark)
			gc_sub_menu.append(item)

	def _change_style(self, model, path, iter, option):
		if option is None:
			model[iter][C_NAME] = model[iter][C_NAME]
		elif model[iter][C_TYPE] == 'account':
			if option == 'account':
				model[iter][C_NAME] = model[iter][C_NAME]
		elif model[iter][C_TYPE] == 'group':
			if option == 'group':
				model[iter][C_NAME] = model[iter][C_NAME]
		elif model[iter][C_TYPE] == 'contact':
			if option == 'contact':
				model[iter][C_NAME] = model[iter][C_NAME]

	def change_roster_style(self, option):
		model = self.tree.get_model()
		model.foreach(self._change_style, option)
		for win in gajim.interface.msg_win_mgr.windows():
			win.repaint_themed_widgets()
		# update gc's roster
		for ctrl in gajim.interface.msg_win_mgr.controls():
			if ctrl.type_id == message_control.TYPE_GC:
				ctrl.update_ui()

	def draw_roster(self):
		'''clear and draw roster'''
		# clear the model, only if it is not empty
		model = self.tree.get_model()
		if model:
			model.clear()
		for acct in gajim.connections:
			self.add_account_to_roster(acct)
			self.add_account_contacts(acct)

	def add_account_contacts(self, account):
		'''adds contacts of group to roster treeview'''
		for jid in gajim.contacts.get_jid_list(account):
			self.add_contact_to_roster(jid, account)
		self.draw_account(account)

	def fire_up_unread_messages_events(self, account):
		'''reads from db the unread messages, and fire them up'''
		for jid in gajim.contacts.get_jid_list(account):
			results = gajim.logger.get_unread_msgs_for_jid(jid)
			for result in results:
				tim = time.localtime(float(result[2]))
				self.on_message(jid, result[1], tim, account, msg_type = 'chat',
					msg_id = result[0])

	def fill_contacts_and_groups_dicts(self, array, account):
		'''fill gajim.contacts and gajim.groups'''
		if account not in gajim.contacts.get_accounts():
			gajim.contacts.add_account(account)
		if not gajim.groups.has_key(account):
			gajim.groups[account] = {}
		for jid in array.keys():
			jids = jid.split('/')
			#get jid
			ji = jids[0]
			#get resource
			resource = ''
			if len(jids) > 1:
				resource = '/'.join(jids[1:])
			#get name
			name = array[jid]['name']
			if not name:
				name = ''
			show = 'offline' # show is offline by default
			status = '' #no status message by default

			keyID = ''
			attached_keys = gajim.config.get_per('accounts', account,
				'attached_gpg_keys').split()
			if jid in attached_keys:
				keyID = attached_keys[attached_keys.index(jid) + 1]
			contact1 = gajim.contacts.create_contact(jid = ji, name = name,
				groups = array[jid]['groups'], show = show, status = status,
				sub = array[jid]['subscription'], ask = array[jid]['ask'],
				resource = resource, keyID = keyID)
			gajim.contacts.add_contact(account, contact1)

			# when we draw the roster, we avoid having the same contact
			# more than once (f.e. we avoid showing it twice when 2 resources)
			for g in array[jid]['groups']:
				if g in gajim.groups[account].keys():
					continue

				if account + g in self.collapsed_rows:
					ishidden = False
				else:
					ishidden = True
				gajim.groups[account][g] = { 'expand': ishidden }
			if gajim.config.get('ask_avatars_on_startup'):
				pixbuf = gtkgui_helpers.get_avatar_pixbuf_from_cache(ji)
				if pixbuf == 'ask':
					jid_with_resource = contact1.jid
					if contact1.resource:
						jid_with_resource += '/' + contact1.resource
					gajim.connections[account].request_vcard(jid_with_resource)
			# If we already have a chat window opened, update it with new contact
			# instance
			chat_control = gajim.interface.msg_win_mgr.get_control(ji, account)
			if chat_control:
				chat_control.contact = contact1

	def chg_contact_status(self, contact, show, status, account):
		'''When a contact changes his or her status'''
		showOffline = gajim.config.get('showoffline')
		contact_instances = gajim.contacts.get_contact(account, contact.jid)
		contact.show = show
		contact.status = status
		if show in ('offline', 'error') and \
		len(gajim.events.get_events(account, contact.get_full_jid())) == 0:
			if len(contact_instances) > 1:
				# if multiple resources
				gajim.contacts.remove_contact(account, contact)
		self.remove_contact(contact, account)
		self.add_contact_to_roster(contact.jid, account)
		# print status in chat window and update status/GPG image
		jid_list = [contact.jid]
		if contact.get_full_jid() != contact.jid:
			jid_list.append(contact.get_full_jid())
		for j in jid_list:
			if gajim.interface.msg_win_mgr.has_window(j, account):
				jid = contact.jid
				win = gajim.interface.msg_win_mgr.get_window(j, account)
				ctrl = win.get_control(j, account)
				ctrl.contact = contact
				ctrl.update_ui()
				win.redraw_tab(ctrl)

				name = contact.get_shown_name()

				# if multiple resources (or second one disconnecting)
				if (len(contact_instances) > 1 or (len(contact_instances) == 1 and \
				show in ('offline', 'error'))) and contact.resource != '':
					name += '/' + contact.resource
				
				uf_show = helpers.get_uf_show(show)
				if status: 
					ctrl.print_conversation(_('%s is now %s (%s)') % (name, uf_show,
						status), 'status')
				else: # No status message
					ctrl.print_conversation(_('%s is now %s') % (name, uf_show),
						'status')
				if contact == gajim.contacts.get_contact_with_highest_priority(
				account, contact.jid):
					ctrl.draw_banner()

		if not contact.groups:
			self.draw_group(_('General'), account)
		else:
			for group in contact.groups:
				self.draw_group(group, account)

		self.draw_account(account) 

	def on_info(self, widget, contact, account):
		'''Call vcard_information_window class to display contact's information'''
		info = gajim.interface.instances[account]['infos']
		if info.has_key(contact.jid):
			info[contact.jid].window.present()
		else:
			info[contact.jid] = vcard.VcardWindow(contact, account)

	def on_info_zeroconf(self, widget, contact, account):
		info = gajim.interface.instances[account]['infos']
		if info.has_key(contact.jid):
			info[contact.jid].window.present()
		else:
			contact = gajim.contacts.get_first_contact_from_jid(account, 
							contact.jid)
			if contact.show in ('offline', 'error'):
				# don't show info on offline contacts
				return
			info[contact.jid] = vcard.ZeroconfVcardWindow(contact, account)


	def show_tooltip(self, contact):
		pointer = self.tree.get_pointer()
		props = self.tree.get_path_at_pos(pointer[0], pointer[1])
		# check if the current pointer is at the same path
		# as it was before setting the timeout
		if props and self.tooltip.id == props[0]:
			# bounding rectangle of coordinates for the cell within the treeview
			rect = self.tree.get_cell_area(props[0], props[1])
			
			# position of the treeview on the screen
			position = self.tree.window.get_origin()
			self.tooltip.show_tooltip(contact, rect.height, position[1] + rect.y)
		else:
			self.tooltip.hide_tooltip()

	def on_roster_treeview_leave_notify_event(self, widget, event):
		model = widget.get_model()
		props = widget.get_path_at_pos(int(event.x), int(event.y))
		if self.tooltip.timeout > 0:
			if not props or self.tooltip.id == props[0]:
				self.tooltip.hide_tooltip()

	def on_roster_treeview_motion_notify_event(self, widget, event):
		model = widget.get_model()
		props = widget.get_path_at_pos(int(event.x), int(event.y))
		if self.tooltip.timeout > 0:
			if not props or self.tooltip.id != props[0]:
				self.tooltip.hide_tooltip()
		if props:
			[row, col, x, y] = props
			iter = None
			try:
				iter = model.get_iter(row)
			except:
				self.tooltip.hide_tooltip()
				return
			if model[iter][C_TYPE] in ('contact', 'self_contact'):
				# we're on a contact entry in the roster
				account = model[iter][C_ACCOUNT].decode('utf-8')
				jid = model[iter][C_JID].decode('utf-8')
				if self.tooltip.timeout == 0 or self.tooltip.id != props[0]:
					self.tooltip.id = row
					contacts = gajim.contacts.get_contact(account, jid)
					connected_contacts = []
					for c in contacts:
						if c.show not in ('offline', 'error'):
							connected_contacts.append(c)
					if not connected_contacts:
						# no connected contacts, show the ofline one
						connected_contacts = contacts
					self.tooltip.timeout = gobject.timeout_add(500,
						self.show_tooltip, connected_contacts)
			elif model[iter][C_TYPE] == 'account':
				# we're on an account entry in the roster
				account = model[iter][C_ACCOUNT].decode('utf-8')
				if account == 'all':
					if self.tooltip.timeout == 0 or self.tooltip.id != props[0]:
						self.tooltip.id = row
						self.tooltip.timeout = gobject.timeout_add(500,
							self.show_tooltip, [])
					return
				jid = gajim.get_jid_from_account(account)
				contacts = []
				connection = gajim.connections[account]
				# get our current contact info

				nbr_on, nbr_total = gajim.contacts.get_nb_online_total_contacts(
					accounts = [account])
				account_name = account
				if gajim.account_is_connected(account):
					account_name += '(%s/%s)' % (repr(nbr_on), repr(nbr_total))
				contact = gajim.contacts.create_contact(jid = jid,
					name = account_name, show = connection.get_status(), sub = '',
					status = connection.status,
					resource = gajim.config.get_per('accounts', connection.name,
						'resource'),
					priority = connection.priority,
					keyID = gajim.config.get_per('accounts', connection.name,
						'keyid'))
				contacts.append(contact)
				# if we're online ...
				if connection.connection:
					roster = connection.connection.getRoster()
					# in threadless connection when no roster stanza is sent, 'roster' is None
					if roster and roster.getItem(jid):
						resources = roster.getResources(jid)
						# ...get the contact info for our other online resources
						for resource in resources:
							show = roster.getShow(jid+'/'+resource)
							if not show:
								show = 'online'
							contact = gajim.contacts.create_contact(jid = jid,
								name = account, show = show,
								status = roster.getStatus(jid+'/'+resource),
								resource = resource,
								priority = roster.getPriority(jid+'/'+resource))
							contacts.append(contact)
				if self.tooltip.timeout == 0 or self.tooltip.id != props[0]:
					self.tooltip.id = row
					self.tooltip.timeout = gobject.timeout_add(500,
						self.show_tooltip, contacts)

	def on_agent_logging(self, widget, jid, state, account):
		'''When an agent is requested to log in or off'''
		gajim.connections[account].send_agent_status(jid, state)

	def on_edit_agent(self, widget, contact, account):
		'''When we want to modify the agent registration'''
		gajim.connections[account].request_register_agent_info(contact.jid)

	def on_remove_agent(self, widget, list_):
		'''When an agent is requested to be removed. list_ is a list of
		(contact, account) tuple'''
		for (contact, account) in list_:
			if gajim.config.get_per('accounts', account, 'hostname') == \
			contact.jid:
				# We remove the server contact
				# remove it from treeview
				gajim.connections[account].unsubscribe(contact.jid)
				self.remove_contact(contact, account)
				gajim.contacts.remove_contact(account, contact)
				return

		def remove(widget, list_):
			self.dialog.destroy()
			for (contact, account) in list_:
				full_jid = contact.get_full_jid()
				gajim.connections[account].unsubscribe_agent(full_jid)
				# remove transport from treeview
				self.remove_contact(contact, account)
				gajim.contacts.remove_jid(account, contact.jid)
				gajim.contacts.remove_contact(account, contact)

		# Check if there are unread events from some contacts
		has_unread_events = False
		for (contact, account) in list_:
			for jid in gajim.events.get_events(account):
				if jid.endswith(contact.jid):
					has_unread_events = True
					break
		if has_unread_events:
			dialogs.ErrorDialog(_('You have unread messages'),
				_('You must read them before removing this transport.'))
			return
		if len(list_) == 1:
			pritext = _('Transport "%s" will be removed') % contact.jid
			sectext = _('You will no longer be able to send and receive messages to contacts from this transport.')
		else:
			pritext = _('Transports will be removed')
			jids = ''
			for (contact, account) in list_:
				jids += '\n  ' + contact.get_shown_name() + ','
			jids = jids[:-1] + '.'
			sectext = _('You will no longer be able to send and receive messages to contacts from these transports:%s') % jids
		self.dialog = dialogs.ConfirmationDialog(pritext, sectext,
			on_response_ok = (remove, list_))

	def on_rename(self, widget, iter, path):
		# this function is called either by F2 or by Rename menuitem
<<<<<<< HEAD
		if gajim.interface.instances.has_key('rename'):
			gajim.interface.instances['rename'].dialog.window.present()
			return
=======
		# to display that menuitem we show a menu, that does focus-out
		# we then select Rename and focus-in
		# focus-in callback checks on this var and if is NOT None
		# it redraws the selected contact resulting in stopping our rename
		# procedure. So set this to None to stop that
		self._last_selected_contact = []
>>>>>>> 03fdd6d3
		model = self.tree.get_model()

		row_type = model[iter][C_TYPE]
		jid = model[iter][C_JID].decode('utf-8')
		account = model[iter][C_ACCOUNT].decode('utf-8')
		# account is offline, don't allow to rename
		if gajim.connections[account].connected < 2:
			return
		if row_type in ('contact', 'agent'):
			# it's jid
			title = _('Rename Contact')
			message = _('Enter a new nickname for contact %s') % jid
			old_text = gajim.contacts.get_contact_with_highest_priority(account,
				jid).name
		elif row_type == 'group':
			if jid in helpers.special_groups + (_('General'),):
				return
<<<<<<< HEAD
			old_text = model[iter][C_JID].decode('utf-8')
			title = _('Rename Group')
			message = _('Enter a new name for group %s') % old_text

		def on_renamed(new_text, account, row_type, jid, old_text):
			if gajim.interface.instances.has_key('rename'):
				del gajim.interface.instances['rename']
			if row_type in ('contact', 'agent'):
				if old_text == new_text:
					return
				for u in gajim.contacts.get_contact(account, jid):
					u.name = new_text
				gajim.connections[account].update_contact(jid, new_text, u.groups)
				self.draw_contact(jid, account)
				# Update opened chat
				ctrl = gajim.interface.msg_win_mgr.get_control(jid, account)
				if ctrl:
					ctrl.update_ui()
					win = gajim.interface.msg_win_mgr.get_window(jid, account)
					win.redraw_tab(ctrl)
					win.show_title()
			elif row_type == 'group':
				# in C_JID column, we hold the group name (which is not escaped)
				if old_text == new_text:
					return
				# Groups may not change name from or to a special groups
				for g in helpers.special_groups:
					if g in (new_text, old_text):
						return
				# get all contacts in that group
				for jid in gajim.contacts.get_jid_list(account):
					contact = gajim.contacts.get_contact_with_highest_priority(
						account, jid)
					if old_text in contact.groups:
						# set them in the new one and remove it from the old
						contact.groups.remove(old_text)
						self.remove_contact(contact, account)
						if new_text not in contact.groups:
							contact.groups.append(new_text)
						self.add_contact_to_roster(contact.jid, account)
						gajim.connections[account].update_contact(contact.jid,
							contact.name, contact.groups)
				# If last removed iter was not visible, gajim.groups is not cleaned
				if gajim.groups[account].has_key(old_text):
					del gajim.groups[account][old_text]

		def on_canceled():
			if gajim.interface.instances.has_key('rename'):
				del gajim.interface.instances['rename']
			
		gajim.interface.instances['rename'] = dialogs.InputDialog(title, message,
			old_text, False, (on_renamed, account, row_type, jid, old_text),
			on_canceled)
=======

		model[iter][C_EDITABLE] = True # set 'editable' to True
		self.tree.set_cursor(path, self.tree.get_column(0), True)
>>>>>>> 03fdd6d3

	def on_remove_group_item_activated(self, widget, group, account):
		dlg = dialogs.ConfirmationDialogCheck(_('Remove Group'),
			_('Do you want to remove the group %s from the roster ?' % group),
			_('Remove also all contacts in this group from your roster'))
		dlg.set_default_response(gtk.BUTTONS_OK_CANCEL)
		response = dlg.run()
		if response == gtk.RESPONSE_OK:
			for contact in gajim.contacts.get_contacts_from_group(account, group):
				if not dlg.is_checked():
					self.remove_contact_from_group(account, contact, group)
					gajim.connections[account].update_contact(contact.jid,
						contact.name, contact.groups)
					self.add_contact_to_roster(contact.jid, account)
				else:
					gajim.connections[account].unsubscribe(contact.jid) 
		
	def on_assign_pgp_key(self, widget, contact, account):
		attached_keys = gajim.config.get_per('accounts', account,
			'attached_gpg_keys').split()
		keys = {}
		keyID = 'None'
		for i in xrange(len(attached_keys)/2):
			keys[attached_keys[2*i]] = attached_keys[2*i+1]
			if attached_keys[2*i] == contact.jid:
				keyID = attached_keys[2*i+1]
		public_keys = gajim.connections[account].ask_gpg_keys()
		public_keys['None'] = 'None'
		instance = dialogs.ChooseGPGKeyDialog(_('Assign OpenPGP Key'),
			_('Select a key to apply to the contact'), public_keys, keyID)
		keyID = instance.run()
		if keyID is None:
			return
		if keyID[0] == 'None':
			if contact.jid in keys:
				del keys[contact.jid]
		else:
			keys[contact.jid] = keyID[0]
			for u in gajim.contacts.get_contact(account, contact.jid):
				u.keyID = keyID[0]
			if gajim.interface.msg_win_mgr.has_window(contact.jid, account):
				ctrl = gajim.interface.msg_win_mgr.get_control(contact.jid, account)
				ctrl.update_ui()
		keys_str = ''
		for jid in keys:
			keys_str += jid + ' ' + keys[jid] + ' '
		gajim.config.set_per('accounts', account, 'attached_gpg_keys', keys_str)

	def on_edit_groups(self, widget, list_):
		dlg = dialogs.EditGroupsDialog(list_)
		dlg.run()

	def on_history(self, widget, contact, account):
		'''When history menuitem is activated: call log window'''
		if gajim.interface.instances['logs'].has_key(contact.jid):
			gajim.interface.instances['logs'][contact.jid].window.present()
		else:
			gajim.interface.instances['logs'][contact.jid] = history_window.\
				HistoryWindow(contact.jid, account)

	def on_send_single_message_menuitem_activate(self, widget, account,
	contact = None):
		if contact is None:
			dialogs.SingleMessageWindow(account, action = 'send')
		elif type(contact) == type([]):
			dialogs.SingleMessageWindow(account, contact, 'send')
		else:
			jid = contact.jid
			if contact.jid == gajim.get_jid_from_account(account):
				jid += '/' + contact.resource
			dialogs.SingleMessageWindow(account, jid, 'send')

	def on_send_file_menuitem_activate(self, widget, account, contact):
		gajim.interface.instances['file_transfers'].show_file_send_request(
			account, contact)
	
	def on_add_special_notification_menuitem_activate(self, widget, jid):
		dialogs.AddSpecialNotificationDialog(jid)

	def make_contact_menu(self, event, iter):
		'''Make contact's popup menu'''
		model = self.tree.get_model()
		jid = model[iter][C_JID].decode('utf-8')
		tree_path = model.get_path(iter)
		account = model[iter][C_ACCOUNT].decode('utf-8')
		our_jid = jid == gajim.get_jid_from_account(account)
		contact = gajim.contacts.get_contact_with_highest_priority(account, jid)
		if not contact:
			return

		if gajim.config.get_per('accounts', account, 'is_zeroconf'):
			xml = gtkgui_helpers.get_glade('zeroconf_contact_context_menu.glade')
			zeroconf_contact_context_menu = xml.get_widget('zeroconf_contact_context_menu')
			
			start_chat_menuitem = xml.get_widget('start_chat_menuitem')
			rename_menuitem = xml.get_widget('rename_menuitem')
			edit_groups_menuitem = xml.get_widget('edit_groups_menuitem')
			# separator has with send file, assign_openpgp_key_menuitem, etc..
			above_send_file_separator = xml.get_widget('above_send_file_separator')
			send_file_menuitem = xml.get_widget('send_file_menuitem')
			assign_openpgp_key_menuitem = xml.get_widget(
				'assign_openpgp_key_menuitem')
			add_special_notification_menuitem = xml.get_widget(
				'add_special_notification_menuitem')
			
			add_special_notification_menuitem.hide()
			add_special_notification_menuitem.set_no_show_all(True)

			if not our_jid:
				# add a special img for rename menuitem
				path_to_kbd_input_img = os.path.join(gajim.DATA_DIR, 'pixmaps',
					'kbd_input.png')
				img = gtk.Image()
				img.set_from_file(path_to_kbd_input_img)
				rename_menuitem.set_image(img)

			above_information_separator = xml.get_widget(
				'above_information_separator')

			# skip a separator
			information_menuitem = xml.get_widget('information_menuitem')
			history_menuitem = xml.get_widget('history_menuitem')

			contacts = gajim.contacts.get_contact(account, jid)
			if len(contacts) > 1: # sevral resources
				sub_menu = gtk.Menu()
				start_chat_menuitem.set_submenu(sub_menu)

				iconset = gajim.config.get('iconset')
				path = os.path.join(gajim.DATA_DIR, 'iconsets', iconset, '16x16')
				for c in contacts:
					# icon MUST be different instance for every item
					state_images = self.load_iconset(path)
					item = gtk.ImageMenuItem(c.resource + ' (' + str(c.priority) + ')')
					icon_name = helpers.get_icon_name_to_show(c, account)
					icon = state_images[icon_name]
					item.set_image(icon)
					sub_menu.append(item)
					item.connect('activate', self.on_open_chat_window, c, account,
						c.resource)

			else: # one resource
				start_chat_menuitem.connect('activate',
					self.on_roster_treeview_row_activated, tree_path)

			if contact.resource:
				send_file_menuitem.connect('activate',
					self.on_send_file_menuitem_activate, account, contact)
			else: # if we do not have resource we cannot send file
				send_file_menuitem.hide()
				send_file_menuitem.set_no_show_all(True)

			rename_menuitem.connect('activate', self.on_rename, iter, tree_path)
			if contact.show in ('offline', 'error'):
				information_menuitem.set_sensitive(False)
				send_file_menuitem.set_sensitive(False)
			else:
				information_menuitem.connect('activate', self.on_info_zeroconf, contact,
					account)
			history_menuitem.connect('activate', self.on_history, contact,
				account)

			if _('Not in Roster') not in contact.groups:
				#contact is in normal group
				edit_groups_menuitem.set_no_show_all(False)
				assign_openpgp_key_menuitem.set_no_show_all(False)
				edit_groups_menuitem.connect('activate', self.on_edit_groups, [(
					contact,account)])

				if gajim.config.get('usegpg'):
					assign_openpgp_key_menuitem.connect('activate',
						self.on_assign_pgp_key, contact, account)

			else: # contact is in group 'Not in Roster'
				edit_groups_menuitem.hide()
				edit_groups_menuitem.set_no_show_all(True)
				# hide first of the two consecutive separators
				above_send_file_separator.hide()
				above_send_file_separator.set_no_show_all(True)
				assign_openpgp_key_menuitem.hide()
				assign_openpgp_key_menuitem.set_no_show_all(True)

			# Remove many items when it's self contact row
			if our_jid:
				for menuitem in (rename_menuitem, edit_groups_menuitem,
				above_information_separator):
					menuitem.set_no_show_all(True)
					menuitem.hide()

			# Unsensitive many items when account is offline
			if gajim.connections[account].connected < 2:
				for widget in [start_chat_menuitem,	rename_menuitem, edit_groups_menuitem, send_file_menuitem]:
					widget.set_sensitive(False)

			event_button = gtkgui_helpers.get_possible_button_event(event)

			zeroconf_contact_context_menu.attach_to_widget(self.tree, None)
			zeroconf_contact_context_menu.connect('selection-done',
				gtkgui_helpers.destroy_widget)
			zeroconf_contact_context_menu.show_all()
			zeroconf_contact_context_menu.popup(None, None, None, event_button,
				event.time)
			return


		# normal account
		xml = gtkgui_helpers.get_glade('roster_contact_context_menu.glade')
		roster_contact_context_menu = xml.get_widget(
			'roster_contact_context_menu')

		start_chat_menuitem = xml.get_widget('start_chat_menuitem')
		send_single_message_menuitem = xml.get_widget(
			'send_single_message_menuitem')
		invite_menuitem = xml.get_widget('invite_menuitem')
		rename_menuitem = xml.get_widget('rename_menuitem')
		edit_groups_menuitem = xml.get_widget('edit_groups_menuitem')
		# separator has with send file, assign_openpgp_key_menuitem, etc..
		above_send_file_separator = xml.get_widget('above_send_file_separator')
		send_file_menuitem = xml.get_widget('send_file_menuitem')
		assign_openpgp_key_menuitem = xml.get_widget(
			'assign_openpgp_key_menuitem')
		add_special_notification_menuitem = xml.get_widget(
			'add_special_notification_menuitem')
		execute_command_menuitem = xml.get_widget(
			'execute_command_menuitem')
		
		add_special_notification_menuitem.hide()
		add_special_notification_menuitem.set_no_show_all(True)

		if not our_jid:
			# add a special img for rename menuitem
			path_to_kbd_input_img = os.path.join(gajim.DATA_DIR, 'pixmaps',
				'kbd_input.png')
			img = gtk.Image()
			img.set_from_file(path_to_kbd_input_img)
			rename_menuitem.set_image(img)

		muc_icon = self.load_icon('muc_active')
		if muc_icon:
			invite_menuitem.set_image(muc_icon)

		above_subscription_separator = xml.get_widget(
			'above_subscription_separator')
		subscription_menuitem = xml.get_widget('subscription_menuitem')
		send_auth_menuitem, ask_auth_menuitem, revoke_auth_menuitem =\
			subscription_menuitem.get_submenu().get_children()
		add_to_roster_menuitem = xml.get_widget('add_to_roster_menuitem')
		remove_from_roster_menuitem = xml.get_widget(
			'remove_from_roster_menuitem')

		# skip a separator
		information_menuitem = xml.get_widget('information_menuitem')
		history_menuitem = xml.get_widget('history_menuitem')

		contacts = gajim.contacts.get_contact(account, jid)
		if len(contacts) > 1: # sevral resources
<<<<<<< HEAD
			sub_menu = gtk.Menu()
			start_chat_menuitem.set_submenu(sub_menu)

			iconset = gajim.config.get('iconset')
			path = os.path.join(gajim.DATA_DIR, 'iconsets', iconset, '16x16')
			for c in contacts:
				# icon MUST be different instance for every item
				state_images = self.load_iconset(path)
				item = gtk.ImageMenuItem(c.resource + ' (' + str(c.priority) + ')')
				icon_name = helpers.get_icon_name_to_show(c, account)
				icon = state_images[icon_name]
				item.set_image(icon)
				sub_menu.append(item)
				item.connect('activate', self.on_open_chat_window, c, account,
					c.resource)

		else: # one resource
			start_chat_menuitem.connect('activate',
				self.on_roster_treeview_row_activated, tree_path)
=======
			def resources_submenu(action):
				""" Build a submenu with contact's resources. """
				sub_menu = gtk.Menu()

				iconset = gajim.config.get('iconset')
				if not iconset:
					iconset = DEFAULT_ICONSET
				path = os.path.join(gajim.DATA_DIR, 'iconsets', iconset, '16x16')
				for c in contacts:
					# icon MUST be different instance for every item
					state_images = self.load_iconset(path)
					item = gtk.ImageMenuItem(c.resource + ' (' + str(c.priority) + ')')
					icon_name = helpers.get_icon_name_to_show(c, account)
					icon = state_images[icon_name]
					item.set_image(icon)
					sub_menu.append(item)
					item.connect('activate', action, c, account,
						c.resource)
				return sub_menu

			start_chat_menuitem.set_submenu(resources_submenu(self.on_open_chat_window))
			execute_command_menuitem.set_submenu(resources_submenu(self.on_execute_command))

		else: # one resource
			start_chat_menuitem.connect('activate',
				self.on_open_chat_window, contact, account)
			# we cannot execute commands when the resource is unknown
			# TODO: that's true only if the entity is a contact,
			# TODO: we need to show this also for transports
			if contact.resource:
				execute_command_menuitem.connect('activate',
					self.on_execute_command, contact, account, contact.resource)
			else:
				execute_command_menuitem.hide()
				execute_command_menuitem.set_no_show_all(True)
>>>>>>> 03fdd6d3

		if contact.resource:
			send_file_menuitem.connect('activate',
				self.on_send_file_menuitem_activate, account, contact)
		else: # if we do not have resource we cannot send file
			send_file_menuitem.hide()
			send_file_menuitem.set_no_show_all(True)

		send_single_message_menuitem.connect('activate',
			self.on_send_single_message_menuitem_activate, account, contact)

		submenu = gtk.Menu()
		invite_menuitem.set_submenu(submenu)
		menuitem = gtk.ImageMenuItem(_('_New group chat'))
		icon = gtk.image_new_from_stock(gtk.STOCK_NEW, gtk.ICON_SIZE_MENU)
		menuitem.set_image(icon)
		menuitem.connect('activate', self.on_invite_to_new_room, [(contact,
			account)])
		contact_transport = gajim.get_transport_name_from_jid(contact.jid)
		t = contact_transport or 'jabber' # transform None in 'jabber'
		if not gajim.connections[account].muc_jid.has_key(t):
			menuitem.set_sensitive(False)
		submenu.append(menuitem)
		rooms = [] # a list of (room_jid, account) tuple
		for gc_control in gajim.interface.msg_win_mgr.get_controls(
		message_control.TYPE_GC):
			acct = gc_control.account
			room_jid = gc_control.room_jid
			if gajim.gc_connected[acct].has_key(room_jid) and \
			gajim.gc_connected[acct][room_jid] and \
			contact_transport == gajim.get_transport_name_from_jid(room_jid):
				rooms.append((room_jid, acct))
		if len(rooms):
			item = gtk.SeparatorMenuItem() # separator
			submenu.append(item)
			for (room_jid, acct) in rooms:
				menuitem = gtk.MenuItem(room_jid.split('@')[0])
				menuitem.connect('activate', self.on_invite_to_room,
					[(contact, account)], room_jid, acct)
				submenu.append(menuitem)
		rename_menuitem.connect('activate', self.on_rename, iter, tree_path)
		remove_from_roster_menuitem.connect('activate', self.on_req_usub,
			[(contact, account)])
		information_menuitem.connect('activate', self.on_info, contact,
			account)
		history_menuitem.connect('activate', self.on_history, contact,
			account)

		if _('Not in Roster') not in contact.groups:
			#contact is in normal group
			edit_groups_menuitem.set_no_show_all(False)
			assign_openpgp_key_menuitem.set_no_show_all(False)
			add_to_roster_menuitem.hide()
			add_to_roster_menuitem.set_no_show_all(True)
			edit_groups_menuitem.connect('activate', self.on_edit_groups, [(
				contact,account)])

			if gajim.config.get('usegpg'):
				assign_openpgp_key_menuitem.connect('activate',
					self.on_assign_pgp_key, contact, account)

			if contact.sub in ('from', 'both'):
				send_auth_menuitem.set_sensitive(False)
			else:
				send_auth_menuitem.connect('activate', self.authorize, jid, account)
			if contact.sub in ('to', 'both'):
				ask_auth_menuitem.set_sensitive(False)
				add_special_notification_menuitem.connect('activate',
					self.on_add_special_notification_menuitem_activate, jid)
			else:
				ask_auth_menuitem.connect('activate', self.req_sub, jid,
					_('I would like to add you to my roster'), account)
			if contact.sub in ('to', 'none'):
				revoke_auth_menuitem.set_sensitive(False)
			else:
				revoke_auth_menuitem.connect('activate', self.revoke_auth, jid,
					account)

		else: # contact is in group 'Not in Roster'
			add_to_roster_menuitem.set_no_show_all(False)
			edit_groups_menuitem.hide()
			edit_groups_menuitem.set_no_show_all(True)
			# hide first of the two consecutive separators
			above_send_file_separator.hide()
			above_send_file_separator.set_no_show_all(True)
			assign_openpgp_key_menuitem.hide()
			assign_openpgp_key_menuitem.set_no_show_all(True)
			subscription_menuitem.hide()
			subscription_menuitem.set_no_show_all(True)

			add_to_roster_menuitem.connect('activate',
				self.on_add_to_roster, contact, account)

		# Remove many items when it's self contact row
		if our_jid:
			for menuitem in (rename_menuitem, edit_groups_menuitem,
			above_subscription_separator, subscription_menuitem,
			remove_from_roster_menuitem):
				menuitem.set_no_show_all(True)
				menuitem.hide()

		# Unsensitive many items when account is offline
		if gajim.connections[account].connected < 2:
			for widget in [start_chat_menuitem, send_single_message_menuitem,
			rename_menuitem, edit_groups_menuitem, send_file_menuitem,
			subscription_menuitem, add_to_roster_menuitem,
			remove_from_roster_menuitem, execute_command_menuitem]:
				widget.set_sensitive(False)

		event_button = gtkgui_helpers.get_possible_button_event(event)

		roster_contact_context_menu.attach_to_widget(self.tree, None)
		roster_contact_context_menu.connect('selection-done',
			gtkgui_helpers.destroy_widget)
		roster_contact_context_menu.show_all()
		roster_contact_context_menu.popup(None, None, None, event_button,
			event.time)

	def on_invite_to_new_room(self, widget, list_):
		account_list = []
		jid_list = []
		for (contact, account) in list_:
			if contact.jid not in jid_list:
				jid_list.append(contact.jid)
			if account not in account_list:
				account_list.append(account)
		# transform None in 'jabber'
		type_ = gajim.get_transport_name_from_jid(jid_list[0]) or 'jabber'
		for account in account_list:
			if gajim.connections[account].muc_jid[type_]:
				# create the room on this muc server
				if gajim.interface.instances[account].has_key('join_gc'):
					gajim.interface.instances[account]['join_gc'].window.destroy()
				try:
					gajim.interface.instances[account]['join_gc'] = \
						dialogs.JoinGroupchatWindow(account,
							gajim.connections[account].muc_jid[type_],
							automatic = {'invities': jid_list})
				except GajimGeneralException:
					continue
				break

	def on_invite_to_room(self, widget, list_, room_jid, account):
		for (contact, acct) in list_:
			gajim.connections[account].send_invite(room_jid, contact.jid)
		

	def make_multiple_contact_menu(self, event, iters):
		'''Make group's popup menu'''
		model = self.tree.get_model()
		list_ = [] # list of (jid, account) tuples
		one_account_offline = False
		connected_accounts = []
		contacts_transport = -1
		# -1 is at start, False when not from the same, None when jabber
		for iter in iters:
			jid = model[iter][C_JID].decode('utf-8')
			account = model[iter][C_ACCOUNT].decode('utf-8')
			if gajim.connections[account].connected < 2:
				one_account_offline = True
			elif not account in connected_accounts:
				connected_accounts.append(account)
			contact = gajim.contacts.get_contact_with_highest_priority(account,
				jid)
			transport = gajim.get_transport_name_from_jid(contact.jid)
			if contacts_transport == -1:
				contacts_transport = transport
			if contacts_transport != transport:
				contacts_transport = False
			list_.append((contact, account))

		menu = gtk.Menu()

		remove_item = gtk.ImageMenuItem(_('_Remove from Roster'))
		icon = gtk.image_new_from_stock(gtk.STOCK_REMOVE, gtk.ICON_SIZE_MENU)
		remove_item.set_image(icon)
		menu.append(remove_item)
		remove_item.connect('activate', self.on_req_usub, list_)

		invite_item = gtk.ImageMenuItem(_('In_vite to'))
		icon = gtk.image_new_from_stock(gtk.STOCK_GO_BACK, gtk.ICON_SIZE_MENU)
		invite_item.set_image(icon)
		if contacts_transport == False:
			# they are not all from the same transport
			invite_item.set_sensitive(False)
		else:

			sub_menu = gtk.Menu()
			menuitem = gtk.ImageMenuItem(_('_New group chat'))
			icon = gtk.image_new_from_stock(gtk.STOCK_NEW, gtk.ICON_SIZE_MENU)
			menuitem.set_image(icon)
			menuitem.connect('activate', self.on_invite_to_new_room, list_)
			muc_jid = {}
			c_t = contacts_transport or 'jabber' # transform None in 'jabber'
			for account in connected_accounts:
				for t in gajim.connections[account].muc_jid:
					muc_jid[t] = gajim.connections[account].muc_jid[t]
			if not muc_jid.has_key(c_t):
				menuitem.set_sensitive(False)
			sub_menu.append(menuitem)
			rooms = [] # a list of (room_jid, account) tuple
			for gc_control in gajim.interface.msg_win_mgr.get_controls(
			message_control.TYPE_GC):
				account = gc_control.account
				room_jid = gc_control.room_jid
				if gajim.gc_connected[account].has_key(room_jid) and \
				gajim.gc_connected[account][room_jid] and \
				contacts_transport == gajim.get_transport_name_from_jid(room_jid):
					rooms.append((room_jid, account))
			if len(rooms):
				item = gtk.SeparatorMenuItem() # separator
				sub_menu.append(item)
				for (room_jid, account) in rooms:
					menuitem = gtk.MenuItem(room_jid.split('@')[0])
					menuitem.connect('activate', self.on_invite_to_room, list_,
						room_jid, account)
					sub_menu.append(menuitem)
		
			invite_item.set_submenu(sub_menu)
		menu.append(invite_item)

		edit_groups_item = gtk.MenuItem(_('Edit _Groups'))
		menu.append(edit_groups_item)
		edit_groups_item.connect('activate', self.on_edit_groups, list_)
		
		account = None
		for (contact, current_account) in list_:
			# check that we use the same account for every sender
			if account is not None and account != current_account:
				account = None
				break
			account = current_account
		if account is not None:
			send_group_message_item = gtk.MenuItem(_('Send Group M_essage'))
			menu.append(send_group_message_item)
			send_group_message_item.connect('activate',
				self.on_send_single_message_menuitem_activate, account, list_)

		# unsensitive if one account is not connected
		if one_account_offline:
			remove_item.set_sensitive(False)

		event_button = gtkgui_helpers.get_possible_button_event(event)

		menu.attach_to_widget(self.tree, None)
		menu.connect('selection-done', gtkgui_helpers.destroy_widget)
		menu.show_all()
		menu.popup(None, None, None, event_button, event.time)

	def make_group_menu(self, event, iter):
		'''Make group's popup menu'''
		model = self.tree.get_model()
		path = model.get_path(iter)
		group = model[iter][C_JID].decode('utf-8')
		account = model[iter][C_ACCOUNT].decode('utf-8')

		menu = gtk.Menu()
		if not group in helpers.special_groups + (_('General'),):

			rename_item = gtk.ImageMenuItem(_('Re_name'))
			# add a special img for rename menuitem
			path_to_kbd_input_img = os.path.join(gajim.DATA_DIR, 'pixmaps',
				'kbd_input.png')
			img = gtk.Image()
			img.set_from_file(path_to_kbd_input_img)
			rename_item.set_image(img)
			menu.append(rename_item)
			rename_item.connect('activate', self.on_rename, iter, path)

			# Remove group
			remove_item = gtk.ImageMenuItem(_('_Remove from Roster'))
			icon = gtk.image_new_from_stock(gtk.STOCK_REMOVE, gtk.ICON_SIZE_MENU)
			remove_item.set_image(icon)
			menu.append(remove_item)
			remove_item.connect('activate', self.on_remove_group_item_activated,
				group, account)

			# unsensitive if account is not connected
			if gajim.connections[account].connected < 2:
				rename_item.set_sensitive(False)
		send_group_message_item = gtk.MenuItem(_('Send Group M_essage'))

		send_group_message_submenu = gtk.Menu()
		send_group_message_item.set_submenu(send_group_message_submenu)
		menu.append(send_group_message_item)

		group_message_to_all_item = gtk.MenuItem(_('To all users'))
		send_group_message_submenu.append(group_message_to_all_item)

		group_message_to_all_online_item = gtk.MenuItem(_('To all online users'))
		send_group_message_submenu.append(group_message_to_all_online_item)
		list_ = [] # list of (jid, account) tuples
		list_online = [] # list of (jid, account) tuples

		group = model[iter][C_NAME]
		for jid in gajim.contacts.get_jid_list(account):
			contact = gajim.contacts.get_contact_with_highest_priority(account,
					jid)
			if group in contact.groups or (contact.groups == [] and group == _('General')):
				if contact.show not in ('offline', 'error'):
					list_online.append((contact, account))
				list_.append((contact, account))

		group_message_to_all_online_item.connect('activate',
			self.on_send_single_message_menuitem_activate, account, list_online)
		group_message_to_all_item.connect('activate',
			self.on_send_single_message_menuitem_activate, account, list_)

		event_button = gtkgui_helpers.get_possible_button_event(event)

		menu.attach_to_widget(self.tree, None)
		menu.connect('selection-done', gtkgui_helpers.destroy_widget)
		menu.show_all()
		menu.popup(None, None, None, event_button, event.time)

	def make_transport_menu(self, event, iter):
		'''Make transport's popup menu'''
		model = self.tree.get_model()
		jid = model[iter][C_JID].decode('utf-8')
		path = model.get_path(iter)
		account = model[iter][C_ACCOUNT].decode('utf-8')
		contact = gajim.contacts.get_contact_with_highest_priority(account, jid)
		menu = gtk.Menu()

		item = gtk.ImageMenuItem(_('_Log on'))
		icon = gtk.image_new_from_stock(gtk.STOCK_YES, gtk.ICON_SIZE_MENU)
		item.set_image(icon)
		menu.append(item)
		show = contact.show
		if (show != 'offline' and show != 'error') or\
			gajim.account_is_disconnected(account):
			item.set_sensitive(False)
		item.connect('activate', self.on_agent_logging, jid, None, account)

		item = gtk.ImageMenuItem(_('Log _off'))
		icon = gtk.image_new_from_stock(gtk.STOCK_NO, gtk.ICON_SIZE_MENU)
		item.set_image(icon)
		menu.append(item)
		if show in ('offline', 'error') or gajim.account_is_disconnected(
			account):
			item.set_sensitive(False)
		item.connect('activate', self.on_agent_logging, jid, 'unavailable',
			account)

		item = gtk.SeparatorMenuItem() # separator
		menu.append(item)

		item = gtk.ImageMenuItem(_('_Edit'))
		icon = gtk.image_new_from_stock(gtk.STOCK_PREFERENCES, gtk.ICON_SIZE_MENU)
		item.set_image(icon)
		menu.append(item)
		item.connect('activate', self.on_edit_agent, contact, account)
		if gajim.account_is_disconnected(account):
<<<<<<< HEAD
=======
			item.set_sensitive(False)

		item = gtk.ImageMenuItem(_('Execute Command...'))
		icon = gtk.image_new_from_stock(gtk.STOCK_EXECUTE, gtk.ICON_SIZE_MENU)
		item.set_image(icon)
		menu.append(item)
		item.connect('activate', self.on_execute_command, contact, account,
			contact.resource)
		if not is_connected:
>>>>>>> 03fdd6d3
			item.set_sensitive(False)

		item = gtk.ImageMenuItem(_('_Rename'))
		# add a special img for rename menuitem
		path_to_kbd_input_img = os.path.join(gajim.DATA_DIR, 'pixmaps',
			'kbd_input.png')
		img = gtk.Image()
		img.set_from_file(path_to_kbd_input_img)
		item.set_image(img)
		menu.append(item)
		item.connect('activate', self.on_rename, iter, path)
		if gajim.account_is_disconnected(account):
			item.set_sensitive(False)

		item = gtk.ImageMenuItem(_('_Remove from Roster'))
		icon = gtk.image_new_from_stock(gtk.STOCK_REMOVE, gtk.ICON_SIZE_MENU)
		item.set_image(icon)
		menu.append(item)
		item.connect('activate', self.on_remove_agent, [(contact, account)])
		if gajim.account_is_disconnected(account):
			item.set_sensitive(False)

		event_button = gtkgui_helpers.get_possible_button_event(event)

		menu.attach_to_widget(self.tree, None)
		menu.connect('selection-done', gtkgui_helpers.destroy_widget)
		menu.show_all()
		menu.popup(None, None, None, event_button, event.time)

	def on_edit_account(self, widget, account):
		if gajim.interface.instances[account].has_key('account_modification'):
			gajim.interface.instances[account]['account_modification'].\
			window.present()
		else:
			gajim.interface.instances[account]['account_modification'] = \
				config.AccountModificationWindow(account)

	def on_zeroconf_properties(self, widget, account):
		if gajim.interface.instances.has_key('zeroconf_properties'):
			gajim.interface.instances['zeroconf_properties'].\
			window.present()
		else:
			gajim.interface.instances['zeroconf_properties'] = \
				config.ZeroconfPropertiesWindow()

	def on_open_gmail_inbox(self, widget, account):
		url = 'http://mail.google.com/mail?account_id=%s' % urllib.quote(
			gajim.config.get_per('accounts', account, 'name'))
		helpers.launch_browser_mailer('url', url)

	def on_change_status_message_activate(self, widget, account):
		show = gajim.SHOW_LIST[gajim.connections[account].connected]
		dlg = dialogs.ChangeStatusMessageDialog(show)
		message = dlg.run()
		if message is not None: # None is if user pressed Cancel
			self.send_status(account, show, message)

	def build_account_menu(self, account):
		# we have to create our own set of icons for the menu
		# using self.jabber_status_images is poopoo
		iconset = gajim.config.get('iconset')
		path = os.path.join(gajim.DATA_DIR, 'iconsets', iconset, '16x16')
		state_images = self.load_iconset(path)

		if not gajim.config.get_per('accounts', account, 'is_zeroconf'):
			xml = gtkgui_helpers.get_glade('account_context_menu.glade')
			account_context_menu = xml.get_widget('account_context_menu')

			status_menuitem = xml.get_widget('status_menuitem')
			join_group_chat_menuitem =xml.get_widget('join_group_chat_menuitem')
			open_gmail_inbox_menuitem = xml.get_widget('open_gmail_inbox_menuitem')
			new_message_menuitem = xml.get_widget('new_message_menuitem')
			add_contact_menuitem = xml.get_widget('add_contact_menuitem')
			service_discovery_menuitem = xml.get_widget('service_discovery_menuitem')
<<<<<<< HEAD
			edit_account_menuitem = xml.get_widget('edit_account_menuitem')
			sub_menu = gtk.Menu()
			status_menuitem.set_submenu(sub_menu)

			for show in ('online', 'chat', 'away', 'xa', 'dnd', 'invisible'):
				uf_show = helpers.get_uf_show(show, use_mnemonic = True)
				item = gtk.ImageMenuItem(uf_show)
				icon = state_images[show]
				item.set_image(icon)
				sub_menu.append(item)
				item.connect('activate', self.change_status, account, show)

			item = gtk.SeparatorMenuItem()
			sub_menu.append(item)

=======
			execute_command_menuitem = xml.get_widget('execute_command_menuitem')
			edit_account_menuitem = xml.get_widget('edit_account_menuitem')
			sub_menu = gtk.Menu()
			status_menuitem.set_submenu(sub_menu)

			for show in ('online', 'chat', 'away', 'xa', 'dnd', 'invisible'):
				uf_show = helpers.get_uf_show(show, use_mnemonic = True)
				item = gtk.ImageMenuItem(uf_show)
				icon = state_images[show]
				item.set_image(icon)
				sub_menu.append(item)
				item.connect('activate', self.change_status, account, show)

			item = gtk.SeparatorMenuItem()
			sub_menu.append(item)

>>>>>>> 03fdd6d3
			item = gtk.ImageMenuItem(_('_Change Status Message'))
			path = os.path.join(gajim.DATA_DIR, 'pixmaps', 'kbd_input.png')
			img = gtk.Image()
			img.set_from_file(path)
			item.set_image(img)
			sub_menu.append(item)
			item.connect('activate', self.on_change_status_message_activate, account)
			if gajim.connections[account].connected < 2:
				item.set_sensitive(False)

			uf_show = helpers.get_uf_show('offline', use_mnemonic = True)
			item = gtk.ImageMenuItem(uf_show)
			icon = state_images['offline']
			item.set_image(icon)
			sub_menu.append(item)
			item.connect('activate', self.change_status, account, 'offline')

			if gajim.config.get_per('accounts', account, 'hostname') not in gajim.gmail_domains:
				open_gmail_inbox_menuitem.set_no_show_all(True)
				open_gmail_inbox_menuitem.hide()
			else:
				open_gmail_inbox_menuitem.connect('activate', self.on_open_gmail_inbox,
					account)

			edit_account_menuitem.connect('activate', self.on_edit_account, account)
			add_contact_menuitem.connect('activate', self.on_add_new_contact, account)
			service_discovery_menuitem.connect('activate',
				self.on_service_disco_menuitem_activate, account)
<<<<<<< HEAD
=======
			hostname = gajim.config.get_per('accounts', account, 'hostname')
			contact = gajim.contacts.create_contact(jid = hostname) # Fake contact
			execute_command_menuitem.connect('activate',
				self.on_execute_command, contact, account)
>>>>>>> 03fdd6d3
			
			gc_sub_menu = gtk.Menu() # gc is always a submenu
			join_group_chat_menuitem.set_submenu(gc_sub_menu)
			self.add_bookmarks_list(gc_sub_menu, account)
			new_message_menuitem.connect('activate',
				self.on_new_message_menuitem_activate, account)

			# make some items insensitive if account is offline
			if gajim.connections[account].connected < 2:
				for widget in [add_contact_menuitem, service_discovery_menuitem,
<<<<<<< HEAD
				join_group_chat_menuitem, new_message_menuitem]:
=======
				join_group_chat_menuitem, new_message_menuitem,
				execute_command_menuitem]:
>>>>>>> 03fdd6d3
					widget.set_sensitive(False)
		else:
			xml = gtkgui_helpers.get_glade('zeroconf_context_menu.glade')
			account_context_menu = xml.get_widget('zeroconf_context_menu')

			status_menuitem = xml.get_widget('status_menuitem')
			#join_group_chat_menuitem =xml.get_widget('join_group_chat_menuitem')
			new_message_menuitem = xml.get_widget('new_message_menuitem')
			zeroconf_properties_menuitem = xml.get_widget('zeroconf_properties_menuitem')
			sub_menu = gtk.Menu()
			status_menuitem.set_submenu(sub_menu)

			for show in ('online', 'away', 'dnd', 'invisible'):
				uf_show = helpers.get_uf_show(show, use_mnemonic = True)
				item = gtk.ImageMenuItem(uf_show)
				icon = state_images[show]
				item.set_image(icon)
				sub_menu.append(item)
				item.connect('activate', self.change_status, account, show)

			item = gtk.SeparatorMenuItem()
			sub_menu.append(item)

			item = gtk.ImageMenuItem(_('_Change Status Message'))
			path = os.path.join(gajim.DATA_DIR, 'pixmaps', 'kbd_input.png')
			img = gtk.Image()
			img.set_from_file(path)
			item.set_image(img)
			sub_menu.append(item)
			item.connect('activate', self.on_change_status_message_activate, account)
			if gajim.connections[account].connected < 2:
				item.set_sensitive(False)

			uf_show = helpers.get_uf_show('offline', use_mnemonic = True)
			item = gtk.ImageMenuItem(uf_show)
			icon = state_images['offline']
			item.set_image(icon)
			sub_menu.append(item)
			item.connect('activate', self.change_status, account, 'offline')

			zeroconf_properties_menuitem.connect('activate', self.on_zeroconf_properties, account)			
			#gc_sub_menu = gtk.Menu() # gc is always a submenu
			#join_group_chat_menuitem.set_submenu(gc_sub_menu)
			#self.add_bookmarks_list(gc_sub_menu, account)
			#new_message_menuitem.connect('activate',
			#	self.on_new_message_menuitem_activate, account)

			# make some items insensitive if account is offline
			#if gajim.connections[account].connected < 2:
			#	for widget in [join_group_chat_menuitem, new_message_menuitem]:
			#		widget.set_sensitive(False)
			#	new_message_menuitem.set_sensitive(False)
					
		return account_context_menu

	def make_account_menu(self, event, iter):
		'''Make account's popup menu'''
		model = self.tree.get_model()
		account = model[iter][C_ACCOUNT].decode('utf-8')

		if account != 'all': # not in merged mode
			menu = self.build_account_menu(account)
		else:
			menu = gtk.Menu()
			iconset = gajim.config.get('iconset')
			path = os.path.join(gajim.DATA_DIR, 'iconsets', iconset, '16x16')
			accounts = [] # Put accounts in a list to sort them
			for account in gajim.connections:
				accounts.append(account)
			accounts.sort()
			for account in accounts:
				state_images = self.load_iconset(path)
				item = gtk.ImageMenuItem(account)
				show = gajim.SHOW_LIST[gajim.connections[account].connected]
				icon = state_images[show]
				item.set_image(icon)
				account_menu = self.build_account_menu(account)
				item.set_submenu(account_menu)
				menu.append(item)

		event_button = gtkgui_helpers.get_possible_button_event(event)

		menu.attach_to_widget(self.tree, None)
		menu.connect('selection-done', gtkgui_helpers.destroy_widget)
		menu.show_all()
		menu.popup(None, self.tree, None, event_button, event.time)

	def on_add_to_roster(self, widget, contact, account):
		dialogs.AddNewContactWindow(account, contact.jid, contact.name)

	def authorize(self, widget, jid, account):
		'''Authorize a contact (by re-sending auth menuitem)'''
		gajim.connections[account].send_authorization(jid)
		dialogs.InformationDialog(_('Authorization has been sent'),
			_('Now "%s" will know your status.') %jid)

	def req_sub(self, widget, jid, txt, account, group = None, pseudo = None,
	auto_auth = False):
		'''Request subscription to a contact'''
		if group:
			group = [group]
		else:
			group = []
		gajim.connections[account].request_subscription(jid, txt, pseudo, group,
			auto_auth, gajim.nicks[account])
		contact = gajim.contacts.get_contact_with_highest_priority(account, jid)
		if not contact:
			keyID = ''
			attached_keys = gajim.config.get_per('accounts', account,
				'attached_gpg_keys').split()
			if jid in attached_keys:
				keyID = attached_keys[attached_keys.index(jid) + 1]
			contact = gajim.contacts.create_contact(jid = jid, name = pseudo,
				groups = group, show = 'requested', status = '', ask = 'none',
				sub = 'subscribe', keyID = keyID)
			gajim.contacts.add_contact(account, contact)
		else:
			if not _('Not in Roster') in contact.groups:
				dialogs.InformationDialog(_('Subscription request has been sent'),
_('If "%s" accepts this request you will know his or her status.') % jid)
				return
			contact.groups = group
			if pseudo:
				contact.name = pseudo
			self.remove_contact(contact, account)
		self.add_contact_to_roster(jid, account)

	def revoke_auth(self, widget, jid, account):
		'''Revoke a contact's authorization'''
		gajim.connections[account].refuse_authorization(jid)
		dialogs.InformationDialog(_('Authorization has been removed'),
			_('Now "%s" will always see you as offline.') %jid)

	def on_roster_treeview_scroll_event(self, widget, event):
		self.tooltip.hide_tooltip()

	def on_roster_treeview_key_press_event(self, widget, event):
		'''when a key is pressed in the treeviews'''
		self.tooltip.hide_tooltip()
		if event.keyval == gtk.keysyms.Escape:
			self.tree.get_selection().unselect_all()
		elif event.keyval == gtk.keysyms.F2:
			treeselection = self.tree.get_selection()
			model, list_of_paths = treeselection.get_selected_rows()
			if len(list_of_paths) != 1:
				return
			path = list_of_paths[0]
<<<<<<< HEAD
			type_ = model[path][C_TYPE]
			if type_ in ('contact', 'group', 'agent'):
				iter = model.get_iter(path)
				self.on_rename(widget, iter, path)
=======
			type = model[path][C_TYPE]
			if type in ('contact', 'group', 'agent'):
				if not model[path][C_EDITABLE]:
					# we are NOT already renaming it
					iter = model.get_iter(path)
					self.on_rename(widget, iter, path)
>>>>>>> 03fdd6d3

		elif event.keyval == gtk.keysyms.Delete:
			treeselection = self.tree.get_selection()
			model, list_of_paths = treeselection.get_selected_rows()
			if not len(list_of_paths):
				return
			type = model[list_of_paths[0]][C_TYPE]
			account = model[list_of_paths[0]][C_ACCOUNT]
			list_ = []
			for path in list_of_paths:
				if model[path][C_TYPE] != type:
					return
				jid = model[path][C_JID].decode('utf-8')
				account = model[path][C_ACCOUNT].decode('utf-8')
				contact = gajim.contacts.get_contact_with_highest_priority(account,
					jid)
				list_.append((contact, account))
			if type in ('account', 'group', 'self_contact') or account == gajim.ZEROCONF_ACC_NAME:
				return
			if type == 'contact':
				self.on_req_usub(widget, list_)
			elif type == 'agent':
				self.on_remove_agent(widget, list_)

	def show_appropriate_context_menu(self, event, iters):
		# iters must be all of the same type
		model = self.tree.get_model()
		type = model[iters[0]][C_TYPE]
		for iter in iters[1:]:
			if model[iter][C_TYPE] != type:
				return
		if type == 'group' and len(iters) == 1:
			self.make_group_menu(event, iters[0])
		elif type == 'agent' and len(iters) == 1:
			self.make_transport_menu(event, iters[0])
		elif type in ('contact', 'self_contact') and len(iters) == 1:
			self.make_contact_menu(event, iters[0])
		elif type  == 'contact':
			self.make_multiple_contact_menu(event, iters)
		elif type == 'account' and len(iters) == 1:
			self.make_account_menu(event, iters[0])

	def show_treeview_menu(self, event):
		try:
			model, list_of_paths = self.tree.get_selection().get_selected_rows()
		except TypeError:
			self.tree.get_selection().unselect_all()
			return
		if not len(list_of_paths):
			# no row is selected
			return
		if len(list_of_paths) > 1:
			iters = []
			for path in list_of_paths:
				iters.append(model.get_iter(path))
		else:
			path = list_of_paths[0]
			iters = [model.get_iter(path)]
		self.show_appropriate_context_menu(event, iters)

		return True

	def on_roster_treeview_button_press_event(self, widget, event):
		# hide tooltip, no matter the button is pressed
		self.tooltip.hide_tooltip()
		try:
			path, column, x, y = self.tree.get_path_at_pos(int(event.x),
				int(event.y))
		except TypeError:
			self.tree.get_selection().unselect_all()
			return False

		if event.button == 3: # Right click
			try:
				model, list_of_paths = self.tree.get_selection().get_selected_rows()
			except TypeError:
				list_of_paths = []
				pass
			if path not in list_of_paths:
				self.tree.get_selection().unselect_all()
				self.tree.get_selection().select_path(path)
			return self.show_treeview_menu(event)

		elif event.button == 2: # Middle click
			try:
				model, list_of_paths = self.tree.get_selection().get_selected_rows()
			except TypeError:
				list_of_paths = []
				pass
			if list_of_paths != [path]:
				self.tree.get_selection().unselect_all()
				self.tree.get_selection().select_path(path)
			type = model[path][C_TYPE]
			if type in ('agent', 'contact', 'self_contact'):
				self.on_roster_treeview_row_activated(widget, path)
			elif type == 'account':
				account = model[path][C_ACCOUNT].decode('utf-8')
				if account != 'all':
					show = gajim.connections[account].connected
					if show > 1: # We are connected
						self.on_change_status_message_activate(widget, account)
					return True
				show = helpers.get_global_show()
				if show == 'offline':
					return True
				dlg = dialogs.ChangeStatusMessageDialog(show)
				message = dlg.run()
				if not message:
					return True
				for acct in gajim.connections:
					if not gajim.config.get_per('accounts', acct,
					'sync_with_global_status'):
						continue
					current_show = gajim.SHOW_LIST[gajim.connections[acct].connected]
					self.send_status(acct, current_show, message)
			return True

		elif event.button == 1: # Left click
			model = self.tree.get_model()
			type = model[path][C_TYPE]
			if type == 'group' and x < 27:
				# first cell in 1st column (the arrow SINGLE clicked)
				if (self.tree.row_expanded(path)):
					self.tree.collapse_row(path)
				else:
					self.tree.expand_row(path, False)

			elif type == 'contact' and x < 27:
				account = model[path][C_ACCOUNT].decode('utf-8')
				jid = model[path][C_JID].decode('utf-8')
				# first cell in 1st column (the arrow SINGLE clicked)
				iters = self.get_contact_iter(jid, account)
				for iter in iters:
					path = model.get_path(iter)
					if (self.tree.row_expanded(path)):
						self.tree.collapse_row(path)
					else:
						self.tree.expand_row(path, False)

	def on_req_usub(self, widget, list_):
		'''Remove a contact. list_ is a list of (contact, account) tuples'''
		def on_ok(widget, list_):
			self.dialog.destroy()
			remove_auth = True
			if len(list_) == 1:
				contact = list_[0][0]
				if contact.sub != 'to' and self.dialog.is_checked():
					remove_auth = False
			for (contact, account) in list_:
				gajim.connections[account].unsubscribe(contact.jid, remove_auth)
				for c in gajim.contacts.get_contact(account, contact.jid):
					self.remove_contact(c, account)
				gajim.contacts.remove_jid(account, c.jid)
				need_readd = False
				if not remove_auth and contact.sub == 'both':
					contact.name = ''
					contact.groups = []
					contact.sub = 'from'
					gajim.contacts.add_contact(account, contact)
					self.add_contact_to_roster(contact.jid, account)
				elif len(gajim.events.get_events(account, contact.jid)):
					need_readd = True
				elif gajim.interface.msg_win_mgr.has_window(contact.jid, account):
					if _('Not in Roster') in contact.groups:
						# Close chat window
						msg_win = gajim.interface.msg_win_mgr.get_window(contact.jid,
							account)
						ctrl = gajim.interface.msg_win_mgr.get_control(contact.jid,
							account)
						msg_win.remove_tab(ctrl, msg_win.CLOSE_CLOSE_BUTTON)
					else:
						need_readd = True
				if need_readd:
					c = gajim.contacts.create_contact(jid = contact.jid,
						name = '', groups = [_('Not in Roster')],
						show = 'not in roster', status = '', ask = 'none',
						keyID = contact.keyID)
					gajim.contacts.add_contact(account, c)
					self.add_contact_to_roster(contact.jid, account)
		if len(list_) == 1:
			contact = list_[0][0]
			account = list_[0][1]
			pritext = _('Contact "%s" will be removed from your roster') % \
				contact.get_shown_name()
			if contact.sub == 'to':
				self.dialog = dialogs.ConfirmationDialog(pritext,
					_('By removing this contact you also remove authorization resulting in him or her always seeing you as offline.'),
					on_response_ok = (on_ok, list_))
			else:
				self.dialog = dialogs.ConfirmationDialogCheck(pritext,
					_('By removing this contact you also by default remove authorization resulting in him or her always seeing you as offline.'),
					_('I want this contact to know my status after removal'),
					on_response_ok = (on_ok, list_))
		else:
			# several contact to remove at the same time
			pritext = _('Contacts will be removed from your roster')
			jids = ''
			for (contact, account) in list_:
				jids += '\n  ' + contact.get_shown_name() + ','
			sectext = _('By removing these contacts:%s\nyou also remove authorization resulting in them always seeing you as offline.') % jids
			self.dialog = dialogs.ConfirmationDialog(pritext, sectext,
				on_response_ok = (on_ok, list_))


	def forget_gpg_passphrase(self, keyid):
		if self.gpg_passphrase.has_key(keyid):
			del self.gpg_passphrase[keyid]
		return False

	def set_connecting_state(self, account):
		model = self.tree.get_model()
		accountIter = self.get_account_iter(account)
		if accountIter:
			model[accountIter][0] =	self.jabber_state_images['16']['connecting']
		if gajim.interface.systray_enabled:
			gajim.interface.systray.change_status('connecting')

	def send_status(self, account, status, txt, auto = False):
		model = self.tree.get_model()
		accountIter = self.get_account_iter(account)
		if status != 'offline':
			if gajim.connections[account].connected < 2:
				self.set_connecting_state(account)

				if not gajim.connections[account].password:
					passphrase = ''
					w = dialogs.PassphraseDialog(
						_('Password Required'),
						_('Enter your password for account %s') % account,
						_('Save password'))
					passphrase, save = w.run()
					if passphrase == -1:
						if accountIter:
							model[accountIter][0] =	self.jabber_state_images['16']\
								['offline']
						if gajim.interface.systray_enabled:
							gajim.interface.systray.change_status('offline')
						self.update_status_combobox()
						return
					gajim.connections[account].password = passphrase
					if save:
						gajim.config.set_per('accounts', account, 'savepass', True)
						passwords.save_password(account, passphrase)

			keyid = None
			use_gpg_agent = gajim.config.get('use_gpg_agent')
			# we don't need to bother with the passphrase if we use the agent
			if use_gpg_agent:
				save_gpg_pass = False
			else:
				save_gpg_pass = gajim.config.get_per('accounts', account,
					'savegpgpass')
			keyid = gajim.config.get_per('accounts', account, 'keyid')
			if keyid and gajim.connections[account].connected < 2 and \
				gajim.config.get('usegpg'):

				if use_gpg_agent:
					self.gpg_passphrase[keyid] = None
				else:
					if save_gpg_pass:
						passphrase = gajim.config.get_per('accounts', account, 'gpgpassword')
					else:
						if self.gpg_passphrase.has_key(keyid):
							passphrase = self.gpg_passphrase[keyid]
							save = False
						else:
							password_ok = False
							count = 0
							title = _('Passphrase Required')
							second = _('Enter GPG key passphrase for account %s.') % \
								account
							while not password_ok and count < 3:
								count += 1
								w = dialogs.PassphraseDialog(title, second,
									_('Save passphrase'))
								passphrase, save = w.run()
								if passphrase == -1:
									passphrase = None
									password_ok = True
								else:
									password_ok = gajim.connections[account].\
										test_gpg_passphrase(passphrase)
									title = _('Wrong Passphrase')
									second = _('Please retype your GPG passphrase or press Cancel.')
							if passphrase != None:
								self.gpg_passphrase[keyid] = passphrase
								gobject.timeout_add(30000, self.forget_gpg_passphrase, keyid)
						if save:
							gajim.config.set_per('accounts', account, 'savegpgpass', True)
							gajim.config.set_per('accounts', account, 'gpgpassword',
														passphrase)
					gajim.connections[account].gpg_passphrase(passphrase)

		for gc_control in gajim.interface.msg_win_mgr.get_controls(message_control.TYPE_GC):
			if gc_control.account == account:
				gajim.connections[account].send_gc_status(gc_control.nick,
					gc_control.room_jid, status, txt)
		if gajim.account_is_connected(account):
			if status == 'online' and gajim.interface.sleeper.getState() != \
			common.sleepy.STATE_UNKNOWN:
				gajim.sleeper_state[account] = 'online'
			else:
				gajim.sleeper_state[account] = 'off'
		gajim.connections[account].change_status(status, txt, auto)

	def get_status_message(self, show):
		if show in gajim.config.get_per('defaultstatusmsg'):
			if gajim.config.get_per('defaultstatusmsg', show, 'enabled'):
				return gajim.config.get_per('defaultstatusmsg', show, 'message')
		if (show == 'online' and not gajim.config.get('ask_online_status')) or \
			(show == 'offline' and not gajim.config.get('ask_offline_status')) or \
			show == 'invisible':
			return ''
		dlg = dialogs.ChangeStatusMessageDialog(show)
		dlg.window.present() # show it on current workspace
		message = dlg.run()
		return message

	def connected_rooms(self, account):
		if True in gajim.gc_connected[account].values():
			return True
		return False

	def change_status(self, widget, account, status):
		def change(widget, account, status):
			if self.dialog:
				self.dialog.destroy()
			message = self.get_status_message(status)
			if message is None:
				# user pressed Cancel to change status message dialog
				return
			self.send_status(account, status, message)

		self.dialog = None
		if status == 'invisible' and self.connected_rooms(account):
			self.dialog = dialogs.ConfirmationDialog(
				_('You are participating in one or more group chats'),
				_('Changing your status to invisible will result in disconnection from those group chats. Are you sure you want to go invisible?'),
				on_response_ok = (change, account, status))
		else:
			change(None, account, status)

	def on_status_combobox_changed(self, widget):
		'''When we change our status via the combobox'''
		model = self.status_combobox.get_model()
		active = self.status_combobox.get_active()
		if active == -1: # no active item
			return
		if not self.combobox_callback_active:
			self.previous_status_combobox_active = active
			return
		accounts = gajim.connections.keys()
		if len(accounts) == 0:
			dialogs.ErrorDialog(_('No account available'),
		_('You must create an account before you can chat with other contacts.'))
			self.update_status_combobox()
			return
		status = model[active][2].decode('utf-8')

		if active == 7: # We choose change status message (7 is that)
			# do not change show, just show change status dialog
			status = model[self.previous_status_combobox_active][2].decode('utf-8')
			dlg = dialogs.ChangeStatusMessageDialog(status)
			message = dlg.run()
			if message is not None: # None if user pressed Cancel
				for account in accounts:
					if not gajim.config.get_per('accounts', account,
						'sync_with_global_status'):
						continue
					current_show = gajim.SHOW_LIST[
						gajim.connections[account].connected]
					self.send_status(account, current_show, message)
			self.combobox_callback_active = False
			self.status_combobox.set_active(
				self.previous_status_combobox_active)
			self.combobox_callback_active = True
			return
		# we are about to change show, so save this new show so in case
		# after user chooses "Change status message" menuitem
		# we can return to this show
		self.previous_status_combobox_active = active
		connected_accounts = gajim.get_number_of_connected_accounts()
		if status == 'invisible':
			bug_user = False
			for account in accounts:
				if connected_accounts < 1 or gajim.account_is_connected(account):
					if not gajim.config.get_per('accounts', account,
							'sync_with_global_status'):
						continue
					# We're going to change our status to invisible
					if self.connected_rooms(account):
						bug_user = True
						break
			if bug_user:
				dialog = dialogs.ConfirmationDialog(
		_('You are participating in one or more group chats'),
		_('Changing your status to invisible will result in disconnection from those group chats. Are you sure you want to go invisible?'))
				if dialog.get_response() != gtk.RESPONSE_OK:
					self.update_status_combobox()
					return
		message = self.get_status_message(status)
		if message is None: # user pressed Cancel to change status message dialog
			self.update_status_combobox()
			return
		global_sync_accounts = []
		for acct in accounts:
			if gajim.config.get_per('accounts', acct, 'sync_with_global_status'):
				global_sync_accounts.append(acct)
		global_sync_connected_accounts = gajim.get_number_of_connected_accounts(
			global_sync_accounts)
		for account in accounts:
			if not gajim.config.get_per('accounts', account,
			'sync_with_global_status'):
				continue
			# we are connected (so we wanna change show and status)
			# or no account is connected and we want to connect with new show and status

			if not global_sync_connected_accounts > 0 or \
			gajim.account_is_connected(account):
				self.send_status(account, status, message)
		self.update_status_combobox()

	## enable setting status msg from currently playing music track
	def enable_syncing_status_msg_from_current_music_track(self, enabled):
		'''if enabled is True, we listen to events from music players about
		currently played music track, and we update our
		status message accordinly'''
		if not dbus_support.supported:
			# do nothing if user doesn't have D-Bus bindings
			return
		if enabled:
			if self._music_track_changed_signal is None:
				listener = MusicTrackListener.get()
				self._music_track_changed_signal = listener.connect(
					'music-track-changed', self._music_track_changed)
				track = listener.get_playing_track()
				self._music_track_changed(listener, track)
		else:
			if self._music_track_changed_signal is not None:
				listener = MusicTrackListener.get()
				listener.disconnect(self._music_track_changed_signal)
				self._music_track_changed_signal = None
				self._music_track_changed(None, None)
	
	def _music_track_changed(self, unused_listener, music_track_info):
		accounts = gajim.connections.keys()
		if music_track_info is None:
			status_message = ''
		else:
			status_message = _('♪ "%(title)s" by %(artist)s ♪') % \
				{'title': music_track_info.title,
					'artist': music_track_info.artist }
		for account in accounts:
			if not gajim.config.get_per('accounts', account,
			'sync_with_global_status'):
				continue
			if not gajim.connections[account].connected:
				continue
			current_show = gajim.SHOW_LIST[gajim.connections[account].connected]
			self.send_status(account, current_show, status_message)


	def update_status_combobox(self):
		# table to change index in connection.connected to index in combobox
		table = {'offline':9, 'connecting':9, 'online':0, 'chat':1, 'away':2,
			'xa':3, 'dnd':4, 'invisible':5}
		show = helpers.get_global_show()
		# temporarily block signal in order not to send status that we show
		# in the combobox
		self.combobox_callback_active = False
		self.status_combobox.set_active(table[show])
		self.combobox_callback_active = True
		if gajim.interface.systray_enabled:
			gajim.interface.systray.change_status(show)

	def set_account_status_icon(self, account):
		status = gajim.connections[account].connected
		model = self.tree.get_model()
		accountIter = self.get_account_iter(account)
		if not accountIter:
			return
		if not self.regroup:
			show = gajim.SHOW_LIST[status]
		else:	# accounts merged
			show = helpers.get_global_show()
		model[accountIter][C_IMG] = self.jabber_state_images['16'][show]

	def on_status_changed(self, account, status):
		'''the core tells us that our status has changed'''
		if account not in gajim.contacts.get_accounts():
			return
		model = self.tree.get_model()
		accountIter = self.get_account_iter(account)
		self.set_account_status_icon(account)
		if status == 'offline':
			if self.quit_on_next_offline > -1:
				self.quit_on_next_offline -= 1
				if self.quit_on_next_offline < 1:
					self.quit_gtkgui_interface()
			if accountIter:
				model[accountIter][C_SECPIXBUF] = None
			if gajim.con_types.has_key(account):
				gajim.con_types[account] = None
			for jid in gajim.contacts.get_jid_list(account):
				lcontact = gajim.contacts.get_contact(account, jid)
				lcontact_copy = []
				for contact in lcontact:
					lcontact_copy.append(contact)
				for contact in lcontact_copy:
					self.chg_contact_status(contact, 'offline', '', account)
			self.actions_menu_needs_rebuild = True
		self.update_status_combobox()

	def new_chat(self, contact, account, private_chat = False, resource = None):
		# Get target window, create a control, and associate it with the window
		if not private_chat:
			type = message_control.TYPE_CHAT
		else:
			type = message_control.TYPE_PM

		fjid = contact.jid
		if resource:
			fjid += '/' + resource
		mw = gajim.interface.msg_win_mgr.get_window(fjid, account)
		if not mw:
			mw = gajim.interface.msg_win_mgr.create_window(contact, account, type)

		if not private_chat:
			chat_control = ChatControl(mw, contact, account, resource)
		else:
			chat_control = PrivateChatControl(mw, contact, account)

		mw.new_tab(chat_control)

		if len(gajim.events.get_events(account, fjid)):
			# We call this here to avoid race conditions with widget validation
			chat_control.read_queue()

	def new_chat_from_jid(self, account, jid):
		jid = gajim.get_jid_without_resource(jid)
		contact = gajim.contacts.get_contact_with_highest_priority(account, jid)
		added_to_roster = False
		if not contact:
			added_to_roster = True
			contact = self.add_to_not_in_the_roster(account, jid) 

		if not gajim.interface.msg_win_mgr.has_window(contact.jid, account):
			self.new_chat(contact, account)
		mw = gajim.interface.msg_win_mgr.get_window(contact.jid, account)
		mw.set_active_tab(jid, account)
		mw.window.present()
		# For JEP-0172
		if added_to_roster:
			mc = mw.get_control(jid, account)
			mc.user_nick = gajim.nicks[account]

	def new_room(self, room_jid, nick, account):
		# Get target window, create a control, and associate it with the window
		contact = gajim.contacts.create_contact(jid = room_jid, name = nick)
		mw = gajim.interface.msg_win_mgr.get_window(contact.jid, account)
		if not mw:
			mw = gajim.interface.msg_win_mgr.create_window(contact, account,
								GroupchatControl.TYPE_ID)
		gc_control = GroupchatControl(mw, contact, account)
		mw.new_tab(gc_control)

	def on_message(self, jid, msg, tim, account, encrypted = False,
			msg_type = '', subject = None, resource = '', msg_id = None,
			user_nick = '', advanced_notif_num = None, xhtml = None):
		'''when we receive a message'''
		contact = None
		# if chat window will be for specific resource
		resource_for_chat = resource
		fjid = jid
		# Try to catch the contact with correct resource
		if resource:
			fjid = jid + '/' + resource
			contact = gajim.contacts.get_contact(account, jid, resource)
		highest_contact = gajim.contacts.get_contact_with_highest_priority(
			account, jid)
		if not contact:
			# If there is another resource, it may be a message from an invisible
			# resource
			lcontact = gajim.contacts.get_contacts_from_jid(account, jid)
			if (len(lcontact) > 1 or (lcontact and lcontact[0].resource and \
			lcontact[0].show != 'offline')) and jid.find('@') > 0:
				contact = gajim.contacts.copy_contact(highest_contact)
				contact.resource = resource
				if resource:
					fjid = jid + '/' + resource
				contact.priority = 0
				contact.show = 'offline'
				contact.status = ''
				gajim.contacts.add_contact(account, contact)

			else:
				# Default to highest prio
				fjid = jid
				resource_for_chat = None
				contact = highest_contact
		if not contact:
			# contact is not in roster
			contact = self.add_to_not_in_the_roster(account, jid, user_nick)

		path = self.get_path(jid, account) # Try to get line of contact in roster

		# Look for a chat control that has the given resource
		ctrl = gajim.interface.msg_win_mgr.get_control(fjid, account)
		if not ctrl:
			# if not, if message comes from highest prio, get control or open one
			# without resource
			if highest_contact and contact.resource == highest_contact.resource \
			and not jid == gajim.get_jid_from_account(account):
				ctrl = gajim.interface.msg_win_mgr.get_control(jid, account)
				fjid = jid
				resource_for_chat = None

		# Do we have a queue?
		no_queue = len(gajim.events.get_events(account, fjid)) == 0

		popup = helpers.allow_popup_window(account, advanced_notif_num)

		if msg_type == 'normal' and popup: # it's single message to be autopopuped
			dialogs.SingleMessageWindow(account, contact.jid,
				action = 'receive', from_whom = jid, subject = subject,
				message = msg, resource = resource)
			return

		# We print if window is opened and it's not a single message
		if ctrl and msg_type != 'normal':
			typ = ''
			if msg_type == 'error':
				typ = 'status'
			ctrl.print_conversation(msg, typ, tim = tim, encrypted = encrypted,
						subject = subject, xhtml = xhtml)
			if msg_id:
				gajim.logger.set_read_messages([msg_id])
			return

		# We save it in a queue
		type_ = 'chat'
		event_type = 'message_received'
		if msg_type == 'normal':
			type_ = 'normal'
			event_type = 'single_message_received'
		show_in_roster = notify.get_show_in_roster(event_type, account, contact)
		show_in_systray = notify.get_show_in_systray(event_type, account, contact)
		event = gajim.events.create_event(type_, (msg, subject, msg_type, tim,
			encrypted, resource, msg_id, xhtml), show_in_roster = show_in_roster,
			show_in_systray = show_in_systray)
		gajim.events.add_event(account, fjid, event)
		if popup:
			if not ctrl:
				self.new_chat(contact, account, resource = resource_for_chat)
				if path:
					# we curently see contact in our roster OR he
					# is not in the roster at all. 
					# show and select his line in roster 
					self.tree.expand_row(path[0:1], False)
					self.tree.expand_row(path[0:2], False)
					self.tree.scroll_to_cell(path)
					self.tree.set_cursor(path)
		else:
			if no_queue: # We didn't have a queue: we change icons
				self.draw_contact(jid, account)
			self.show_title() # we show the * or [n]
			# Show contact in roster (if he is invisible for example) and select
			# line
			self.show_and_select_path(path, jid, account)

	def on_preferences_menuitem_activate(self, widget):
		if gajim.interface.instances.has_key('preferences'):
			gajim.interface.instances['preferences'].window.present()
		else:
			gajim.interface.instances['preferences'] = config.PreferencesWindow()

	def on_add_new_contact(self, widget, account):
		dialogs.AddNewContactWindow(account)

	def on_join_gc_activate(self, widget, account):
		'''when the join gc menuitem is clicked, show the join gc window'''
		invisible_show = gajim.SHOW_LIST.index('invisible')
		if gajim.connections[account].connected == invisible_show:
			dialogs.ErrorDialog(_('You cannot join a group chat while you are invisible')
				)
			return
		if gajim.interface.instances[account].has_key('join_gc'):
			gajim.interface.instances[account]['join_gc'].window.present()
		else:
			# c http://nkour.blogspot.com/2005/05/pythons-init-return-none-doesnt-return.html
			try:
				gajim.interface.instances[account]['join_gc'] = \
					dialogs.JoinGroupchatWindow(account)
			except GajimGeneralException:
				pass

	def on_new_message_menuitem_activate(self, widget, account):
		dialogs.SingleMessageWindow(account, action = 'send')
	
	def on_new_chat_menuitem_activate(self, widget, account):
		dialogs.NewChatDialog(account)

	def on_contents_menuitem_activate(self, widget):
		helpers.launch_browser_mailer('url', 'http://trac.gajim.org/wiki')

	def on_faq_menuitem_activate(self, widget):
		helpers.launch_browser_mailer('url', 'http://trac.gajim.org/wiki/GajimFaq')

	def on_about_menuitem_activate(self, widget):
		dialogs.AboutDialog()

	def on_accounts_menuitem_activate(self, widget):
		if gajim.interface.instances.has_key('accounts'):
			gajim.interface.instances['accounts'].window.present()
		else:
			gajim.interface.instances['accounts'] = config.AccountsWindow()

	def on_file_transfers_menuitem_activate(self, widget):
		if gajim.interface.instances['file_transfers'].window.get_property('visible'):
			gajim.interface.instances['file_transfers'].window.present()
		else:
			gajim.interface.instances['file_transfers'].window.show_all()

	def on_show_transports_menuitem_activate(self, widget):
		gajim.config.set('show_transports_group', widget.get_active())
		self.draw_roster()

	def on_manage_bookmarks_menuitem_activate(self, widget):
		config.ManageBookmarksWindow()
		
	def on_profile_avatar_menuitem_activate(self, widget, account):
		gajim.interface.edit_own_details(account)

	def close_all_from_dict(self, dic):
		'''close all the windows in the given dictionary'''
		for w in dic.values():
			if type(w) == type({}):
				self.close_all_from_dict(w)
			else:
				w.window.destroy()
	
	def close_all(self, account, force = False):
		'''close all the windows from an account
		if force is True, do not ask confirmation before closing chat/gc windows
		'''
		self.close_all_from_dict(gajim.interface.instances[account])
		for ctrl in gajim.interface.msg_win_mgr.get_controls(acct = account):
			ctrl.parent_win.remove_tab(ctrl, force = force)

	def on_roster_window_delete_event(self, widget, event):
		'''When we want to close the window'''
		if gajim.interface.systray_enabled and not gajim.config.get('quit_on_roster_x_button'):
			self.tooltip.hide_tooltip()
			self.window.hide()
		else:
			accounts = gajim.connections.keys()
			get_msg = False
			self.quit_on_next_offline = 0
			for acct in accounts:
				if gajim.connections[acct].connected:
					get_msg = True
					break
			if get_msg:
				message = self.get_status_message('offline')
				if message is None: # user pressed Cancel to change status message dialog
					message = ''
				
				for acct in accounts:
					if gajim.connections[acct].connected:
						self.quit_on_next_offline += 1
						self.send_status(acct, 'offline', message)
			if not self.quit_on_next_offline:
				self.quit_gtkgui_interface()
		return True # do NOT destory the window

	def on_roster_window_focus_in_event(self, widget, event):
		# roster received focus, so if we had urgency REMOVE IT
		# NOTE: we do not have to read the message to remove urgency
		# so this functions does that
		gtkgui_helpers.set_unset_urgency_hint(widget, False)

		# if a contact row is selected, update colors (eg. for status msg)
		# because gtk engines may differ in bg when window is selected
		# or not
		if len(self._last_selected_contact):
			for (jid, account) in self._last_selected_contact:
				self.draw_contact(jid, account, selected = True,
					focus = True)

	def on_roster_window_focus_out_event(self, widget, event):
		# if a contact row is selected, update colors (eg. for status msg)
		# because gtk engines may differ in bg when window is selected
		# or not
		if len(self._last_selected_contact):
			for (jid, account) in self._last_selected_contact:
				self.draw_contact(jid, account, selected = True,
					focus = False)

	def on_roster_window_key_press_event(self, widget, event):
		if event.keyval == gtk.keysyms.Escape:
			model, list_of_paths = self.tree.get_selection().get_selected_rows()
			if not len(list_of_paths) and gajim.interface.systray_enabled and \
			not gajim.config.get('quit_on_roster_x_button'):
				self.tooltip.hide_tooltip()
				self.window.hide()

	def on_roster_window_popup_menu(self, widget):
		event = gtk.gdk.Event(gtk.gdk.KEY_PRESS)
		self.show_treeview_menu(event)

	def quit_gtkgui_interface(self):
		'''When we quit the gtk interface :
		tell that to the core and exit gtk'''
		if gajim.config.get('saveposition'):
			# in case show_roster_on_start is False and roster is never shown
			# window.window is None
			if self.window.window is not None:
				x, y = self.window.window.get_root_origin()
				gajim.config.set('roster_x-position', x)
				gajim.config.set('roster_y-position', y)
				width, height = self.window.get_size()
				gajim.config.set('roster_width', width)
				gajim.config.set('roster_height', height)

		gajim.interface.msg_win_mgr.shutdown()

		gajim.config.set('collapsed_rows', '\t'.join(self.collapsed_rows))
		gajim.interface.save_config()
		for account in gajim.connections:
			gajim.connections[account].quit(True)
			self.close_all(account)
		if gajim.interface.systray_enabled:
			gajim.interface.hide_systray()
		gtk.main_quit()

	def on_quit_menuitem_activate(self, widget):
		accounts = gajim.connections.keys()
		get_msg = False
		for acct in accounts:
			if gajim.connections[acct].connected:
				get_msg = True
				break
		if get_msg:
			message = self.get_status_message('offline')
			if message is None: # user pressed Cancel to change status message dialog
				return
			# check if we have unread or recent mesages
			unread = False
			recent = False
			if gajim.events.get_nb_events() > 0:
				unread = True
			for win in gajim.interface.msg_win_mgr.windows():
				unrd = 0
				for ctrl in win.controls():
					if ctrl.type_id == message_control.TYPE_GC:
						if gajim.config.get('notify_on_all_muc_messages'):
							unrd += ctrl.get_nb_unread()
						else:
							if ctrl.attention_flag:
								unrd += 1
				if unrd:
					unread = True
					break

				for ctrl in win.controls():
					fjid = ctrl.get_full_jid()
					if gajim.last_message_time[acct].has_key(fjid):
						if time.time() - gajim.last_message_time[acct][fjid] < 2:
							recent = True
							break
			if unread:
				dialog = dialogs.ConfirmationDialog(_('You have unread messages'),
					_('Messages will only be available for reading them later if you have history enabled.'))
				if dialog.get_response() != gtk.RESPONSE_OK:
					return

			if recent:
				dialog = dialogs.ConfirmationDialog(_('You have unread messages'),
					_('Messages will only be available for reading them later if you have history enabled.'))
				if dialog.get_response() != gtk.RESPONSE_OK:
					return
			self.quit_on_next_offline = 0
			for acct in accounts:
				if gajim.connections[acct].connected:
					self.quit_on_next_offline += 1
					self.send_status(acct, 'offline', message)
		else:
			self.quit_on_next_offline = 0
		if not self.quit_on_next_offline:
			self.quit_gtkgui_interface()

	def open_event(self, account, jid, event):
		'''If an event was handled, return True, else return False'''
		data = event.parameters
		ft = gajim.interface.instances['file_transfers']
		if event.type_ == 'normal':
			dialogs.SingleMessageWindow(account, jid,
				action = 'receive', from_whom = jid, subject = data[1],
				message = data[0], resource = data[5])
			gajim.interface.remove_first_event(account, jid, event.type_)
			return True
		elif event.type_ == 'file-request':
			contact = gajim.contacts.get_contact_with_highest_priority(account,
				jid)
			gajim.interface.remove_first_event(account, jid, event.type_)
			ft.show_file_request(account, contact, data)
			return True
		elif event.type_ in ('file-request-error', 'file-send-error'):
			gajim.interface.remove_first_event(account, jid, event.type_)
			ft.show_send_error(data)
			return True
		elif event.type_ in ('file-error', 'file-stopped'):
			gajim.interface.remove_first_event(account, jid, event.type_)
			ft.show_stopped(jid, data)
			return True
		elif event.type_ == 'file-completed':
			gajim.interface.remove_first_event(account, jid, event.type_)
			ft.show_completed(jid, data)
			return True
		elif event.type_ == 'gc-invitation':
			dialogs.InvitationReceivedDialog(account, data[0], jid, data[2],
				data[1])
			gajim.interface.remove_first_event(account, jid, event.type_)
			return True
		return False

	def on_execute_command(self, widget, contact, account, resource=None):
		'''Execute command. Full JID needed; if it is other contact,
		resource is necessary. Widget is unnecessary, only to be
		able to make this a callback.'''
		jid = contact.jid
		if resource is not None:
			jid = jid + u'/' + resource
		adhoc_commands.CommandWindow(account, jid)

	def on_open_chat_window(self, widget, contact, account, resource = None):
		# Get the window containing the chat
		fjid = contact.jid
		if resource:
			fjid += '/' + resource
		win = gajim.interface.msg_win_mgr.get_window(fjid, account)
		if not win:
			self.new_chat(contact, account, resource = resource)
			win = gajim.interface.msg_win_mgr.get_window(fjid, account)
			ctrl = win.get_control(fjid, account)
			# last message is long time ago
			gajim.last_message_time[account][ctrl.get_full_jid()] = 0
		win.set_active_tab(fjid, account)
		if gajim.connections[account].is_zeroconf and \
				gajim.connections[account].status in ('offline', 'invisible'):
			win.get_control(fjid, account).got_disconnected()

		win.window.present()

	def on_roster_treeview_row_activated(self, widget, path, col = 0):
		'''When an iter is double clicked: open the first event window'''
		model = self.tree.get_model()
		account = model[path][C_ACCOUNT].decode('utf-8')
		type = model[path][C_TYPE]
		jid = model[path][C_JID].decode('utf-8')
		resource = None
		iter = model.get_iter(path)
		if type in ('group', 'account'):
			if self.tree.row_expanded(path):
				self.tree.collapse_row(path)
			else:
				self.tree.expand_row(path, False)
		else:
			first_ev = gajim.events.get_first_event(account, jid)
			if not first_ev:
				# look in other resources
				for c in gajim.contacts.get_contact(account, jid):
					fjid = c.get_full_jid()
					first_ev = gajim.events.get_first_event(account, fjid)
					if first_ev:
						resource = c.resource
						break
			if not first_ev and model.iter_has_child(iter):
				child_iter = model.iter_children(iter)
				while not first_ev and child_iter:
					child_jid = model[child_iter][C_JID].decode('utf-8')
					first_ev = gajim.events.get_first_event(account, child_jid)
					if first_ev:
						jid = child_jid
					else:
						child_iter = model.iter_next(child_iter)
			if first_ev:
				fjid = jid
				if resource:
					fjid += '/' + resource
				if self.open_event(account, fjid, first_ev):
					return
			c = gajim.contacts.get_contact(account, jid, resource)
			if not c or isinstance(c, list):
				c = gajim.contacts.get_contact_with_highest_priority(account, jid)
			if jid == gajim.get_jid_from_account(account):
				resource = c.resource
			self.on_open_chat_window(widget, c, account, resource = resource)

	def on_roster_treeview_row_expanded(self, widget, iter, path):
		'''When a row is expanded change the icon of the arrow'''
		model = self.tree.get_model()
		if self.regroup: # merged accounts
			accounts = gajim.connections.keys()
		else:
			accounts = [model[iter][C_ACCOUNT].decode('utf-8')]
		type = model[iter][C_TYPE]
		if type == 'group':
			model.set_value(iter, 0, self.jabber_state_images['16']['opened'])
			jid = model[iter][C_JID].decode('utf-8')
			for account in accounts:
				if gajim.groups[account].has_key(jid): # This account has this group
					gajim.groups[account][jid]['expand'] = True
					if account + jid in self.collapsed_rows:
						self.collapsed_rows.remove(account + jid)
		elif type == 'account':
			account = accounts[0] # There is only one cause we don't use merge
			if account in self.collapsed_rows:
				self.collapsed_rows.remove(account)
			for g in gajim.groups[account]:
				groupIter = self.get_group_iter(g, account)
				if groupIter and gajim.groups[account][g]['expand']:
					pathG = model.get_path(groupIter)
					self.tree.expand_row(pathG, False)
			self.draw_account(account)
		elif type == 'contact':
			jid =  model[iter][C_JID].decode('utf-8')
			account = model[iter][C_ACCOUNT].decode('utf-8')
			self.draw_contact(jid, account)

	def on_roster_treeview_row_collapsed(self, widget, iter, path):
		'''When a row is collapsed :
		change the icon of the arrow'''
		model = self.tree.get_model()
		if self.regroup: # merged accounts
			accounts = gajim.connections.keys()
		else:
			accounts = [model[iter][C_ACCOUNT].decode('utf-8')]
		type = model[iter][C_TYPE]
		if type == 'group':
			model.set_value(iter, 0, self.jabber_state_images['16']['closed'])
			jid = model[iter][C_JID].decode('utf-8')
			for account in accounts:
				if gajim.groups[account].has_key(jid): # This account has this group
					gajim.groups[account][jid]['expand'] = False
					if not account + jid in self.collapsed_rows:
						self.collapsed_rows.append(account + jid)
		elif type == 'account':
			account = accounts[0] # There is only one cause we don't use merge
			if not account in self.collapsed_rows:
				self.collapsed_rows.append(account)
			self.draw_account(account)
		elif type == 'contact':
			jid =  model[iter][C_JID].decode('utf-8')
			account = model[iter][C_ACCOUNT].decode('utf-8')
			self.draw_contact(jid, account)

	def on_service_disco_menuitem_activate(self, widget, account):
		server_jid = gajim.config.get_per('accounts', account, 'hostname')
		if gajim.interface.instances[account]['disco'].has_key(server_jid):
			gajim.interface.instances[account]['disco'][server_jid].\
				window.present()
		else:
			try:
				# Object will add itself to the window dict
				disco.ServiceDiscoveryWindow(account, address_entry = True)
			except GajimGeneralException:
				pass

	def load_iconset(self, path, pixbuf2 = None, transport = False):
		'''load full iconset from the given path, and add
		pixbuf2 on top left of each static images'''
		path += '/'
		if transport:
			list = ('online', 'chat', 'away', 'xa', 'dnd', 'offline',
				'not in roster')
		else:
			list = ('connecting', 'online', 'chat', 'away', 'xa', 'dnd',
				'invisible', 'offline', 'error', 'requested', 'message', 'opened',
				'closed', 'not in roster', 'muc_active', 'muc_inactive')
			if pixbuf2:
				list = ('connecting', 'online', 'chat', 'away', 'xa', 'dnd',
					'offline', 'error', 'requested', 'message', 'not in roster')
		return self._load_icon_list(list, path, pixbuf2)
		
	def load_icon(self, icon_name):
		'''load an icon from the iconset in 16x16'''
		iconset = gajim.config.get('iconset')
		path = os.path.join(gajim.DATA_DIR, 'iconsets', iconset, '16x16'+ '/')
		icon_list = self._load_icon_list([icon_name], path)
		return icon_list[icon_name]
		
	def _load_icon_list(self, icons_list, path, pixbuf2 = None):
		'''load icons in icons_list from the given path, 
		and add pixbuf2 on top left of each static images'''
		imgs = {}
		for icon in icons_list:
			# try to open a pixfile with the correct method
			icon_file = icon.replace(' ', '_')
			files = []
			files.append(path + icon_file + '.gif')
			files.append(path + icon_file + '.png')
			image = gtk.Image()
			image.show()
			imgs[icon] = image
			for file in files: # loop seeking for either gif or png
				if os.path.exists(file):
					image.set_from_file(file)
					if pixbuf2 and image.get_storage_type() == gtk.IMAGE_PIXBUF:
						# add pixbuf2 on top-left corner of image
						pixbuf1 = image.get_pixbuf()
						pixbuf2.composite(pixbuf1, 0, 0,
							pixbuf2.get_property('width'),
							pixbuf2.get_property('height'), 0, 0, 1.0, 1.0,
							gtk.gdk.INTERP_HYPER, 255)
						image.set_from_pixbuf(pixbuf1)
					break
		return imgs

	def make_jabber_state_images(self):
		'''initialise jabber_state_images dict'''
		iconset = gajim.config.get('iconset')
		if iconset:
			path = os.path.join(gajim.DATA_DIR, 'iconsets', iconset, '16x16')
			if not os.path.exists(path):
				iconset = gajim.config.DEFAULT_ICONSET
		else: 
			iconset = gajim.config.DEFAULT_ICONSET

		path = os.path.join(gajim.DATA_DIR, 'iconsets', iconset, '32x32')
		self.jabber_state_images['32'] = self.load_iconset(path)

		path = os.path.join(gajim.DATA_DIR, 'iconsets', iconset, '16x16')
		self.jabber_state_images['16'] = self.load_iconset(path)
		pixo = gtk.gdk.pixbuf_new_from_file(os.path.join(path, 'opened.png'))
		self.jabber_state_images['opened'] = self.load_iconset(path, pixo)
		pixc = gtk.gdk.pixbuf_new_from_file(os.path.join(path, 'closed.png'))
		self.jabber_state_images['closed'] = self.load_iconset(path, pixc)

		if gajim.config.get('use_transports_iconsets'):
			# update opened and closed transport iconsets
			# standard transport iconsets are loaded one time in init()
			t_path = os.path.join(gajim.DATA_DIR, 'iconsets', 'transports')
			folders = os.listdir(t_path)
			for transport in folders:
				if transport == '.svn':
					continue
				folder = os.path.join(t_path, transport, '16x16')
				self.transports_state_images['opened'][transport] = \
					self.load_iconset(folder, pixo, transport = True)
				self.transports_state_images['closed'][transport] = \
					self.load_iconset(folder, pixc, transport = True)

	def reload_jabber_state_images(self):
		self.make_jabber_state_images()
		# Update the roster
		self.draw_roster()
		# Update the status combobox
		model = self.status_combobox.get_model()
		iter = model.get_iter_root()
		while iter:
			if model[iter][2] != '':
				# If it's not change status message iter
				# eg. if it has show parameter not ''
				model[iter][1] = self.jabber_state_images['16'][model[iter][2]]
			iter = model.iter_next(iter)
		# Update the systray
		if gajim.interface.systray_enabled:
			gajim.interface.systray.set_img()

		for win in gajim.interface.msg_win_mgr.windows():
			for ctrl in win.controls():
				ctrl.update_ui()
				win.redraw_tab(ctrl)

		self.update_status_combobox()

	def repaint_themed_widgets(self):
		'''Notify windows that contain themed widgets to repaint them'''
		for win in gajim.interface.msg_win_mgr.windows():
			win.repaint_themed_widgets()
		for account in gajim.connections:
			for addr in gajim.interface.instances[account]['disco']:
				gajim.interface.instances[account]['disco'][addr].paint_banner()

	def on_show_offline_contacts_menuitem_activate(self, widget):
		'''when show offline option is changed:
		redraw the treeview'''
		gajim.config.set('showoffline', not gajim.config.get('showoffline'))
		self.draw_roster()
	
	def set_renderer_color(self, renderer, style, set_background = True):
		'''set style for treeview cell, using PRELIGHT system color'''
		if set_background:
			bgcolor = self.tree.style.bg[style]
			renderer.set_property('cell-background-gdk', bgcolor)
		else:
			fgcolor = self.tree.style.fg[style]
			renderer.set_property('foreground-gdk', fgcolor)
	
	def iconCellDataFunc(self, column, renderer, model, iter, data = None):
		'''When a row is added, set properties for icon renderer'''
		theme = gajim.config.get('roster_theme')
		type_ = model[iter][C_TYPE]
		if type_ == 'account':
			color = gajim.config.get_per('themes', theme, 'accountbgcolor')
			if color:
				renderer.set_property('cell-background', color)
			else:
				self.set_renderer_color(renderer, gtk.STATE_ACTIVE)
			renderer.set_property('xalign', 0)
		elif type_ == 'group':
			color = gajim.config.get_per('themes', theme, 'groupbgcolor')
			if color:
				renderer.set_property('cell-background', color)
			else:
				self.set_renderer_color(renderer, gtk.STATE_PRELIGHT)
			renderer.set_property('xalign', 0.2)
		elif type_: # prevent type_ = None, see http://trac.gajim.org/ticket/2534
			if not model[iter][C_JID] or not model[iter][C_ACCOUNT]:
				# This can append when at the moment we add the row
				return
			jid = model[iter][C_JID].decode('utf-8')
			account = model[iter][C_ACCOUNT].decode('utf-8')
			if jid in gajim.newly_added[account]:
				renderer.set_property('cell-background', '#adc3c6')
			elif jid in gajim.to_be_removed[account]:
				renderer.set_property('cell-background', '#ab6161')
			else:
				color = gajim.config.get_per('themes', theme, 'contactbgcolor')
				if color:
					renderer.set_property('cell-background', color)
				else:
					renderer.set_property('cell-background', None)
			parent_iter = model.iter_parent(iter)
			if model[parent_iter][C_TYPE] == 'contact':
				renderer.set_property('xalign', 1)
			else:
				renderer.set_property('xalign', 0.4)
		renderer.set_property('width', 26)

	def nameCellDataFunc(self, column, renderer, model, iter, data = None):
		'''When a row is added, set properties for name renderer'''
		theme = gajim.config.get('roster_theme')
		type_ = model[iter][C_TYPE]
		if type_ == 'account':
			color = gajim.config.get_per('themes', theme, 'accounttextcolor')
			if color:
				renderer.set_property('foreground', color)
			else:
				self.set_renderer_color(renderer, gtk.STATE_ACTIVE, False)
			color = gajim.config.get_per('themes', theme, 'accountbgcolor')
			if color:
				renderer.set_property('cell-background', color)
			else:
				self.set_renderer_color(renderer, gtk.STATE_ACTIVE)
			renderer.set_property('font',
				gtkgui_helpers.get_theme_font_for_option(theme, 'accountfont'))
			renderer.set_property('xpad', 0)
			renderer.set_property('width', 3)
		elif type_ == 'group':
			color = gajim.config.get_per('themes', theme, 'grouptextcolor')
			if color:
				renderer.set_property('foreground', color)
			else:
				self.set_renderer_color(renderer, gtk.STATE_PRELIGHT, False)
			color = gajim.config.get_per('themes', theme, 'groupbgcolor')
			if color:
				renderer.set_property('cell-background', color)
			else:
				self.set_renderer_color(renderer, gtk.STATE_PRELIGHT)
			renderer.set_property('font',
				gtkgui_helpers.get_theme_font_for_option(theme, 'groupfont'))
			renderer.set_property('xpad', 4)
		elif type_: # prevent type_ = None, see http://trac.gajim.org/ticket/2534
			if not model[iter][C_JID] or not model[iter][C_ACCOUNT]:
				# This can append when at the moment we add the row
				return
			jid = model[iter][C_JID].decode('utf-8')
			account = model[iter][C_ACCOUNT].decode('utf-8')
			color = gajim.config.get_per('themes', theme, 'contacttextcolor')
			if color:
				renderer.set_property('foreground', color)
			else:
				renderer.set_property('foreground', None)
			if jid in gajim.newly_added[account]:
				renderer.set_property('cell-background', '#adc3c6')
			elif jid in gajim.to_be_removed[account]:
				renderer.set_property('cell-background', '#ab6161')
			else:
				color = gajim.config.get_per('themes', theme, 'contactbgcolor')
				if color:
					renderer.set_property('cell-background', color)
				else:
					renderer.set_property('cell-background', None)
			renderer.set_property('font',
				gtkgui_helpers.get_theme_font_for_option(theme, 'contactfont'))
			parent_iter = model.iter_parent(iter)
			if model[parent_iter][C_TYPE] == 'contact':
				renderer.set_property('xpad', 16)
			else:
				renderer.set_property('xpad', 8)

	def fill_secondary_pixbuf_rederer(self, column, renderer, model, iter, data=None):
		'''When a row is added, set properties for secondary renderer (avatar or padlock)'''
		theme = gajim.config.get('roster_theme')
		type_ = model[iter][C_TYPE]
		if type_ == 'account':
			color = gajim.config.get_per('themes', theme, 'accountbgcolor')
			if color:
				renderer.set_property('cell-background', color)
			else:
				self.set_renderer_color(renderer, gtk.STATE_ACTIVE)
		elif type_ == 'group':
			color = gajim.config.get_per('themes', theme, 'groupbgcolor')
			if color:
				renderer.set_property('cell-background', color)
			else:
				self.set_renderer_color(renderer, gtk.STATE_PRELIGHT)
		elif type_: # prevent type_ = None, see http://trac.gajim.org/ticket/2534
			if not model[iter][C_JID] or not model[iter][C_ACCOUNT]:
				# This can append when at the moment we add the row
				return
			jid = model[iter][C_JID].decode('utf-8')
			account = model[iter][C_ACCOUNT].decode('utf-8')
			if jid in gajim.newly_added[account]:
				renderer.set_property('cell-background', '#adc3c6')
			elif jid in gajim.to_be_removed[account]:
				renderer.set_property('cell-background', '#ab6161')
			else:
				color = gajim.config.get_per('themes', theme, 'contactbgcolor')
				if color:
					renderer.set_property('cell-background', color)
				else:
					renderer.set_property('cell-background', None)
		renderer.set_property('xalign', 1) # align pixbuf to the right

	def get_show(self, lcontact):
		prio = lcontact[0].priority
		show = lcontact[0].show
		for u in lcontact:
			if u.priority > prio:
				prio = u.priority
				show = u.show
		return show

	def compareIters(self, model, iter1, iter2, data = None):
		'''Compare two iters to sort them'''
		name1 = model[iter1][C_NAME]
		name2 = model[iter2][C_NAME]
		if not name1 or not name2:
			return 0
		name1 = name1.decode('utf-8')
		name2 = name2.decode('utf-8')
		type1 = model[iter1][C_TYPE]
		type2 = model[iter2][C_TYPE]
		if type1 == 'self_contact':
			return -1
		if type2 == 'self_contact':
			return 1
		if type1 == 'group':
			if name1 == _('Transports'):
				return 1
			if name2 == _('Transports'):
				return -1
			if name1 == _('Not in Roster'):
				return 1
			if name2 == _('Not in Roster'):
				return -1
		account1 = model[iter1][C_ACCOUNT]
		account2 = model[iter2][C_ACCOUNT]
		if not account1 or not account2:
			return 0
		account1 = account1.decode('utf-8')
		account2 = account2.decode('utf-8')
		if type1 == 'account':
			if account1 < account2:
				return -1
			return 1
		jid1 = model[iter1][C_JID].decode('utf-8')
		jid2 = model[iter2][C_JID].decode('utf-8')
		if type1 == 'contact':
			lcontact1 = gajim.contacts.get_contact(account1, jid1)
			contact1 = gajim.contacts.get_first_contact_from_jid(account1, jid1)
			if not contact1:
				return 0
			name1 = contact1.get_shown_name()
		if type2 == 'contact':
			lcontact2 = gajim.contacts.get_contact(account2, jid2)
			contact2 = gajim.contacts.get_first_contact_from_jid(account2, jid2)
			if not contact2:
				return 0
			name2 = contact2.get_shown_name()
		# We first compare by show if sort_by_show is True or if it's a child
		# contact
		if type1 == 'contact' and type2 == 'contact' and \
		gajim.config.get('sort_by_show'):
			cshow = {'online':0, 'chat': 1, 'away': 2, 'xa': 3, 'dnd': 4,
				'invisible': 5, 'offline': 6, 'not in roster': 7, 'error': 8}
			s = self.get_show(lcontact1)
			if s in cshow:
				show1 = cshow[s]
			else:
				show1 = 9
			s = self.get_show(lcontact2)
			if s in cshow:
				show2 = cshow[s]
			else:
				show2 = 9
			if show1 < show2:
				return -1
			elif show1 > show2:
				return 1
		# We compare names
		if name1.lower() < name2.lower():
			return -1
		if name2.lower() < name1.lower():
			return 1
		if type1 == 'contact' and type2 == 'contact':
			# We compare account names
			if account1.lower() < account2.lower():
				return -1
			if account2.lower() < account1.lower():
				return 1
			# We compare jids
			if jid1.lower() < jid2.lower():
				return -1
			if jid2.lower() < jid1.lower():
				return 1
		return 0

	def drag_data_get_data(self, treeview, context, selection, target_id, etime):
		model, list_of_paths = self.tree.get_selection().get_selected_rows()
		if len(list_of_paths) != 1:
			return
		path = list_of_paths[0]
		data = ''
		if len(path) >= 3:
			data = model[path][C_JID]
		selection.set(selection.target, 8, data)

	def on_drop_in_contact(self, widget, account_source, c_source, account_dest,
		c_dest, was_big_brother, context, etime):
		if not gajim.connections[account_source].metacontacts_supported or not \
		gajim.connections[account_dest].metacontacts_supported:
			dialogs.WarningDialog(_('Metacontacts storage not supported by your server'), _('Your server does not support storing metacontacts information. So those information will not be save on next reconnection.'))
		def merge_contacts(widget = None):
			if widget: # dialog has been shown
				dlg.destroy()
				if dlg.is_checked(): # user does not want to be asked again
					gajim.config.set('confirm_metacontacts', 'no')
				else:
					gajim.config.set('confirm_metacontacts', 'yes')
			# children must take the new tag too, so remember old tag
			old_tag = gajim.contacts.get_metacontacts_tag(account_source,
				c_source.jid)
			# remove the source row
			self.remove_contact(c_source, account_source)
			# brother inherite big brother groups
			c_source.groups = []
			for g in c_dest.groups:
				c_source.groups.append(g)
			gajim.connections[account_source].update_contact(c_source.jid,
				c_source.name, c_source.groups)
			gajim.contacts.add_metacontact(account_dest, c_dest.jid,
				account_source, c_source.jid)
			if was_big_brother:
				# add brothers too
				all_jid = gajim.contacts.get_metacontacts_jids(old_tag)
				for _account in all_jid:
					for _jid in all_jid[_account]:
						gajim.contacts.add_metacontact(account_dest, c_dest.jid,
							_account, _jid)
						_c = gajim.contacts.get_first_contact_from_jid(_account, _jid)
						self.remove_contact(_c, _account)
						self.add_contact_to_roster(_jid, _account)
						self.draw_contact(_jid, _account)
			self.add_contact_to_roster(c_source.jid, account_source)
			self.draw_contact(c_dest.jid, account_dest)

			context.finish(True, True, etime)

		confirm_metacontacts = gajim.config.get('confirm_metacontacts')
		if confirm_metacontacts == 'no':
			merge_contacts()
			return
		pritext = _('You are about to create a metacontact. Are you sure you want to continue?')
		sectext = _('Metacontacts are a way to regroup several contacts in one line. Generaly it is used when the same person has several Jabber accounts or transport accounts.')
		dlg = dialogs.ConfirmationDialogCheck(pritext, sectext,
			_('Do _not ask me again'), on_response_ok = merge_contacts)
		if not confirm_metacontacts: # First time we see this window
			dlg.checkbutton.set_active(True)

	def on_drop_in_group(self, widget, account, c_source, grp_dest, context,
		etime, grp_source = None):
		if grp_source:
			self.remove_contact_from_group(account, c_source, grp_source)
		# remove tag
		gajim.contacts.remove_metacontact(account, c_source.jid)
		self.add_contact_to_group(account, c_source, grp_dest)
		if context.action in (gtk.gdk.ACTION_MOVE, gtk.gdk.ACTION_COPY):
			context.finish(True, True, etime)

	def add_contact_to_group(self, account, contact, group):
		model = self.tree.get_model()
		if not group in contact.groups:
			contact.groups.append(group)
		# Remove all rows because add_contact_to_roster doesn't add it if one
		# is already in roster
		for i in self.get_contact_iter(contact.jid, account):
			model.remove(i)
		self.add_contact_to_roster(contact.jid, account)
		gajim.connections[account].update_contact(contact.jid, contact.name,
			contact.groups)

	def remove_contact_from_group(self, account, contact, group):
		model = self.tree.get_model()
		# Make sure contact was in the group
		if group in contact.groups:
			contact.groups.remove(group)
		self.remove_contact(contact, account)

	def drag_data_received_data(self, treeview, context, x, y, selection, info,
		etime):
		model = treeview.get_model()
		if not selection.data:
			return
		data = selection.data
		drop_info = treeview.get_dest_row_at_pos(x, y)
		if not drop_info:
			return
		path_dest, position = drop_info
		if position == gtk.TREE_VIEW_DROP_BEFORE and len(path_dest) == 2 \
			and path_dest[1] == 0: # dropped before the first group
			return
		iter_dest = model.get_iter(path_dest)
		type_dest = model[iter_dest][C_TYPE].decode('utf-8')
		jid_dest = model[iter_dest][C_JID].decode('utf-8')
		account_dest = model[iter_dest][C_ACCOUNT].decode('utf-8')

		if account_dest == 'all':
			# drop on account row in merged mode: we can't know which account it is
			return

		# if account is not connected, do nothing
		if gajim.connections[account_dest].connected < 2:
			return

		# drop on self contact row
		if type_dest == 'self_contact':
			return

		if info == self.TARGET_TYPE_URI_LIST:
			# User dropped a file on the roster
			if len(path_dest) < 3:
				return
			if type_dest != 'contact':
				return
			c_dest = gajim.contacts.get_contact_with_highest_priority(account_dest,
				jid_dest)
			uri = data.strip()
			uri_splitted = uri.split() # we may have more than one file dropped
			for uri in uri_splitted:
				path = helpers.get_file_path_from_dnd_dropped_uri(uri)
				if os.path.isfile(path): # is it file?
					gajim.interface.instances['file_transfers'].send_file(
						account_dest, c_dest, path)
			return

		if gajim.config.get_per('accounts', account_dest, 'is_zeroconf'):
			# drop on zeroconf account, no contact adds possible
			return

		if position == gtk.TREE_VIEW_DROP_BEFORE and len(path_dest) == 2:
			# dropped before a group : we drop it in the previous group
			path_dest = (path_dest[0], path_dest[1]-1)
		path_source = treeview.get_selection().get_selected_rows()[1][0]
		iter_source = model.get_iter(path_source)
		type_source = model[iter_source][C_TYPE]
		account_source = model[iter_source][C_ACCOUNT].decode('utf-8')
		if type_source != 'contact': # source is not a contact
			return
		if type_dest == 'account' and account_source == account_dest:
			return
		if gajim.config.get_per('accounts', account_source, 'is_zeroconf'):
			return
		it = iter_source
		while model[it][C_TYPE] == 'contact':
			it = model.iter_parent(it)
		iter_group_source = it
		grp_source = model[it][C_JID].decode('utf-8')
		if grp_source in helpers.special_groups:
			return
		jid_source = data.decode('utf-8')
		c_source = gajim.contacts.get_contact_with_highest_priority(
			account_source, jid_source)

		grp_dest = None
		if type_dest == 'group':
			grp_dest = model[iter_dest][C_JID].decode('utf-8')
		elif type_dest in ('contact', 'agent'):
			it = iter_dest
			while model[it][C_TYPE] != 'group':
				it = model.iter_parent(it)
			grp_dest = model[it][C_JID].decode('utf-8')

		if (type_dest == 'account' or not self.regroup) and \
		account_source != account_dest:
			# add contact to this account in that group
			dialogs.AddNewContactWindow(account = account_dest, jid = jid_source,
				user_nick = c_source.name, group = grp_dest)
			return

		# Get destination group
		if type_dest == 'group':
			if grp_dest in helpers.special_groups:
				return
			if context.action == gtk.gdk.ACTION_COPY:
				self.on_drop_in_group(None, account_source, c_source, grp_dest,
					context, etime)
				return
			self.on_drop_in_group(None, account_source, c_source, grp_dest,
				context, etime, grp_source)
			return
		if grp_dest in helpers.special_groups:
			return
		if jid_source == jid_dest:
			if grp_source == grp_dest and account_source == account_dest:
				return
		if grp_source == grp_dest:
			# Add meta contact
			#FIXME: doesn't work under windows:
			# http://bugzilla.gnome.org/show_bug.cgi?id=329797
#			if context.action == gtk.gdk.ACTION_COPY:
#				# Keep only MOVE
#				return
			c_dest = gajim.contacts.get_contact_with_highest_priority(account_dest,
				jid_dest)
			is_big_brother = False
			if model.iter_has_child(iter_source):
				is_big_brother = True
			if not c_dest:
				# c_dest is None if jid_dest doesn't belong to account
				return
			self.on_drop_in_contact(treeview, account_source, c_source,
				account_dest, c_dest, is_big_brother, context, etime)
			return
		# We upgrade only the first user because user2.groups is a pointer to
		# user1.groups
		if context.action == gtk.gdk.ACTION_COPY:
			self.on_drop_in_group(None, account_source, c_source, grp_dest,
				context, etime)
		else:
			menu = gtk.Menu()
			item = gtk.MenuItem(_('Drop %s in group %s') % (c_source.name,
				grp_dest))
			item.connect('activate', self.on_drop_in_group, account_source, c_source,
				grp_dest, context, etime, grp_source)
			menu.append(item)
			c_dest = gajim.contacts.get_contact_with_highest_priority(
				account_dest, jid_dest)
			item = gtk.MenuItem(_('Make %s and %s metacontacts') %
				(c_source.get_shown_name(), c_dest.get_shown_name()))
			is_big_brother = False
			if model.iter_has_child(iter_source):
				is_big_brother = True
			item.connect('activate', self.on_drop_in_contact, account_source,
				c_source, account_dest, c_dest, is_big_brother, context, etime)
			
			menu.append(item)

			menu.attach_to_widget(self.tree, None)
			menu.connect('selection-done', gtkgui_helpers.destroy_widget)
			menu.show_all()
			menu.popup(None, None, None, 1, etime)

	def show_title(self):
		change_title_allowed = gajim.config.get('change_roster_title')
		nb_unread = 0
		if change_title_allowed:
			start = ''
			for account in gajim.connections:
				# Count events in roster title only if we don't auto open them
				if not helpers.allow_popup_window(account):
					nb_unread += gajim.events.get_nb_events(['chat', 'normal',
						'file-request', 'file-error', 'file-completed',
						'file-request-error', 'file-send-error', 'file-stopped',
						'printed_chat'], account)
			if nb_unread > 1:
				start = '[' + str(nb_unread) + ']  '
			elif nb_unread == 1:
				start = '*  '
			self.window.set_title(start + 'Gajim')

		gtkgui_helpers.set_unset_urgency_hint(self.window, nb_unread)

	def iter_is_separator(self, model, iter):
		if model[iter][0] == 'SEPARATOR':
			return True
		return False

	def iter_contact_rows(self):
		'''iterate over all contact rows in the tree model'''
		model = self.tree.get_model()
		account_iter = model.get_iter_root()
		while account_iter:
			group_iter = model.iter_children(account_iter)
			while group_iter:
				contact_iter = model.iter_children(group_iter)
				while contact_iter:
					yield model[contact_iter]
					contact_iter = model.iter_next(contact_iter)
				group_iter = model.iter_next(group_iter)
			account_iter = model.iter_next(account_iter)

	def on_roster_treeview_style_set(self, treeview, style):
		'''When style (theme) changes, redraw all contacts'''
		for contact in self.iter_contact_rows():
			self.draw_contact(contact[C_JID].decode('utf-8'),
				contact[C_ACCOUNT].decode('utf-8'))

	def _on_treeview_selection_changed(self, selection):
		model, list_of_paths = selection.get_selected_rows()
<<<<<<< HEAD
=======
		if len(list_of_paths) == 1 and model[list_of_paths[0]][C_EDITABLE]:
			# We are editing this row, do not modify self._last_selected_contact
			# Cause that cancel editing
			return
>>>>>>> 03fdd6d3
		if len(self._last_selected_contact):
			# update unselected rows
			for (jid, account) in self._last_selected_contact:
				try:
					self.draw_contact(jid, account)
				except:
					# This can fail when last selected row was on an account we just
					# removed. So we don't care if that fail
					pass
		self._last_selected_contact = []
		if len(list_of_paths) == 0:
			return
		for path in list_of_paths:
			row = model[path]
			if row[C_TYPE] != 'contact':
				self._last_selected_contact = []
				return
			jid = row[C_JID].decode('utf-8')
			account = row[C_ACCOUNT].decode('utf-8')
			self._last_selected_contact.append((jid, account))
			self.draw_contact(jid, account, selected = True)

	def __init__(self):
		self.xml = gtkgui_helpers.get_glade('roster_window.glade')
		self.window = self.xml.get_widget('roster_window')
		self._music_track_changed_signal = None
		gajim.interface.msg_win_mgr = MessageWindowMgr()
		self.advanced_menus = [] # We keep them to destroy them
		if gajim.config.get('roster_window_skip_taskbar'):
			self.window.set_property('skip-taskbar-hint', True)
		self.tree = self.xml.get_widget('roster_treeview')
		sel = self.tree.get_selection()
		sel.set_mode(gtk.SELECTION_MULTIPLE)
		sel.connect('changed',
			self._on_treeview_selection_changed)

		self._last_selected_contact = [] # holds a list of (jid, account) tupples
		self.jabber_state_images = {'16': {}, '32': {}, 'opened': {},
			'closed': {}}
		self.transports_state_images = {'16': {}, '32': {}, 'opened': {},
			'closed': {}}
		
		self.last_save_dir = None
		self.editing_path = None  # path of row with cell in edit mode
		self.add_new_contact_handler_id = False
		self.service_disco_handler_id = False
		self.new_chat_menuitem_handler_id = False
		self.profile_avatar_menuitem_handler_id = False
		self.actions_menu_needs_rebuild = True
		self.regroup = gajim.config.get('mergeaccounts')
		if len(gajim.connections) < 2: # Do not merge accounts if only one exists
			self.regroup = False
		#FIXME: When list_accel_closures will be wrapped in pygtk
		# no need of this variable
		self.have_new_chat_accel = False # Is the "Ctrl+N" shown ?
		if gajim.config.get('saveposition'):
			gtkgui_helpers.move_window(self.window,
				gajim.config.get('roster_x-position'),
				gajim.config.get('roster_y-position'))
			gtkgui_helpers.resize_window(self.window,
				gajim.config.get('roster_width'),
				gajim.config.get('roster_height'))

		self.popups_notification_height = 0
		self.popup_notification_windows = []
		self.gpg_passphrase = {}

		#(icon, name, type, jid, account, editable, secondary_pixbuf)
		model = gtk.TreeStore(gtk.Image, str, str, str, str, gtk.gdk.Pixbuf)

		model.set_sort_func(1, self.compareIters)
		model.set_sort_column_id(1, gtk.SORT_ASCENDING)
		self.tree.set_model(model)
		# when this value become 0 we quit main application
		self.quit_on_next_offline = -1
		self.make_jabber_state_images()

		path = os.path.join(gajim.DATA_DIR, 'iconsets', 'transports')
		folders = os.listdir(path)
		for transport in folders:
			if transport == '.svn':
				continue
			folder = os.path.join(path, transport, '32x32')
			self.transports_state_images['32'][transport] = self.load_iconset(
				folder, transport = True)
			folder = os.path.join(path, transport, '16x16')
			self.transports_state_images['16'][transport] = self.load_iconset(
				folder, transport = True)

		# uf_show, img, show, sensitive
		liststore = gtk.ListStore(str, gtk.Image, str, bool)
		self.status_combobox = self.xml.get_widget('status_combobox')

		cell = cell_renderer_image.CellRendererImage(0, 1)
		self.status_combobox.pack_start(cell, False)

		# img to show is in in 2nd column of liststore
		self.status_combobox.add_attribute(cell, 'image', 1)
		# if it will be sensitive or not it is in the fourth column
		# all items in the 'row' must have sensitive to False
		# if we want False (so we add it for img_cell too)
		self.status_combobox.add_attribute(cell, 'sensitive', 3)

		cell = gtk.CellRendererText()
		cell.set_property('xpad', 5) # padding for status text
		self.status_combobox.pack_start(cell, True)
		# text to show is in in first column of liststore
		self.status_combobox.add_attribute(cell, 'text', 0)
		# if it will be sensitive or not it is in the fourth column
		self.status_combobox.add_attribute(cell, 'sensitive', 3)

		self.status_combobox.set_row_separator_func(self.iter_is_separator)

		for show in ('online', 'chat', 'away', 'xa', 'dnd', 'invisible'):
			uf_show = helpers.get_uf_show(show)
			liststore.append([uf_show, self.jabber_state_images['16'][show], show, True])
		# Add a Separator (self.iter_is_separator() checks on string SEPARATOR)
		liststore.append(['SEPARATOR', None, '', True])

		path = os.path.join(gajim.DATA_DIR, 'pixmaps', 'kbd_input.png')
		img = gtk.Image()
		img.set_from_file(path)
		# sensitivity to False because by default we're offline
		self.status_message_menuitem_iter = liststore.append(
			[_('Change Status Message...'), img, '', False])
		# Add a Separator (self.iter_is_separator() checks on string SEPARATOR)
		liststore.append(['SEPARATOR', None, '', True])

		uf_show = helpers.get_uf_show('offline')
		liststore.append([uf_show, self.jabber_state_images['16']['offline'],
			'offline', True])

		status_combobox_items = ['online', 'chat', 'away', 'xa', 'dnd', 'invisible',
			'separator1', 'change_status_msg', 'separator2', 'offline']
		self.status_combobox.set_model(liststore)

		# default to offline
		number_of_menuitem = status_combobox_items.index('offline')
		self.status_combobox.set_active(number_of_menuitem)

		# holds index to previously selected item so if "change status message..."
		# is selected we can fallback to previously selected item and not stay
		# with that item selected
		self.previous_status_combobox_active = number_of_menuitem

		showOffline = gajim.config.get('showoffline')
		self.xml.get_widget('show_offline_contacts_menuitem').set_active(
			showOffline)

		show_transports_group = gajim.config.get('show_transports_group')
		self.xml.get_widget('show_transports_menuitem').set_active(
			show_transports_group)

		# columns

		# this col has 3 cells:
		# first one img, second one text, third is sec pixbuf
		col = gtk.TreeViewColumn()

		render_image = cell_renderer_image.CellRendererImage(0, 0) # show img or +-
		col.pack_start(render_image, expand = False)
		col.add_attribute(render_image, 'image', C_IMG)
		col.set_cell_data_func(render_image, self.iconCellDataFunc, None)

		render_text = gtk.CellRendererText() # contact or group or account name
		col.pack_start(render_text, expand = True)
		col.add_attribute(render_text, 'markup', C_NAME) # where we hold the name
		col.set_cell_data_func(render_text, self.nameCellDataFunc, None)

		render_pixbuf = gtk.CellRendererPixbuf() # tls or avatar img
		col.pack_start(render_pixbuf, expand = False)
		col.add_attribute(render_pixbuf, 'pixbuf', C_SECPIXBUF)
		col.set_cell_data_func(render_pixbuf, self.fill_secondary_pixbuf_rederer,
			None)

		self.tree.append_column(col)

		#do not show gtk arrows workaround
		col = gtk.TreeViewColumn()
		render_pixbuf = gtk.CellRendererPixbuf()
		col.pack_start(render_pixbuf, expand = False)
		self.tree.append_column(col)
		col.set_visible(False)
		self.tree.set_expander_column(col)
		
		#signals
		self.TARGET_TYPE_URI_LIST = 80
		TARGETS = [('MY_TREE_MODEL_ROW', gtk.TARGET_SAME_WIDGET, 0)]
		TARGETS2 = [('MY_TREE_MODEL_ROW', gtk.TARGET_SAME_WIDGET, 0),
					('text/uri-list', 0, self.TARGET_TYPE_URI_LIST)]
		self.tree.enable_model_drag_source(gtk.gdk.BUTTON1_MASK, TARGETS,
			gtk.gdk.ACTION_DEFAULT | gtk.gdk.ACTION_MOVE | gtk.gdk.ACTION_COPY)
		self.tree.enable_model_drag_dest(TARGETS2, gtk.gdk.ACTION_DEFAULT)
		self.tree.connect('drag_data_get', self.drag_data_get_data)
		self.tree.connect('drag_data_received', self.drag_data_received_data)
		self.xml.signal_autoconnect(self)
		self.combobox_callback_active = True

		self.collapsed_rows = gajim.config.get('collapsed_rows').split('\t')
		self.tooltip = tooltips.RosterTooltip()
		self.draw_roster()

		## Music Track notifications
		## FIXME: we use a timeout because changing status of
		## accounts has no effect until they are connected.
		gobject.timeout_add(1000,
			self.enable_syncing_status_msg_from_current_music_track,
			gajim.config.get('set_status_msg_from_current_music_track'))

		if gajim.config.get('show_roster_on_startup'):
			self.window.show_all()
		else:
			if not gajim.config.get('trayicon'):
				# cannot happen via GUI, but I put this incase user touches
				# config. without trayicon, he or she should see the roster!
				self.window.show_all()
				gajim.config.set('show_roster_on_startup', True)

		if len(gajim.connections) == 0: # if we have no account
			gajim.interface.instances['account_creation_wizard'] = \
				config.AccountCreationWizardWindow()<|MERGE_RESOLUTION|>--- conflicted
+++ resolved
@@ -31,10 +31,7 @@
 import cell_renderer_image
 import tooltips
 import message_control
-<<<<<<< HEAD
-=======
 import adhoc_commands
->>>>>>> 03fdd6d3
 import notify
 
 from common import gajim
@@ -58,12 +55,9 @@
 C_TYPE, # account, group or contact?
 C_JID, # the jid of the row
 C_ACCOUNT, # cellrenderer text that holds account name
+C_EDITABLE, # cellrenderer text that holds name editable or not?
 C_SECPIXBUF, # secondary_pixbuf (holds avatar or padlock)
-<<<<<<< HEAD
-) = range(6)
-=======
 ) = range(7)
->>>>>>> 03fdd6d3
 
 class RosterWindow:
 	'''Class for main window of the GTK+ interface'''
@@ -172,7 +166,7 @@
 		if self.regroup:
 			show = helpers.get_global_show()
 			model.append(None, [self.jabber_state_images['16'][show],
-				_('Merged accounts'), 'account', '', 'all', None])
+				_('Merged accounts'), 'account', '', 'all', False, None])
 			self.draw_account(account)
 			return
 
@@ -187,7 +181,7 @@
 
 		model.append(None, [self.jabber_state_images['16'][show],
 			gtkgui_helpers.escape_for_pango_markup(account),
-			'account', our_jid, account, tls_pixbuf])
+			'account', our_jid, account, False, tls_pixbuf])
 
 	def draw_account(self, account):
 		model = self.tree.get_model()
@@ -320,7 +314,8 @@
 				name = contact.get_shown_name()
 				for i in parent_iters:
 					# we add some values here. see draw_contact for more
-					model.append(i, (None, name, 'contact', jid, account, None))
+					model.append(i, (None, name, 'contact', jid, account,
+						False, None))
 				self.draw_contact(jid, account)
 				self.draw_avatar(jid, account)
 				# Redraw parent to change icon
@@ -353,11 +348,7 @@
 				iterG = model.append(IterAcct, [
 					self.jabber_state_images['16']['closed'],
 					gtkgui_helpers.escape_for_pango_markup(group), 'group',
-<<<<<<< HEAD
-					group, account, None])
-=======
 					group, account, False, None])
->>>>>>> 03fdd6d3
 				self.draw_group(group, account)
 				if model.iter_n_children(IterAcct) == 1: # We added the first one
 					self.draw_account(account)
@@ -376,7 +367,8 @@
 
 			name = contact.get_shown_name()
 			# we add some values here. see draw_contact for more
-			model.append(iterG, (None, name, typestr, contact.jid, account, None))
+			model.append(iterG, (None, name, typestr, contact.jid, account,
+				False, None))
 
 			if gajim.groups[account][group]['expand']:
 				self.tree.expand_row(model.get_path(iterG), False)
@@ -446,11 +438,7 @@
 		model = self.tree.get_model()
 		iterAcct = self.get_account_iter(account)
 		model.append(iterAcct, (None, gajim.nicks[account], 'self_contact', jid,
-<<<<<<< HEAD
-			account, None))
-=======
 			account, False, None))
->>>>>>> 03fdd6d3
 		self.draw_contact(jid, account)
 		self.draw_avatar(jid, account)
 
@@ -1410,18 +1398,12 @@
 
 	def on_rename(self, widget, iter, path):
 		# this function is called either by F2 or by Rename menuitem
-<<<<<<< HEAD
-		if gajim.interface.instances.has_key('rename'):
-			gajim.interface.instances['rename'].dialog.window.present()
-			return
-=======
 		# to display that menuitem we show a menu, that does focus-out
 		# we then select Rename and focus-in
 		# focus-in callback checks on this var and if is NOT None
 		# it redraws the selected contact resulting in stopping our rename
 		# procedure. So set this to None to stop that
 		self._last_selected_contact = []
->>>>>>> 03fdd6d3
 		model = self.tree.get_model()
 
 		row_type = model[iter][C_TYPE]
@@ -1432,72 +1414,16 @@
 			return
 		if row_type in ('contact', 'agent'):
 			# it's jid
-			title = _('Rename Contact')
-			message = _('Enter a new nickname for contact %s') % jid
-			old_text = gajim.contacts.get_contact_with_highest_priority(account,
-				jid).name
+			# Remove possible resource indicator (Name (2))
+			contact = gajim.contacts.get_first_contact_from_jid(account, jid)
+			name = contact.name
+			model[iter][C_NAME] = gtkgui_helpers.escape_for_pango_markup(name)
 		elif row_type == 'group':
 			if jid in helpers.special_groups + (_('General'),):
 				return
-<<<<<<< HEAD
-			old_text = model[iter][C_JID].decode('utf-8')
-			title = _('Rename Group')
-			message = _('Enter a new name for group %s') % old_text
-
-		def on_renamed(new_text, account, row_type, jid, old_text):
-			if gajim.interface.instances.has_key('rename'):
-				del gajim.interface.instances['rename']
-			if row_type in ('contact', 'agent'):
-				if old_text == new_text:
-					return
-				for u in gajim.contacts.get_contact(account, jid):
-					u.name = new_text
-				gajim.connections[account].update_contact(jid, new_text, u.groups)
-				self.draw_contact(jid, account)
-				# Update opened chat
-				ctrl = gajim.interface.msg_win_mgr.get_control(jid, account)
-				if ctrl:
-					ctrl.update_ui()
-					win = gajim.interface.msg_win_mgr.get_window(jid, account)
-					win.redraw_tab(ctrl)
-					win.show_title()
-			elif row_type == 'group':
-				# in C_JID column, we hold the group name (which is not escaped)
-				if old_text == new_text:
-					return
-				# Groups may not change name from or to a special groups
-				for g in helpers.special_groups:
-					if g in (new_text, old_text):
-						return
-				# get all contacts in that group
-				for jid in gajim.contacts.get_jid_list(account):
-					contact = gajim.contacts.get_contact_with_highest_priority(
-						account, jid)
-					if old_text in contact.groups:
-						# set them in the new one and remove it from the old
-						contact.groups.remove(old_text)
-						self.remove_contact(contact, account)
-						if new_text not in contact.groups:
-							contact.groups.append(new_text)
-						self.add_contact_to_roster(contact.jid, account)
-						gajim.connections[account].update_contact(contact.jid,
-							contact.name, contact.groups)
-				# If last removed iter was not visible, gajim.groups is not cleaned
-				if gajim.groups[account].has_key(old_text):
-					del gajim.groups[account][old_text]
-
-		def on_canceled():
-			if gajim.interface.instances.has_key('rename'):
-				del gajim.interface.instances['rename']
-			
-		gajim.interface.instances['rename'] = dialogs.InputDialog(title, message,
-			old_text, False, (on_renamed, account, row_type, jid, old_text),
-			on_canceled)
-=======
 
 		model[iter][C_EDITABLE] = True # set 'editable' to True
 		self.tree.set_cursor(path, self.tree.get_column(0), True)
->>>>>>> 03fdd6d3
 
 	def on_remove_group_item_activated(self, widget, group, account):
 		dlg = dialogs.ConfirmationDialogCheck(_('Remove Group'),
@@ -1754,27 +1680,6 @@
 
 		contacts = gajim.contacts.get_contact(account, jid)
 		if len(contacts) > 1: # sevral resources
-<<<<<<< HEAD
-			sub_menu = gtk.Menu()
-			start_chat_menuitem.set_submenu(sub_menu)
-
-			iconset = gajim.config.get('iconset')
-			path = os.path.join(gajim.DATA_DIR, 'iconsets', iconset, '16x16')
-			for c in contacts:
-				# icon MUST be different instance for every item
-				state_images = self.load_iconset(path)
-				item = gtk.ImageMenuItem(c.resource + ' (' + str(c.priority) + ')')
-				icon_name = helpers.get_icon_name_to_show(c, account)
-				icon = state_images[icon_name]
-				item.set_image(icon)
-				sub_menu.append(item)
-				item.connect('activate', self.on_open_chat_window, c, account,
-					c.resource)
-
-		else: # one resource
-			start_chat_menuitem.connect('activate',
-				self.on_roster_treeview_row_activated, tree_path)
-=======
 			def resources_submenu(action):
 				""" Build a submenu with contact's resources. """
 				sub_menu = gtk.Menu()
@@ -1810,7 +1715,6 @@
 			else:
 				execute_command_menuitem.hide()
 				execute_command_menuitem.set_no_show_all(True)
->>>>>>> 03fdd6d3
 
 		if contact.resource:
 			send_file_menuitem.connect('activate',
@@ -2164,8 +2068,6 @@
 		menu.append(item)
 		item.connect('activate', self.on_edit_agent, contact, account)
 		if gajim.account_is_disconnected(account):
-<<<<<<< HEAD
-=======
 			item.set_sensitive(False)
 
 		item = gtk.ImageMenuItem(_('Execute Command...'))
@@ -2175,7 +2077,6 @@
 		item.connect('activate', self.on_execute_command, contact, account,
 			contact.resource)
 		if not is_connected:
->>>>>>> 03fdd6d3
 			item.set_sensitive(False)
 
 		item = gtk.ImageMenuItem(_('_Rename'))
@@ -2250,7 +2151,7 @@
 			new_message_menuitem = xml.get_widget('new_message_menuitem')
 			add_contact_menuitem = xml.get_widget('add_contact_menuitem')
 			service_discovery_menuitem = xml.get_widget('service_discovery_menuitem')
-<<<<<<< HEAD
+			execute_command_menuitem = xml.get_widget('execute_command_menuitem')
 			edit_account_menuitem = xml.get_widget('edit_account_menuitem')
 			sub_menu = gtk.Menu()
 			status_menuitem.set_submenu(sub_menu)
@@ -2266,24 +2167,6 @@
 			item = gtk.SeparatorMenuItem()
 			sub_menu.append(item)
 
-=======
-			execute_command_menuitem = xml.get_widget('execute_command_menuitem')
-			edit_account_menuitem = xml.get_widget('edit_account_menuitem')
-			sub_menu = gtk.Menu()
-			status_menuitem.set_submenu(sub_menu)
-
-			for show in ('online', 'chat', 'away', 'xa', 'dnd', 'invisible'):
-				uf_show = helpers.get_uf_show(show, use_mnemonic = True)
-				item = gtk.ImageMenuItem(uf_show)
-				icon = state_images[show]
-				item.set_image(icon)
-				sub_menu.append(item)
-				item.connect('activate', self.change_status, account, show)
-
-			item = gtk.SeparatorMenuItem()
-			sub_menu.append(item)
-
->>>>>>> 03fdd6d3
 			item = gtk.ImageMenuItem(_('_Change Status Message'))
 			path = os.path.join(gajim.DATA_DIR, 'pixmaps', 'kbd_input.png')
 			img = gtk.Image()
@@ -2312,13 +2195,10 @@
 			add_contact_menuitem.connect('activate', self.on_add_new_contact, account)
 			service_discovery_menuitem.connect('activate',
 				self.on_service_disco_menuitem_activate, account)
-<<<<<<< HEAD
-=======
 			hostname = gajim.config.get_per('accounts', account, 'hostname')
 			contact = gajim.contacts.create_contact(jid = hostname) # Fake contact
 			execute_command_menuitem.connect('activate',
 				self.on_execute_command, contact, account)
->>>>>>> 03fdd6d3
 			
 			gc_sub_menu = gtk.Menu() # gc is always a submenu
 			join_group_chat_menuitem.set_submenu(gc_sub_menu)
@@ -2329,12 +2209,8 @@
 			# make some items insensitive if account is offline
 			if gajim.connections[account].connected < 2:
 				for widget in [add_contact_menuitem, service_discovery_menuitem,
-<<<<<<< HEAD
-				join_group_chat_menuitem, new_message_menuitem]:
-=======
 				join_group_chat_menuitem, new_message_menuitem,
 				execute_command_menuitem]:
->>>>>>> 03fdd6d3
 					widget.set_sensitive(False)
 		else:
 			xml = gtkgui_helpers.get_glade('zeroconf_context_menu.glade')
@@ -2474,7 +2350,10 @@
 	def on_roster_treeview_key_press_event(self, widget, event):
 		'''when a key is pressed in the treeviews'''
 		self.tooltip.hide_tooltip()
-		if event.keyval == gtk.keysyms.Escape:
+		if event.keyval == gtk.keysyms.Menu:
+			self.show_treeview_menu(event)
+			return True
+		elif event.keyval == gtk.keysyms.Escape:
 			self.tree.get_selection().unselect_all()
 		elif event.keyval == gtk.keysyms.F2:
 			treeselection = self.tree.get_selection()
@@ -2482,19 +2361,12 @@
 			if len(list_of_paths) != 1:
 				return
 			path = list_of_paths[0]
-<<<<<<< HEAD
-			type_ = model[path][C_TYPE]
-			if type_ in ('contact', 'group', 'agent'):
-				iter = model.get_iter(path)
-				self.on_rename(widget, iter, path)
-=======
 			type = model[path][C_TYPE]
 			if type in ('contact', 'group', 'agent'):
 				if not model[path][C_EDITABLE]:
 					# we are NOT already renaming it
 					iter = model.get_iter(path)
 					self.on_rename(widget, iter, path)
->>>>>>> 03fdd6d3
 
 		elif event.keyval == gtk.keysyms.Delete:
 			treeselection = self.tree.get_selection()
@@ -3301,10 +3173,6 @@
 				self.tooltip.hide_tooltip()
 				self.window.hide()
 
-	def on_roster_window_popup_menu(self, widget):
-		event = gtk.gdk.Event(gtk.gdk.KEY_PRESS)
-		self.show_treeview_menu(event)
-
 	def quit_gtkgui_interface(self):
 		'''When we quit the gtk interface :
 		tell that to the core and exit gtk'''
@@ -3551,6 +3419,91 @@
 			jid =  model[iter][C_JID].decode('utf-8')
 			account = model[iter][C_ACCOUNT].decode('utf-8')
 			self.draw_contact(jid, account)
+
+	def on_editing_started(self, cell, event, row):
+		''' start editing a cell in the tree'''
+		path = self.tree.get_cursor()[0]
+		self.editing_path = path
+
+	def on_editing_canceled(self, cell):
+		'''editing has been canceled'''
+		path = self.tree.get_cursor()[0]
+		# do not set new name if row order has changed
+		if path != self.editing_path:
+			self.editing_path = None
+			return
+		self.editing_path = None
+		model = self.tree.get_model()
+		iter = model.get_iter(path)
+		account = model[iter][C_ACCOUNT].decode('utf-8')
+		jid = model[iter][C_JID].decode('utf-8')
+		type = model[iter][C_TYPE]
+		# restore the number of resources string at the end of contact name
+		contacts = gajim.contacts.get_contact(account, jid)
+		if type in ('contact', 'agent'):
+			self.draw_contact(jid, account)
+		# reset editable to False
+		model[iter][C_EDITABLE] = False
+
+	def on_cell_edited(self, cell, row, new_text):
+		'''When an iter is edited:
+		if text has changed, rename the contact'''
+		model = self.tree.get_model()
+		# if this is a last item in the group, row is invalid
+		try:
+			iter = model.get_iter_from_string(row)
+		except:
+			self.editing_path = None
+			return
+		path = model.get_path(iter)
+		# do not set new name if row order has changed
+		if path != self.editing_path:
+			self.editing_path = None
+			return
+		self.editing_path = None
+		new_text = new_text.decode('utf-8')
+		account = model[iter][C_ACCOUNT].decode('utf-8')
+		jid = model[iter][C_JID].decode('utf-8')
+		type = model[iter][C_TYPE]
+		model[iter][C_EDITABLE] = False
+		if type in ('contact', 'agent'):
+			old_text = gajim.contacts.get_contact_with_highest_priority(account,
+				jid).name
+			if old_text != new_text:
+				for u in gajim.contacts.get_contact(account, jid):
+					u.name = new_text
+				gajim.connections[account].update_contact(jid, new_text, u.groups)
+			self.draw_contact(jid, account)
+			# Update opened chat
+			ctrl = gajim.interface.msg_win_mgr.get_control(jid, account)
+			if ctrl:
+				ctrl.update_ui()
+				win = gajim.interface.msg_win_mgr.get_window(jid, account)
+				win.redraw_tab(ctrl)
+				win.show_title()
+		elif type == 'group':
+			# in C_JID column, we hold the group name (which is not escaped)
+			old_name = model[iter][C_JID].decode('utf-8')
+			# Groups may not change name from or to a special groups
+			for g in helpers.special_groups:
+				if g in (new_text, old_name):
+					return
+			# get all contacts in that group
+			for jid in gajim.contacts.get_jid_list(account):
+				contact = gajim.contacts.get_contact_with_highest_priority(account,
+					jid)
+				if old_name in contact.groups:
+					# set them in the new one and remove it from the old
+					contact.groups.remove(old_name)
+					self.remove_contact(contact, account)
+					if not new_text in contact.groups:
+						contact.groups.append(new_text)
+					self.add_contact_to_roster(contact.jid, account)
+					gajim.connections[account].update_contact(contact.jid,
+						contact.name, contact.groups)
+			# If last removed iter was not visible, gajim.groups is not cleaned
+			if gajim.groups[account].has_key(old_name):
+				del gajim.groups[account][old_name]
 
 	def on_service_disco_menuitem_activate(self, widget, account):
 		server_jid = gajim.config.get_per('accounts', account, 'hostname')
@@ -4218,13 +4171,10 @@
 
 	def _on_treeview_selection_changed(self, selection):
 		model, list_of_paths = selection.get_selected_rows()
-<<<<<<< HEAD
-=======
 		if len(list_of_paths) == 1 and model[list_of_paths[0]][C_EDITABLE]:
 			# We are editing this row, do not modify self._last_selected_contact
 			# Cause that cancel editing
 			return
->>>>>>> 03fdd6d3
 		if len(self._last_selected_contact):
 			# update unselected rows
 			for (jid, account) in self._last_selected_contact:
@@ -4293,7 +4243,7 @@
 		self.gpg_passphrase = {}
 
 		#(icon, name, type, jid, account, editable, secondary_pixbuf)
-		model = gtk.TreeStore(gtk.Image, str, str, str, str, gtk.gdk.Pixbuf)
+		model = gtk.TreeStore(gtk.Image, str, str, str, str, bool, gtk.gdk.Pixbuf)
 
 		model.set_sort_func(1, self.compareIters)
 		model.set_sort_column_id(1, gtk.SORT_ASCENDING)
@@ -4390,8 +4340,12 @@
 		col.set_cell_data_func(render_image, self.iconCellDataFunc, None)
 
 		render_text = gtk.CellRendererText() # contact or group or account name
+		render_text.connect('edited', self.on_cell_edited)
+		render_text.connect('editing-canceled', self.on_editing_canceled)
+		render_text.connect('editing-started', self.on_editing_started)
 		col.pack_start(render_text, expand = True)
 		col.add_attribute(render_text, 'markup', C_NAME) # where we hold the name
+		col.add_attribute(render_text, 'editable', C_EDITABLE) # where we hold if the row is editable
 		col.set_cell_data_func(render_text, self.nameCellDataFunc, None)
 
 		render_pixbuf = gtk.CellRendererPixbuf() # tls or avatar img
