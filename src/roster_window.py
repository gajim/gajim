# -*- coding: utf-8 -*-
## src/roster_window.py
##
## Copyright (C) 2003-2013 Yann Leboulanger <asterix AT lagaule.org>
## Copyright (C) 2005 Alex Mauer <hawke AT hawkesnest.net>
##                    Stéphan Kochen <stephan AT kochen.nl>
## Copyright (C) 2005-2006 Dimitur Kirov <dkirov AT gmail.com>
## Copyright (C) 2005-2007 Travis Shirk <travis AT pobox.com>
##                         Nikos Kouremenos <kourem AT gmail.com>
## Copyright (C) 2006 Stefan Bethge <stefan AT lanpartei.de>
## Copyright (C) 2006-2008 Jean-Marie Traissard <jim AT lapin.org>
## Copyright (C) 2007 Lukas Petrovicky <lukas AT petrovicky.net>
##                    James Newton <redshodan AT gmail.com>
##                    Tomasz Melcer <liori AT exroot.org>
##                    Julien Pivotto <roidelapluie AT gmail.com>
## Copyright (C) 2007-2008 Stephan Erb <steve-e AT h3c.de>
## Copyright (C) 2008 Brendan Taylor <whateley AT gmail.com>
##                    Jonathan Schleifer <js-gajim AT webkeks.org>
##
## This file is part of Gajim.
##
## Gajim is free software; you can redistribute it and/or modify
## it under the terms of the GNU General Public License as published
## by the Free Software Foundation; version 3 only.
##
## Gajim is distributed in the hope that it will be useful,
## but WITHOUT ANY WARRANTY; without even the implied warranty of
## MERCHANTABILITY or FITNESS FOR A PARTICULAR PURPOSE. See the
## GNU General Public License for more details.
##
## You should have received a copy of the GNU General Public License
## along with Gajim. If not, see <http://www.gnu.org/licenses/>.
##

from gi.repository import Gtk
from gi.repository import Gdk
from gi.repository import GdkPixbuf
from gi.repository import Pango
from gi.repository import GObject
from gi.repository import GLib
import os
import sys
import time
import locale

import common.sleepy
import history_window
import dialogs
import vcard
import config
import disco
import gtkgui_helpers
import gui_menu_builder
import cell_renderer_image
import tooltips
import message_control
import adhoc_commands
import features_window
import plugins
import plugins.gui

from common import gajim
from common import helpers
from common.exceptions import GajimGeneralException
from common import i18n
from common import pep
from common import location_listener
from common import ged

from message_window import MessageWindowMgr

from common import dbus_support
if dbus_support.supported:
    import dbus

<<<<<<< HEAD
from nbxmpp.protocol import NS_FILE, NS_ROSTERX
=======
from nbxmpp.protocol import NS_FILE, NS_ROSTERX, NS_CONFERENCE
>>>>>>> 2879d314
from common.pep import MOODS, ACTIVITIES

#(icon, name, type, jid, account, editable, second pixbuf)
(
    C_IMG, # image to show state (online, new message etc)
    C_NAME, # cellrenderer text that holds contact nickame
    C_TYPE, # account, group or contact?
    C_JID, # the jid of the row
    C_ACCOUNT, # cellrenderer text that holds account name
    C_MOOD_PIXBUF,
    C_ACTIVITY_PIXBUF,
    C_TUNE_PIXBUF,
    C_LOCATION_PIXBUF,
    C_AVATAR_PIXBUF, # avatar_pixbuf
    C_PADLOCK_PIXBUF, # use for account row only
) = range(11)

empty_pixbuf = GdkPixbuf.Pixbuf.new(GdkPixbuf.Colorspace.RGB, True, 8, 1, 1)
empty_pixbuf.fill(0xffffff00)


class RosterWindow:
    """
    Class for main window of the GTK+ interface
    """

    def _get_account_iter(self, name, model=None):
        """
        Return the Gtk.TreeIter of the given account or None if not found

        Keyword arguments:
        name -- the account name
        model -- the data model (default TreeFilterModel)
        """
        if model is None:
            model = self.modelfilter
            if model is None:
                return

        if self.regroup:
            name = 'MERGED'
        it = self._iters[name]['account']

        if model == self.model or it is None:
            return it
        try:
            (ok, it) = self.modelfilter.convert_child_iter_to_iter(it)
            if ok:
                return it
            return None
        except RuntimeError:
            return None


    def _get_group_iter(self, name, account, model=None):
        """
        Return the Gtk.TreeIter of the given group or None if not found

        Keyword arguments:
        name -- the group name
        account -- the account name
        model -- the data model (default TreeFilterModel)
        """
        if model is None:
            model = self.modelfilter
            if model is None:
                return

        if self.regroup:
            account = 'MERGED'

        if name not in self._iters[account]['groups']:
            return None

        it = self._iters[account]['groups'][name]
        if model == self.model or it is None:
            return it
        try:
            (ok, it) = self.modelfilter.convert_child_iter_to_iter(it)
            if ok:
                return it
            return None
        except RuntimeError:
            return None


    def _get_self_contact_iter(self, account, model=None):
        """
        Return the Gtk.TreeIter of SelfContact or None if not found

        Keyword arguments:
        account -- the account of SelfContact
        model -- the data model (default TreeFilterModel)
        """
        jid = gajim.get_jid_from_account(account)
        its = self._get_contact_iter(jid, account, model=model)
        if its:
            return its[0]
        return None


    def _get_contact_iter(self, jid, account, contact=None, model=None):
        """
        Return a list of Gtk.TreeIter of the given contact

        Keyword arguments:
        jid -- the jid without resource
        account -- the account
        contact -- the contact (default None)
        model -- the data model (default TreeFilterModel)
        """
        if model is None:
            model = self.modelfilter
            # when closing Gajim model can be none (async pbs?)
            if model is None:
                return []

        if not contact:
            contact = gajim.contacts.get_first_contact_from_jid(account, jid)
            if not contact:
                # We don't know this contact
                return []

        if account not in self._iters:
            return []

        if jid not in self._iters[account]['contacts']:
            return []

        its = self._iters[account]['contacts'][jid]

        if not its:
            return []

        if model == self.model:
            return its

        its2 = []
        for it in its:
            try:
                (ok, it) = self.modelfilter.convert_child_iter_to_iter(it)
                if ok:
                    its2.append(it)
            except RuntimeError:
                pass
        return its2


    def _iter_is_separator(self, model, titer, dummy):
        """
        Return True if the given iter is a separator

        Keyword arguments:
        model -- the data model
        iter -- the Gtk.TreeIter to test
        """
        if model[titer][0] == 'SEPARATOR':
            return True
        return False


#############################################################################
### Methods for adding and removing roster window items
#############################################################################

    def add_account(self, account):
        """
        Add account to roster and draw it. Do nothing if it is already in
        """
        if self._get_account_iter(account):
            # Will happen on reconnect or for merged accounts
            return

        if self.regroup:
            # Merged accounts view
            show = helpers.get_global_show()
            it = self.model.append(None, [
                gajim.interface.jabber_state_images['16'][show],
                _('Merged accounts'), 'account', '', 'all', None, None, None,
                None, None, None] + [None] * self.nb_ext_renderers)
            self._iters['MERGED']['account'] = it
        else:
            show = gajim.SHOW_LIST[gajim.connections[account].connected]
            our_jid = gajim.get_jid_from_account(account)

            tls_pixbuf = None
            if gajim.account_is_securely_connected(account):
                # the only way to create a pixbuf from stock
                tls_pixbuf = self.window.render_icon_pixbuf(
                    Gtk.STOCK_DIALOG_AUTHENTICATION, Gtk.IconSize.MENU)

            it = self.model.append(None, [
                gajim.interface.jabber_state_images['16'][show],
                GLib.markup_escape_text(account), 'account', our_jid,
                account, None, None, None, None, None, tls_pixbuf] +
                [None] * self.nb_ext_renderers)
            self._iters[account]['account'] = it

        self.draw_account(account)


    def add_account_contacts(self, account, improve_speed=True,
    draw_contacts=True):
        """
        Add all contacts and groups of the given account to roster, draw them
        and account
        """
        if improve_speed:
            self._before_fill()
        jids = gajim.contacts.get_jid_list(account)

        for jid in jids:
            self.add_contact(jid, account)

        if draw_contacts:
            # Do not freeze the GUI when drawing the contacts
            if jids:
                # Overhead is big, only invoke when needed
                self._idle_draw_jids_of_account(jids, account)

            # Draw all known groups
            for group in gajim.groups[account]:
                self.draw_group(group, account)
            self.draw_account(account)

        if improve_speed:
            self._after_fill()

    def _add_group_iter(self, account, group):
        """
        Add a group iter in roster and return the newly created iter
        """
        if self.regroup:
            account_group = 'MERGED'
        else:
            account_group = account
        delimiter = gajim.connections[account].nested_group_delimiter
        group_splited = group.split(delimiter)
        parent_group = delimiter.join(group_splited[:-1])
        if parent_group in self._iters[account_group]['groups']:
            iter_parent = self._iters[account_group]['groups'][parent_group]
        elif parent_group:
            iter_parent = self._add_group_iter(account, parent_group)
            if parent_group not in gajim.groups[account]:
                if account + parent_group in self.collapsed_rows:
                    is_expanded = False
                else:
                    is_expanded = True
                gajim.groups[account][parent_group] = {'expand': is_expanded}
        else:
            iter_parent = self._get_account_iter(account, self.model)
        iter_group = self.model.append(iter_parent,
            [gajim.interface.jabber_state_images['16']['closed'],
            GLib.markup_escape_text(group), 'group', group, account, None,
            None, None, None, None, None] + [None] * self.nb_ext_renderers)
        self.draw_group(group, account)
        self._iters[account_group]['groups'][group] = iter_group
        return iter_group

    def _add_entity(self, contact, account, groups=None,
    big_brother_contact=None, big_brother_account=None):
        """
        Add the given contact to roster data model

        Contact is added regardless if he is already in roster or not. Return
        list of newly added iters.

        Keyword arguments:
        contact -- the contact to add
        account -- the contacts account
        groups -- list of groups to add the contact to.
                  (default groups in contact.get_shown_groups()).
                Parameter ignored when big_brother_contact is specified.
        big_brother_contact -- if specified contact is added as child
                  big_brother_contact. (default None)
        """
        added_iters = []
        if big_brother_contact:
            # Add contact under big brother

            parent_iters = self._get_contact_iter(
                    big_brother_contact.jid, big_brother_account,
                    big_brother_contact, self.model)
            assert len(parent_iters) > 0, 'Big brother is not yet in roster!'

            # Do not confuse get_contact_iter: Sync groups of family members
            contact.groups = big_brother_contact.get_shown_groups()[:]

            for child_iter in parent_iters:
                it = self.model.append(child_iter, [None,
                    contact.get_shown_name(), 'contact', contact.jid, account,
                    None, None, None, None, None, None] + \
                    [None] * self.nb_ext_renderers)
                added_iters.append(it)
                if contact.jid in self._iters[account]['contacts']:
                    self._iters[account]['contacts'][contact.jid].append(it)
                else:
                    self._iters[account]['contacts'][contact.jid] = [it]
        else:
            # We are a normal contact. Add us to our groups.
            if not groups:
                groups = contact.get_shown_groups()
            for group in groups:
                child_iterG = self._get_group_iter(group, account,
                    model=self.model)
                if not child_iterG:
                    # Group is not yet in roster, add it!
                    child_iterG = self._add_group_iter(account, group)

                if contact.is_transport():
                    typestr = 'agent'
                elif contact.is_groupchat():
                    typestr = 'groupchat'
                else:
                    typestr = 'contact'

                # we add some values here. see draw_contact
                # for more
                i_ = self.model.append(child_iterG, [None,
                    contact.get_shown_name(), typestr, contact.jid, account,
                    None, None, None, None, None, None] + \
                    [None] * self.nb_ext_renderers)
                added_iters.append(i_)
                if contact.jid in self._iters[account]['contacts']:
                    self._iters[account]['contacts'][contact.jid].append(i_)
                else:
                    self._iters[account]['contacts'][contact.jid] = [i_]

                # Restore the group expand state
                if account + group in self.collapsed_rows:
                    is_expanded = False
                else:
                    is_expanded = True
                if group not in gajim.groups[account]:
                    gajim.groups[account][group] = {'expand': is_expanded}

        assert len(added_iters), '%s has not been added to roster!' % \
        contact.jid
        return added_iters

    def _remove_entity(self, contact, account, groups=None):
        """
        Remove the given contact from roster data model

        Empty groups after contact removal are removed too.
        Return False if contact still has children and deletion was
        not performed.
        Return True on success.

        Keyword arguments:
        contact -- the contact to add
        account -- the contacts account
        groups -- list of groups to remove the contact from.
        """
        iters = self._get_contact_iter(contact.jid, account, contact,
            self.model)
        assert iters, '%s shall be removed but is not in roster' % contact.jid

        parent_iter = self.model.iter_parent(iters[0])
        parent_type = self.model[parent_iter][C_TYPE]

        if groups:
            # Only remove from specified groups
            all_iters = iters[:]
            group_iters = [self._get_group_iter(group, account)
                    for group in groups]
            iters = [titer for titer in all_iters
                    if self.model.iter_parent(titer) in group_iters]

        iter_children = self.model.iter_children(iters[0])

        if iter_children:
            # We have children. We cannot be removed!
            return False
        # Remove us and empty groups from the model
        for i in iters:
            assert self.model[i][C_JID] == contact.jid and \
                    self.model[i][C_ACCOUNT] == account, \
                    "Invalidated iters of %s" % contact.jid

            parent_i = self.model.iter_parent(i)
            parent_type = self.model[parent_i][C_TYPE]

            to_be_removed = i
            while parent_type == 'group' and \
            self.model.iter_n_children(parent_i) == 1:
                if self.regroup:
                    account_group = 'MERGED'
                else:
                    account_group = account
                group = self.model[parent_i][C_JID]
                if group in gajim.groups[account]:
                    del gajim.groups[account][group]
                to_be_removed = parent_i
                del self._iters[account_group]['groups'][group]
                parent_i = self.model.iter_parent(parent_i)
                parent_type = self.model[parent_i][C_TYPE]
            self.model.remove(to_be_removed)

        del self._iters[account]['contacts'][contact.jid]
        return True

    def _add_metacontact_family(self, family, account):
        """
        Add the give Metacontact family to roster data model

        Add Big Brother to his groups and all others under him.
        Return list of all added (contact, account) tuples with
        Big Brother as first element.

        Keyword arguments:
        family -- the family, see Contacts.get_metacontacts_family()
        """

        nearby_family, big_brother_jid, big_brother_account = \
                self._get_nearby_family_and_big_brother(family, account)
        big_brother_contact = gajim.contacts.get_first_contact_from_jid(
                big_brother_account, big_brother_jid)

        assert len(self._get_contact_iter(big_brother_jid,
                big_brother_account, big_brother_contact, self.model)) == 0, \
                'Big brother %s already in roster\n Family: %s' \
                % (big_brother_jid, family)
        self._add_entity(big_brother_contact, big_brother_account)

        brothers = []
        # Filter family members
        for data in nearby_family:
            _account = data['account']
            _jid = data['jid']
            _contact = gajim.contacts.get_first_contact_from_jid(
                    _account, _jid)

            if not _contact or _contact == big_brother_contact:
                # Corresponding account is not connected
                # or brother already added
                continue

            assert len(self._get_contact_iter(_jid, _account,
                    _contact, self.model)) == 0, \
                    "%s already in roster.\n Family: %s" % (_jid, nearby_family)
            self._add_entity(_contact, _account,
                    big_brother_contact = big_brother_contact,
                    big_brother_account = big_brother_account)
            brothers.append((_contact, _account))

        brothers.insert(0, (big_brother_contact, big_brother_account))
        return brothers

    def _remove_metacontact_family(self, family, account):
        """
        Remove the given Metacontact family from roster data model

        See Contacts.get_metacontacts_family() and
        RosterWindow._remove_entity()
        """
        nearby_family = self._get_nearby_family_and_big_brother(
                family, account)[0]

        # Family might has changed (actual big brother not on top).
        # Remove childs first then big brother
        family_in_roster = False
        for data in nearby_family:
            _account = data['account']
            _jid = data['jid']
            _contact = gajim.contacts.get_first_contact_from_jid(_account, _jid)

            iters = self._get_contact_iter(_jid, _account, _contact, self.model)
            if not iters or not _contact:
                # Family might not be up to date.
                # Only try to remove what is actually in the roster
                continue
            assert iters, '%s shall be removed but is not in roster \
                    \n Family: %s' % (_jid, family)

            family_in_roster = True

            parent_iter = self.model.iter_parent(iters[0])
            parent_type = self.model[parent_iter][C_TYPE]

            if parent_type != 'contact':
                # The contact on top
                old_big_account = _account
                old_big_contact = _contact
                old_big_jid = _jid
                continue

            ok = self._remove_entity(_contact, _account)
            assert ok, '%s was not removed' % _jid
            assert len(self._get_contact_iter(_jid, _account, _contact,
                self.model)) == 0, '%s is removed but still in roster' % _jid

        if not family_in_roster:
            return False

        assert old_big_jid, 'No Big Brother in nearby family % (Family: %)' % \
            (nearby_family, family)
        iters = self._get_contact_iter(old_big_jid, old_big_account,
            old_big_contact, self.model)
        assert len(iters) > 0, 'Old Big Brother %s is not in roster anymore' % \
            old_big_jid
        assert not self.model.iter_children(iters[0]), \
            'Old Big Brother %s still has children' % old_big_jid

        ok = self._remove_entity(old_big_contact, old_big_account)
        assert ok, "Old Big Brother %s not removed" % old_big_jid
        assert len(self._get_contact_iter(old_big_jid, old_big_account,
            old_big_contact, self.model)) == 0, \
            'Old Big Brother %s is removed but still in roster' % old_big_jid

        return True

    def _recalibrate_metacontact_family(self, family, account):
        """
        Regroup metacontact family if necessary
        """

        brothers = []
        nearby_family, big_brother_jid, big_brother_account = \
            self._get_nearby_family_and_big_brother(family, account)
        big_brother_contact = gajim.contacts.get_contact(big_brother_account,
            big_brother_jid)
        child_iters = self._get_contact_iter(big_brother_jid,
            big_brother_account, model=self.model)
        if child_iters:
            parent_iter = self.model.iter_parent(child_iters[0])
            parent_type = self.model[parent_iter][C_TYPE]

            # Check if the current BigBrother has even been before.
            if parent_type == 'contact':
                for data in nearby_family:
                    # recalibrate after remove to keep highlight
                    if data['jid'] in gajim.to_be_removed[data['account']]:
                        return

                self._remove_metacontact_family(family, account)
                brothers = self._add_metacontact_family(family, account)

                for c, acc in brothers:
                    self.draw_completely(c.jid, acc)

        # Check is small brothers are under the big brother
        for child in nearby_family:
            _jid = child['jid']
            _account = child['account']
            if _account == big_brother_account and _jid == big_brother_jid:
                continue
            child_iters = self._get_contact_iter(_jid, _account,
                model=self.model)
            if not child_iters:
                continue
            parent_iter = self.model.iter_parent(child_iters[0])
            parent_type = self.model[parent_iter][C_TYPE]
            if parent_type != 'contact':
                _contact = gajim.contacts.get_contact(_account, _jid)
                self._remove_entity(_contact, _account)
                self._add_entity(_contact, _account, groups=None,
                        big_brother_contact=big_brother_contact,
                        big_brother_account=big_brother_account)

    def _get_nearby_family_and_big_brother(self, family, account):
        return gajim.contacts.get_nearby_family_and_big_brother(family, account)

    def _add_self_contact(self, account):
        """
        Add account's SelfContact to roster and draw it and the account

        Return the SelfContact contact instance
        """
        jid = gajim.get_jid_from_account(account)
        contact = gajim.contacts.get_first_contact_from_jid(account, jid)

        assert len(self._get_contact_iter(jid, account, contact,
        self.model)) == 0, 'Self contact %s already in roster' % jid

        child_iterA = self._get_account_iter(account, self.model)
        self._iters[account]['contacts'][jid] = [self.model.append(child_iterA,
            [None, gajim.nicks[account], 'self_contact', jid, account, None,
            None, None, None, None, None] + [None] * self.nb_ext_renderers)]

        self.draw_completely(jid, account)
        self.draw_account(account)

        return contact

    def redraw_metacontacts(self, account):
        for family in gajim.contacts.iter_metacontacts_families(account):
            self._recalibrate_metacontact_family(family, account)

    def add_contact(self, jid, account):
        """
        Add contact to roster and draw him

        Add contact to all its group and redraw the groups, the contact and the
        account. If it's a Metacontact, add and draw the whole family.
        Do nothing if the contact is already in roster.

        Return the added contact instance. If it is a Metacontact return
        Big Brother.

        Keyword arguments:
        jid -- the contact's jid or SelfJid to add SelfContact
        account -- the corresponding account.
        """
        contact = gajim.contacts.get_contact_with_highest_priority(account, jid)
        if len(self._get_contact_iter(jid, account, contact, self.model)):
            # If contact already in roster, do nothing
            return

        if jid == gajim.get_jid_from_account(account):
            show_self_contact = gajim.config.get('show_self_contact')
            if show_self_contact == 'never':
                return
            if (contact.resource != gajim.connections[account].server_resource \
            and show_self_contact == 'when_other_resource') or \
            show_self_contact == 'always':
                return self._add_self_contact(account)
            return

        is_observer = contact.is_observer()
        if is_observer:
            # if he has a tag, remove it
            gajim.contacts.remove_metacontact(account, jid)

        # Add contact to roster
        family = gajim.contacts.get_metacontacts_family(account, jid)
        contacts = []
        if family:
            # We have a family. So we are a metacontact.
            # Add all family members that we shall be grouped with
            if self.regroup:
                # remove existing family members to regroup them
                self._remove_metacontact_family(family, account)
            contacts = self._add_metacontact_family(family, account)
        else:
            # We are a normal contact
            contacts = [(contact, account), ]
            self._add_entity(contact, account)

        # Draw the contact and its groups contact
        if not self.starting:
            for c, acc in contacts:
                self.draw_completely(c.jid, acc)
            for group in contact.get_shown_groups():
                self.draw_group(group, account)
                self._adjust_group_expand_collapse_state(group, account)
            self.draw_account(account)

        return contacts[0][0] # it's contact/big brother with highest priority

    def remove_contact(self, jid, account, force=False, backend=False):
        """
        Remove contact from roster

        Remove contact from all its group. Remove empty groups or redraw
        otherwise.
        Draw the account.
        If it's a Metacontact, remove the whole family.
        Do nothing if the contact is not in roster.

        Keyword arguments:
        jid -- the contact's jid or SelfJid to remove SelfContact
        account -- the corresponding account.
        force -- remove contact even it has pending evens (Default False)
        backend -- also remove contact instance (Default False)
        """
        contact = gajim.contacts.get_contact_with_highest_priority(account, jid)
        if not contact:
            return

        if not force and self.contact_has_pending_roster_events(contact,
        account):
            return False

        iters = self._get_contact_iter(jid, account, contact, self.model)
        if iters:
            # no more pending events
            # Remove contact from roster directly
            family = gajim.contacts.get_metacontacts_family(account, jid)
            if family:
                # We have a family. So we are a metacontact.
                self._remove_metacontact_family(family, account)
            else:
                self._remove_entity(contact, account)

        old_grps = []
        if backend:
            if not gajim.interface.msg_win_mgr.get_control(jid, account) or \
            force:
                # If a window is still opened: don't remove contact instance
                # Remove contact before redrawing, otherwise the old
                # numbers will still be show
                gajim.contacts.remove_jid(account, jid, remove_meta=True)
                if iters:
                    rest_of_family = [data for data in family
                        if account != data['account'] or jid != data['jid']]
                    if rest_of_family:
                        # reshow the rest of the family
                        brothers = self._add_metacontact_family(rest_of_family,
                            account)
                        for c, acc in brothers:
                            self.draw_completely(c.jid, acc)
            else:
                for c in gajim.contacts.get_contacts(account, jid):
                    c.sub = 'none'
                    c.show = 'not in roster'
                    c.status = ''
                    old_grps = c.get_shown_groups()
                    c.groups = [_('Not in Roster')]
                    self._add_entity(c, account)
                    self.draw_contact(jid, account)

        if iters:
            # Draw all groups of the contact
            for group in contact.get_shown_groups() + old_grps:
                self.draw_group(group, account)
            self.draw_account(account)

        return True

    def rename_self_contact(self, old_jid, new_jid, account):
        """
        Rename the self_contact jid

        Keyword arguments:
        old_jid -- our old jid
        new_jid -- our new jid
        account -- the corresponding account.
        """
        gajim.contacts.change_contact_jid(old_jid, new_jid, account)
        self_iter = self._get_self_contact_iter(account, model=self.model)
        if not self_iter:
            return
        self.model[self_iter][C_JID] = new_jid
        self.draw_contact(new_jid, account)

    def add_groupchat(self, jid, account, status=''):
        """
        Add groupchat to roster and draw it. Return the added contact instance
        """
        contact = gajim.contacts.get_contact_with_highest_priority(account, jid)
        # Do not show gc if we are disconnected and minimize it
        if gajim.account_is_connected(account):
            show = 'online'
        else:
            show = 'offline'
            status = ''

        if contact is None:
            gc_control = gajim.interface.msg_win_mgr.get_gc_control(jid,
                account)
            if gc_control:
                # there is a window that we can minimize
                gajim.interface.minimized_controls[account][jid] = gc_control
                name = gc_control.name
            elif jid in gajim.interface.minimized_controls[account]:
                name = gajim.interface.minimized_controls[account][jid].name
            else:
                name = jid.split('@')[0]
            # New groupchat
            contact = gajim.contacts.create_contact(jid=jid, account=account,
                name=name, groups=[_('Groupchats')], show=show, status=status,
                sub='none')
            gajim.contacts.add_contact(account, contact)
            self.add_contact(jid, account)
        else:
            if jid not in gajim.interface.minimized_controls[account]:
                # there is a window that we can minimize
                gc_control = gajim.interface.msg_win_mgr.get_gc_control(jid,
                        account)
                gajim.interface.minimized_controls[account][jid] = gc_control
            contact.show = show
            contact.status = status
            self.adjust_and_draw_contact_context(jid, account)

        return contact


    def remove_groupchat(self, jid, account):
        """
        Remove groupchat from roster and redraw account and group
        """
        contact = gajim.contacts.get_contact_with_highest_priority(account, jid)
        if contact.is_groupchat():
            if jid in gajim.interface.minimized_controls[account]:
                del gajim.interface.minimized_controls[account][jid]
            self.remove_contact(jid, account, force=True, backend=True)
            return True
        else:
            return False


    # FIXME: This function is yet unused! Port to new API
    def add_transport(self, jid, account):
        """
        Add transport to roster and draw it. Return the added contact instance
        """
        contact = gajim.contacts.get_contact_with_highest_priority(account, jid)
        if contact is None:
            contact = gajim.contacts.create_contact(jid=jid, account=account,
                name=jid, groups=[_('Transports')], show='offline',
                status='offline', sub='from')
            gajim.contacts.add_contact(account, contact)
        self.add_contact(jid, account)
        return contact

    def remove_transport(self, jid, account):
        """
        Remove transport from roster and redraw account and group
        """
        self.remove_contact(jid, account, force=True, backend=True)
        return True

    def rename_group(self, old_name, new_name, account):
        """
        Rename a roster group
        """
        if old_name == new_name:
            return

        # Groups may not change name from or to a special groups
        for g in helpers.special_groups:
            if g in (new_name, old_name):
                return

        # update all contacts in the given group
        if self.regroup:
            accounts = gajim.connections.keys()
        else:
            accounts = [account, ]

        for acc in accounts:
            changed_contacts = []
            for jid in gajim.contacts.get_jid_list(acc):
                contact = gajim.contacts.get_first_contact_from_jid(acc, jid)
                if old_name not in contact.groups:
                    continue

                self.remove_contact(jid, acc, force=True)

                contact.groups.remove(old_name)
                if new_name not in contact.groups:
                    contact.groups.append(new_name)

                changed_contacts.append({'jid': jid, 'name': contact.name,
                    'groups':contact.groups})

            gajim.connections[acc].update_contacts(changed_contacts)

            for c in changed_contacts:
                self.add_contact(c['jid'], acc)

            self._adjust_group_expand_collapse_state(new_name, acc)

            self.draw_group(old_name, acc)
            self.draw_group(new_name, acc)


    def add_contact_to_groups(self, jid, account, groups, update=True):
        """
        Add contact to given groups and redraw them

        Contact on server is updated too. When the contact has a family,
        the action will be performed for all members.

        Keyword Arguments:
        jid -- the jid
        account -- the corresponding account
        groups -- list of Groups to add the contact to.
        update -- update contact on the server
        """
        self.remove_contact(jid, account, force=True)
        for contact in gajim.contacts.get_contacts(account, jid):
            for group in groups:
                if group not in contact.groups:
                    # we might be dropped from meta to group
                    contact.groups.append(group)
            if update:
                gajim.connections[account].update_contact(jid, contact.name,
                        contact.groups)

        self.add_contact(jid, account)

        for group in groups:
            self._adjust_group_expand_collapse_state(group, account)

    def remove_contact_from_groups(self, jid, account, groups, update=True):
        """
        Remove contact from given groups and redraw them

        Contact on server is updated too. When the contact has a family,
        the action will be performed for all members.

        Keyword Arguments:
        jid -- the jid
        account -- the corresponding account
        groups -- list of Groups to remove the contact from
        update -- update contact on the server
        """
        self.remove_contact(jid, account, force=True)
        for contact in gajim.contacts.get_contacts(account, jid):
            for group in groups:
                if group in contact.groups:
                    # Needed when we remove from "General" or "Observers"
                    contact.groups.remove(group)
            if update:
                gajim.connections[account].update_contact(jid, contact.name,
                        contact.groups)
        self.add_contact(jid, account)

        # Also redraw old groups
        for group in groups:
            self.draw_group(group, account)

    # FIXME: maybe move to gajim.py
    def remove_newly_added(self, jid, account):
        if jid in gajim.newly_added[account]:
            gajim.newly_added[account].remove(jid)
            self.draw_contact(jid, account)

    # FIXME: maybe move to gajim.py
    def remove_to_be_removed(self, jid, account):
        if account not in gajim.interface.instances:
            # Account has been deleted during the timeout that called us
            return
        if jid in gajim.newly_added[account]:
            return
        if jid in gajim.to_be_removed[account]:
            gajim.to_be_removed[account].remove(jid)
            family = gajim.contacts.get_metacontacts_family(account, jid)
            if family:
                # Peform delayed recalibration
                self._recalibrate_metacontact_family(family, account)
            self.draw_contact(jid, account)

    # FIXME: integrate into add_contact()
    def add_to_not_in_the_roster(self, account, jid, nick='', resource=''):
        keyID = ''
        attached_keys = gajim.config.get_per('accounts', account,
                'attached_gpg_keys').split()
        if jid in attached_keys:
            keyID = attached_keys[attached_keys.index(jid) + 1]
        contact = gajim.contacts.create_not_in_roster_contact(jid=jid,
                account=account, resource=resource, name=nick, keyID=keyID)
        gajim.contacts.add_contact(account, contact)
        self.add_contact(contact.jid, account)
        return contact


################################################################################
### Methods for adding and removing roster window items
################################################################################

    def _really_draw_account(self, account):
        child_iter = self._get_account_iter(account, self.model)
        if not child_iter:
            assert False, 'Account iter of %s could not be found.' % account
            return

        num_of_accounts = gajim.get_number_of_connected_accounts()
        num_of_secured = gajim.get_number_of_securely_connected_accounts()

        if gajim.account_is_securely_connected(account) and not self.regroup or\
        self.regroup and num_of_secured and num_of_secured == num_of_accounts:
            # the only way to create a pixbuf from stock
            tls_pixbuf = self.window.render_icon_pixbuf(
                Gtk.STOCK_DIALOG_AUTHENTICATION, Gtk.IconSize.MENU)
            self.model[child_iter][C_PADLOCK_PIXBUF] = tls_pixbuf
        else:
            self.model[child_iter][C_PADLOCK_PIXBUF] = empty_pixbuf

        if self.regroup:
            account_name = _('Merged accounts')
            accounts = []
        else:
            account_name = account
            accounts = [account]

        if account in self.collapsed_rows and \
        self.model.iter_has_child(child_iter):
            account_name = '[%s]' % account_name

        if (gajim.account_is_connected(account) or (self.regroup and \
        gajim.get_number_of_connected_accounts())) and gajim.config.get(
        'show_contacts_number'):
            nbr_on, nbr_total = gajim.contacts.get_nb_online_total_contacts(
                    accounts = accounts)
            account_name += ' (%s/%s)' % (repr(nbr_on), repr(nbr_total))

        self.model[child_iter][C_NAME] = account_name

        pep_dict = gajim.connections[account].pep
        if gajim.config.get('show_mood_in_roster') and 'mood' in pep_dict:
            self.model[child_iter][C_MOOD_PIXBUF] = \
                gtkgui_helpers.get_pep_as_pixbuf(pep_dict['mood'])
        else:
            self.model[child_iter][C_MOOD_PIXBUF] = empty_pixbuf

        if gajim.config.get('show_activity_in_roster') and 'activity' in \
        pep_dict:
            self.model[child_iter][C_ACTIVITY_PIXBUF] = \
                gtkgui_helpers.get_pep_as_pixbuf(pep_dict['activity'])
        else:
            self.model[child_iter][C_ACTIVITY_PIXBUF] = empty_pixbuf

        if gajim.config.get('show_tunes_in_roster') and 'tune' in pep_dict:
            self.model[child_iter][C_TUNE_PIXBUF] = \
                gtkgui_helpers.get_pep_as_pixbuf(pep_dict['tune'])
        else:
            self.model[child_iter][C_TUNE_PIXBUF] = empty_pixbuf

        if gajim.config.get('show_location_in_roster') and 'location' in \
        pep_dict:
            self.model[child_iter][C_LOCATION_PIXBUF] = \
                gtkgui_helpers.get_pep_as_pixbuf(pep_dict['location'])
        else:
            self.model[child_iter][C_LOCATION_PIXBUF] = empty_pixbuf

    def _really_draw_accounts(self):
        for acct in self.accounts_to_draw:
            self._really_draw_account(acct)
        self.accounts_to_draw = []
        return False

    def draw_account(self, account):
        if account in self.accounts_to_draw:
            return
        self.accounts_to_draw.append(account)
        if len(self.accounts_to_draw) == 1:
            GLib.timeout_add(200, self._really_draw_accounts)

    def _really_draw_group(self, group, account):
        child_iter = self._get_group_iter(group, account, model=self.model)
        if not child_iter:
            # Eg. We redraw groups after we removed a entitiy
            # and its empty groups
            return
        if self.regroup:
            accounts = []
        else:
            accounts = [account]
        text = GLib.markup_escape_text(group)
        if helpers.group_is_blocked(account, group):
            text = '<span strikethrough="true">%s</span>' % text
        if gajim.config.get('show_contacts_number'):
            nbr_on, nbr_total = gajim.contacts.get_nb_online_total_contacts(
                    accounts = accounts, groups = [group])
            text += ' (%s/%s)' % (repr(nbr_on), repr(nbr_total))

        self.model[child_iter][C_NAME] = text

    def _really_draw_groups(self):
        for ag in self.groups_to_draw.values():
            acct = ag['account']
            grp = ag['group']
            self._really_draw_group(grp, acct)
        self.groups_to_draw = {}
        return False

    def draw_group(self, group, account):
        ag = account + group
        if ag in self.groups_to_draw:
            return
        self.groups_to_draw[ag] = {'group': group, 'account': account}
        if len(self.groups_to_draw) == 1:
            GLib.timeout_add(200, self._really_draw_groups)

    def draw_parent_contact(self, jid, account):
        child_iters = self._get_contact_iter(jid, account, model=self.model)
        if not child_iters:
            return False
        parent_iter = self.model.iter_parent(child_iters[0])
        if self.model[parent_iter][C_TYPE] != 'contact':
            # parent is not a contact
            return
        parent_jid = self.model[parent_iter][C_JID]
        parent_account = self.model[parent_iter][C_ACCOUNT]
        self.draw_contact(parent_jid, parent_account)
        return False

    def draw_contact(self, jid, account, selected=False, focus=False,
    contact_instances=None, contact=None):
        """
        Draw the correct state image, name BUT not avatar
        """
        # focus is about if the roster window has toplevel-focus or not
        # FIXME: We really need a custom cell_renderer

        if not contact_instances:
            contact_instances = gajim.contacts.get_contacts(account, jid)
        if not contact:
            contact = gajim.contacts.get_highest_prio_contact_from_contacts(
                contact_instances)
        if not contact:
            return False

        child_iters = self._get_contact_iter(jid, account, contact, self.model)
        if not child_iters:
            return False

        name = GLib.markup_escape_text(contact.get_shown_name())

        # gets number of unread gc marked messages
        if jid in gajim.interface.minimized_controls[account] and \
        gajim.interface.minimized_controls[account][jid]:
            nb_unread = len(gajim.events.get_events(account, jid,
                    ['printed_marked_gc_msg']))
            nb_unread += gajim.interface.minimized_controls \
                    [account][jid].get_nb_unread_pm()

            if nb_unread == 1:
                name = '%s *' % name
            elif nb_unread > 1:
                name = '%s [%s]' % (name, str(nb_unread))

        # Strike name if blocked
        strike = False
        if helpers.jid_is_blocked(account, jid):
            strike = True
        else:
            for group in contact.get_shown_groups():
                if helpers.group_is_blocked(account, group):
                    strike = True
                    break
        if strike:
            name = '<span strikethrough="true">%s</span>' % name

        # Show resource counter
        nb_connected_contact = 0
        for c in contact_instances:
            if c.show not in ('error', 'offline'):
                nb_connected_contact += 1
        if nb_connected_contact > 1:
            # switch back to default writing direction
            name += i18n.paragraph_direction_mark(name)
            name += ' (%d)' % nb_connected_contact

        # add status msg, if not empty, under contact name in
        # the treeview
        if contact.status and gajim.config.get('show_status_msgs_in_roster'):
            status = contact.status.strip()
            if status != '':
                status = helpers.reduce_chars_newlines(status,
                    max_lines = 1)
                # escape markup entities and make them small
                # italic and fg color color is calcuted to be
                # always readable
                color = gtkgui_helpers.get_fade_color(self.tree, selected,
                    focus)
                colorstring = '#%04x%04x%04x' % (color.red, color.green,
                    color.blue)
                name += '\n<span size="small" style="italic" ' \
                    'foreground="%s">%s</span>' % (colorstring,
                    GLib.markup_escape_text(status))

        icon_name = helpers.get_icon_name_to_show(contact, account)
        # look if another resource has awaiting events
        for c in contact_instances:
            c_icon_name = helpers.get_icon_name_to_show(c, account)
            if c_icon_name in ('event', 'muc_active', 'muc_inactive'):
                icon_name = c_icon_name
                break

        # Check for events of collapsed (hidden) brothers
        family = gajim.contacts.get_metacontacts_family(account, jid)
        is_big_brother = False
        have_visible_children = False
        if family:
            bb_jid, bb_account = \
                self._get_nearby_family_and_big_brother(family, account)[1:]
            is_big_brother = (jid, account) == (bb_jid, bb_account)
            iters = self._get_contact_iter(jid, account)
            have_visible_children = iters and \
                self.modelfilter.iter_has_child(iters[0])

        if have_visible_children:
            # We are the big brother and have a visible family
            for child_iter in child_iters:
                child_path = self.model.get_path(child_iter)
                path = self.modelfilter.convert_child_path_to_path(child_path)

                if not path:
                    continue

                if not self.tree.row_expanded(path) and icon_name != 'event':
                    iterC = self.model.iter_children(child_iter)
                    while iterC:
                        # a child has awaiting messages?
                        jidC = self.model[iterC][C_JID]
                        accountC = self.model[iterC][C_ACCOUNT]
                        if len(gajim.events.get_events(accountC, jidC)):
                            icon_name = 'event'
                            break
                        iterC = self.model.iter_next(iterC)

                if self.tree.row_expanded(path):
                    state_images = self.get_appropriate_state_images(
                            jid, size = 'opened',
                            icon_name = icon_name)
                else:
                    state_images = self.get_appropriate_state_images(
                            jid, size = 'closed',
                            icon_name = icon_name)

                # Expand/collapse icon might differ per iter
                # (group)
                img = state_images[icon_name]
                self.model[child_iter][C_IMG] = img
                self.model[child_iter][C_NAME] = name
        else:
            # A normal contact or little brother
            state_images = self.get_appropriate_state_images(jid,
                    icon_name = icon_name)

            # All iters have the same icon (no expand/collapse)
            img = state_images[icon_name]
            for child_iter in child_iters:
                self.model[child_iter][C_IMG] = img
                self.model[child_iter][C_NAME] = name

            # We are a little brother
            if family and not is_big_brother and not self.starting:
                self.draw_parent_contact(jid, account)

        delimiter = gajim.connections[account].nested_group_delimiter
        for group in contact.get_shown_groups():
            # We need to make sure that _visible_func is called for
            # our groups otherwise we might not be shown
            group_splited = group.split(delimiter)
            i = 1
            while i < len(group_splited) + 1:
                g = delimiter.join(group_splited[:i])
                iterG = self._get_group_iter(g, account, model=self.model)
                if iterG:
                    # it's not self contact
                    self.model[iterG][C_JID] = self.model[iterG][C_JID]
                i += 1

        gajim.plugin_manager.gui_extension_point('roster_draw_contact', self,
            jid, account, contact)

        return False

    def _is_pep_shown_in_roster(self, pep_type):
        if pep_type == 'mood':
            return gajim.config.get('show_mood_in_roster')
        elif pep_type == 'activity':
            return gajim.config.get('show_activity_in_roster')
        elif pep_type == 'tune':
            return  gajim.config.get('show_tunes_in_roster')
        elif pep_type == 'location':
            return  gajim.config.get('show_location_in_roster')
        else:
            return False

    def draw_all_pep_types(self, jid, account, contact=None):
        for pep_type in self._pep_type_to_model_column:
            self.draw_pep(jid, account, pep_type, contact=contact)

    def draw_pep(self, jid, account, pep_type, contact=None):
        if pep_type not in self._pep_type_to_model_column:
            return
        if not self._is_pep_shown_in_roster(pep_type):
            return

        model_column = self._pep_type_to_model_column[pep_type]
        iters = self._get_contact_iter(jid, account, model=self.model)
        if not iters:
            return
        if not contact:
            contact = gajim.contacts.get_contact(account, jid)
        if pep_type in contact.pep:
            pixbuf = gtkgui_helpers.get_pep_as_pixbuf(contact.pep[pep_type])
        else:
            pixbuf = empty_pixbuf
        for child_iter in iters:
            self.model[child_iter][model_column] = pixbuf

    def draw_avatar(self, jid, account):
        iters = self._get_contact_iter(jid, account, model=self.model)
        if not iters or not gajim.config.get('show_avatars_in_roster'):
            return
        jid = self.model[iters[0]][C_JID]
        pixbuf = gtkgui_helpers.get_avatar_pixbuf_from_cache(jid)
        if pixbuf in (None, 'ask'):
            scaled_pixbuf = empty_pixbuf
        else:
            scaled_pixbuf = gtkgui_helpers.get_scaled_pixbuf(pixbuf, 'roster')
        for child_iter in iters:
            self.model[child_iter][C_AVATAR_PIXBUF] = scaled_pixbuf
        return False

    def draw_completely(self, jid, account):
        contact_instances = gajim.contacts.get_contacts(account, jid)
        contact = gajim.contacts.get_highest_prio_contact_from_contacts(
            contact_instances)
        self.draw_contact(jid, account, contact_instances=contact_instances,
            contact=contact)
        self.draw_all_pep_types(jid, account, contact=contact)
        self.draw_avatar(jid, account)

    def adjust_and_draw_contact_context(self, jid, account):
        """
        Draw contact, account and groups of given jid Show contact if it has
        pending events
        """
        contact = gajim.contacts.get_first_contact_from_jid(account, jid)
        if not contact:
            # idle draw or just removed SelfContact
            return

        family = gajim.contacts.get_metacontacts_family(account, jid)
        if family:
            # There might be a new big brother
            self._recalibrate_metacontact_family(family, account)
        self.draw_contact(jid, account)
        self.draw_account(account)

        for group in contact.get_shown_groups():
            self.draw_group(group, account)
            self._adjust_group_expand_collapse_state(group, account)

    def _idle_draw_jids_of_account(self, jids, account):
        """
        Draw given contacts and their avatars in a lazy fashion

        Keyword arguments:
        jids -- a list of jids to draw
        account -- the corresponding account
        """
        def _draw_all_contacts(jids, account):
            for jid in jids:
                family = gajim.contacts.get_metacontacts_family(account, jid)
                if family:
                    # For metacontacts over several accounts:
                    # When we connect a new account existing brothers
                    # must be redrawn (got removed and readded)
                    for data in family:
                        self.draw_completely(data['jid'], data['account'])
                else:
                    self.draw_completely(jid, account)
                yield True
            self.refilter_shown_roster_items()
            yield False

        task = _draw_all_contacts(jids, account)
        GLib.idle_add(next, task)

    def _before_fill(self):
        self.tree.freeze_child_notify()
        self.tree.set_model(None)
        # disable sorting
        self.model.set_sort_column_id(-2, Gtk.SortType.ASCENDING)
        self.starting = True
        self.starting_filtering = True

    def _after_fill(self):
        self.starting = False
        accounts_list = gajim.contacts.get_accounts()
        for account in gajim.connections:
            if account not in accounts_list:
                continue

            jids = gajim.contacts.get_jid_list(account)
            for jid in jids:
                self.draw_completely(jid, account)

            # Draw all known groups
            for group in gajim.groups[account]:
                self.draw_group(group, account)
            self.draw_account(account)

        self.model.set_sort_column_id(1, Gtk.SortType.ASCENDING)
        self.tree.set_model(self.modelfilter)
        self.tree.thaw_child_notify()
        self.starting_filtering = False
        self.refilter_shown_roster_items()

    def setup_and_draw_roster(self):
        """
        Create new empty model and draw roster
        """
        self.modelfilter = None
        self.model = Gtk.TreeStore(*self.columns)

        self.model.set_sort_func(1, self._compareIters)
        self.model.set_sort_column_id(1, Gtk.SortType.ASCENDING)
        self.modelfilter = self.model.filter_new()
        self.modelfilter.set_visible_func(self._visible_func)
        self.modelfilter.connect('row-has-child-toggled',
                self.on_modelfilter_row_has_child_toggled)
        self.tree.set_model(self.modelfilter)

        self._iters = {}
        # for merged mode
        self._iters['MERGED'] = {'account': None, 'groups': {}}
        for acct in gajim.contacts.get_accounts():
            self._iters[acct] = {'account': None, 'groups': {}, 'contacts': {}}

        for acct in gajim.contacts.get_accounts():
            self.add_account(acct)
            self.add_account_contacts(acct, improve_speed=True,
                draw_contacts=False)

        # Recalculate column width for ellipsizing
        self.tree.columns_autosize()


    def select_contact(self, jid, account):
        """
        Select contact in roster. If contact is hidden but has events, show him
        """
        # Refiltering SHOULD NOT be needed:
        # When a contact gets a new event he will be redrawn and his
        # icon changes, so _visible_func WILL be called on him anyway
        iters = self._get_contact_iter(jid, account)
        if not iters:
            # Not visible in roster
            return
        path = self.modelfilter.get_path(iters[0])
        if self.dragging or not gajim.config.get(
        'scroll_roster_to_last_message'):
            # do not change selection while DND'ing
            return
        # Expand his parent, so this path is visible, don't expand it.
        path.up()
        self.tree.expand_to_path(path)
        self.tree.scroll_to_cell(path)
        self.tree.set_cursor(path)

    def _readjust_expand_collapse_state(self):
        def func(model, path, iter_, param):
            type_ = model[iter_][C_TYPE]
            acct = model[iter_][C_ACCOUNT]
            jid = model[iter_][C_JID]
            key = None
            if type_ == 'account':
                key = acct
            elif type_ == 'group':
                key = acct + jid
            elif type_ == 'contact':
                parent_iter = model.iter_parent(iter_)
                ptype = model[parent_iter][C_TYPE]
                if ptype == 'group':
                    grp = model[parent_iter][C_JID]
                    key = acct + grp + jid
            if key:
                if key in self.collapsed_rows:
                    self.tree.collapse_row(path)
                else:
                    self.tree.expand_row(path, False)
        self.modelfilter.foreach(func, None)

    def _adjust_account_expand_collapse_state(self, account):
        """
        Expand/collapse account row based on self.collapsed_rows
        """
        if not self.tree.get_model():
            return
        iterA = self._get_account_iter(account)
        if not iterA:
            # thank you modelfilter
            return
        path = self.modelfilter.get_path(iterA)
        if account in self.collapsed_rows:
            self.tree.collapse_row(path)
        else:
            self.tree.expand_row(path, False)
        return False


    def _adjust_group_expand_collapse_state(self, group, account):
        """
        Expand/collapse group row based on self.collapsed_rows
        """
        if not self.tree.get_model():
            return
        delimiter = gajim.connections[account].nested_group_delimiter
        group_splited = group.split(delimiter)
        i = 1
        while i < len(group_splited) + 1:
            g = delimiter.join(group_splited[:i])
            iterG = self._get_group_iter(g, account)
            if not iterG:
                # Group not visible
                return
            path = self.modelfilter.get_path(iterG)
            if account + g in self.collapsed_rows:
                self.tree.collapse_row(path)
            else:
                self.tree.expand_row(path, False)
            i += 1

##############################################################################
### Roster and Modelfilter handling
##############################################################################

    def refilter_shown_roster_items(self):
        if self.filtering:
            return
        self.filtering = True
        self.modelfilter.refilter()
        self.filtering = False

    def contact_has_pending_roster_events(self, contact, account):
        """
        Return True if the contact or one if it resources has pending events
        """
        # jid has pending events
        if gajim.events.get_nb_roster_events(account, contact.jid) > 0:
            return True
        # check events of all resources
        for contact_ in gajim.contacts.get_contacts(account, contact.jid):
            if contact_.resource and gajim.events.get_nb_roster_events(account,
            contact_.get_full_jid()) > 0:
                return True
        return False

    def contact_is_visible(self, contact, account):
        if self.rfilter_enabled:
            return self.rfilter_string in contact.get_shown_name().lower()
        if self.contact_has_pending_roster_events(contact, account):
            return True

        if contact.show in ('offline', 'error'):
            if contact.jid in gajim.to_be_removed[account]:
                return True
            return False
        if gajim.config.get('show_only_chat_and_online') and contact.show in (
        'away', 'xa', 'busy'):
            return False
        return True

    def _visible_func(self, model, titer, dummy):
        """
        Determine whether iter should be visible in the treeview
        """
        if self.starting_filtering:
            return False
        type_ = model[titer][C_TYPE]
        if not type_:
            return False
        if type_ == 'account':
            # Always show account
            return True

        account = model[titer][C_ACCOUNT]
        if not account:
            return False

        jid = model[titer][C_JID]
        if not jid:
            return False

        if type_ == 'group':
            group = jid
            if group == _('Transports'):
                if self.regroup:
                    accounts = gajim.contacts.get_accounts()
                else:
                    accounts = [account]
                for _acc in accounts:
                    for contact in gajim.contacts.iter_contacts(_acc):
                        if group in contact.get_shown_groups():
                            if self.rfilter_enabled:
                                if self.rfilter_string in \
                                contact.get_shown_name().lower():
                                    return True
                            elif self.contact_has_pending_roster_events(contact,
                            _acc):
                                return True
                    if self.rfilter_enabled:
                        # No transport has been found
                        return False
                return gajim.config.get('show_transports_group') and \
                    (gajim.account_is_connected(account) or \
                    gajim.config.get('showoffline'))
            if gajim.config.get('showoffline'):
                return True

            if self.regroup:
                # C_ACCOUNT for groups depends on the order
                # accounts were connected
                # Check all accounts for online group contacts
                accounts = gajim.contacts.get_accounts()
            else:
                accounts = [account]
            for _acc in accounts:
                delimiter = gajim.connections[_acc].nested_group_delimiter
                for contact in gajim.contacts.iter_contacts(_acc):
                    if not self.contact_is_visible(contact, _acc):
                        continue
                    # Is this contact in this group?
                    for grp in contact.get_shown_groups():
                        while grp:
                            if group == grp:
                                return True
                            grp = delimiter.join(grp.split(delimiter)[:-1])
            return False
        if type_ == 'contact':
            if self.rfilter_enabled:
                if model.iter_has_child(titer):
                    iter_c = model.iter_children(titer)
                    while iter_c:
                        if self.rfilter_string in model[iter_c][C_NAME].decode(
                        'utf-8').lower():
                            return True
                        iter_c = model.iter_next(iter_c)
                return self.rfilter_string in model[titer][C_NAME].decode(
                    'utf-8').lower()
            if gajim.config.get('showoffline'):
                return True
            bb_jid = None
            bb_account = None
            family = gajim.contacts.get_metacontacts_family(account, jid)
            if family:
                nearby_family, bb_jid, bb_account = \
                        self._get_nearby_family_and_big_brother(family, account)
            if (bb_jid, bb_account) == (jid, account):
                # Show the big brother if a child has pending events
                for data in nearby_family:
                    jid = data['jid']
                    account = data['account']
                    contact = gajim.contacts.get_contact_with_highest_priority(
                        account, jid)
                    if contact and self.contact_is_visible(contact, account):
                        return True
                return False
            else:
                contact = gajim.contacts.get_contact_with_highest_priority(
                    account, jid)
                return self.contact_is_visible(contact, account)
        if type_ == 'agent':
            if self.rfilter_enabled:
                return self.rfilter_string in model[titer][C_NAME].decode(
                    'utf-8').lower()
            contact = gajim.contacts.get_contact_with_highest_priority(account,
                jid)
            return self.contact_has_pending_roster_events(contact, account) or \
                (gajim.config.get('show_transports_group') and \
                (gajim.account_is_connected(account) or \
                gajim.config.get('showoffline')))
        if type_ == 'groupchat' and self.rfilter_enabled:
            return self.rfilter_string in model[titer][C_NAME].decode('utf-8').\
                lower()
        return True

    def _compareIters(self, model, iter1, iter2, data=None):
        """
        Compare two iters to sort them
        """
        name1 = model[iter1][C_NAME]
        name2 = model[iter2][C_NAME]
        if not name1 or not name2:
            return 0
        name1 = name1
        name2 = name2
        type1 = model[iter1][C_TYPE]
        type2 = model[iter2][C_TYPE]
        if type1 == 'self_contact':
            return -1
        if type2 == 'self_contact':
            return 1
        if type1 == 'group':
            name1 = model[iter1][C_JID]
            if name1:
                name1 = name1
            name2 = model[iter2][C_JID]
            if name2:
                name2 = name2
            if name1 == _('Transports'):
                return 1
            if name2 == _('Transports'):
                return -1
            if name1 == _('Not in Roster'):
                return 1
            if name2 == _('Not in Roster'):
                return -1
            if name1 == _('Groupchats'):
                return 1
            if name2 == _('Groupchats'):
                return -1
        account1 = model[iter1][C_ACCOUNT]
        account2 = model[iter2][C_ACCOUNT]
        if not account1 or not account2:
            return 0
        account1 = account1
        account2 = account2
        if type1 == 'account':
            return locale.strcoll(account1, account2)
        jid1 = model[iter1][C_JID]
        jid2 = model[iter2][C_JID]
        if type1 == 'contact':
            lcontact1 = gajim.contacts.get_contacts(account1, jid1)
            contact1 = gajim.contacts.get_first_contact_from_jid(account1, jid1)
            if not contact1:
                return 0
            name1 = contact1.get_shown_name()
        if type2 == 'contact':
            lcontact2 = gajim.contacts.get_contacts(account2, jid2)
            contact2 = gajim.contacts.get_first_contact_from_jid(account2, jid2)
            if not contact2:
                return 0
            name2 = contact2.get_shown_name()
        # We first compare by show if sort_by_show_in_roster is True or if it's
        # a child contact
        if type1 == 'contact' and type2 == 'contact' and \
        gajim.config.get('sort_by_show_in_roster'):
            cshow = {'chat':0, 'online': 1, 'away': 2, 'xa': 3, 'dnd': 4,
                'invisible': 5, 'offline': 6, 'not in roster': 7, 'error': 8}
            s = self.get_show(lcontact1)
            show1 = cshow.get(s, 9)
            s = self.get_show(lcontact2)
            show2 = cshow.get(s, 9)
            removing1 = False
            removing2 = False
            if show1 == 6 and jid1 in gajim.to_be_removed[account1]:
                removing1 = True
            if show2 == 6 and jid2 in gajim.to_be_removed[account2]:
                removing2 = True
            if removing1 and not removing2:
                return 1
            if removing2 and not removing1:
                return -1
            sub1 = contact1.sub
            sub2 = contact2.sub
            # none and from goes after
            if sub1 not in ['none', 'from'] and sub2 in ['none', 'from']:
                return -1
            if sub1 in ['none', 'from'] and sub2 not in ['none', 'from']:
                return 1
            if show1 < show2:
                return -1
            elif show1 > show2:
                return 1
        # We compare names
        cmp_result = locale.strcoll(name1.lower(), name2.lower())
        if cmp_result < 0:
            return -1
        if cmp_result > 0:
            return 1
        if type1 == 'contact' and type2 == 'contact':
            # We compare account names
            cmp_result = locale.strcoll(account1.lower(), account2.lower())
            if cmp_result < 0:
                return -1
            if cmp_result > 0:
                return 1
            # We compare jids
            cmp_result = locale.strcoll(jid1.lower(), jid2.lower())
            if cmp_result < 0:
                return -1
            if cmp_result > 0:
                return 1
        return 0

################################################################################
### FIXME: Methods that don't belong to roster window...
###             ... atleast not in there current form
################################################################################

    def fire_up_unread_messages_events(self, account):
        """
        Read from db the unread messages, and fire them up, and if we find very
        old unread messages, delete them from unread table
        """
        results = gajim.logger.get_unread_msgs()
        for result in results:
            jid = result[4]
            shown = result[5]
            if gajim.contacts.get_first_contact_from_jid(account, jid) and not \
            shown:
                # We have this jid in our contacts list
                # XXX unread messages should probably have their session saved
                # with them
                session = gajim.connections[account].make_new_session(jid)

                tim = time.localtime(float(result[2]))
                session.roster_message(jid, result[1], tim, msg_type='chat',
                        msg_id=result[0])
                gajim.logger.set_shown_unread_msgs(result[0])

            elif (time.time() - result[2]) > 2592000:
                # ok, here we see that we have a message in unread messages
                # table that is older than a month. It is probably from someone
                # not in our roster for accounts we usually launch, so we will
                # delete this id from unread message tables.
                gajim.logger.set_read_messages([result[0]])

    def fill_contacts_and_groups_dicts(self, array, account):
        """
        Fill gajim.contacts and gajim.groups
        """
        # FIXME: This function needs to be splitted
        # Most of the logic SHOULD NOT be done at GUI level
        if account not in gajim.contacts.get_accounts():
            gajim.contacts.add_account(account)
        if not account in self._iters:
            self._iters[account] = {'account': None, 'groups': {},
                'contacts': {}}
        if account not in gajim.groups:
            gajim.groups[account] = {}
        if gajim.config.get('show_self_contact') == 'always':
            self_jid = gajim.get_jid_from_account(account)
            if gajim.connections[account].server_resource:
                self_jid += '/' + gajim.connections[account].server_resource
            array[self_jid] = {'name': gajim.nicks[account],
                'groups': ['self_contact'], 'subscription': 'both',
                'ask': 'none'}
        # .keys() is needed
        for jid in list(array.keys()):
            # Remove the contact in roster. It might has changed
            self.remove_contact(jid, account, force=True)
            # Remove old Contact instances
            gajim.contacts.remove_jid(account, jid, remove_meta=False)
            jids = jid.split('/')
            # get jid
            ji = jids[0]
            # get resource
            resource = ''
            if len(jids) > 1:
                resource = '/'.join(jids[1:])
            # get name
            name = array[jid]['name'] or ''
            show = 'offline' # show is offline by default
            status = '' # no status message by default

            keyID = ''
            attached_keys = gajim.config.get_per('accounts', account,
                'attached_gpg_keys').split()
            if jid in attached_keys:
                keyID = attached_keys[attached_keys.index(jid) + 1]

            if gajim.jid_is_transport(jid):
                array[jid]['groups'] = [_('Transports')]
            #TRANSP - potential
            contact1 = gajim.contacts.create_contact(jid=ji, account=account,
                name=name, groups=array[jid]['groups'], show=show,
                status=status, sub=array[jid]['subscription'],
                ask=array[jid]['ask'], resource=resource, keyID=keyID)
            gajim.contacts.add_contact(account, contact1)

            if gajim.config.get('ask_avatars_on_startup'):
                pixbuf = gtkgui_helpers.get_avatar_pixbuf_from_cache(ji)
                if pixbuf == 'ask':
                    transport = gajim.get_transport_name_from_jid(contact1.jid)
                    if not transport or gajim.jid_is_transport(contact1.jid):
                        jid_with_resource = contact1.jid
                        if contact1.resource:
                            jid_with_resource += '/' + contact1.resource
                        gajim.connections[account].request_vcard(
                            jid_with_resource)
                    else:
                        host = gajim.get_server_from_jid(contact1.jid)
                        if host not in gajim.transport_avatar[account]:
                            gajim.transport_avatar[account][host] = \
                                [contact1.jid]
                        else:
                            gajim.transport_avatar[account][host].append(
                                contact1.jid)

            # If we already have chat windows opened, update them with new
            # contact instance
            chat_control = gajim.interface.msg_win_mgr.get_control(ji, account)
            if chat_control:
                chat_control.contact = contact1

    def connected_rooms(self, account):
        if account in list(gajim.gc_connected[account].values()):
            return True
        return False

    def on_event_removed(self, event_list):
        """
        Remove contacts on last events removed

        Only performed if removal was requested before but the contact still had
        pending events
        """

        msg_ids = []
        for ev in event_list:
            if ev.type_ != 'printed_chat':
                continue
            if len(ev.parameters) > 3 and ev.parameters[3]:
                # There is a msg_id
                msg_ids.append(ev.parameters[3])

        if msg_ids:
            gajim.logger.set_read_messages(msg_ids)

        contact_list = ((event.jid.split('/')[0], event.account) for event in \
                event_list)

        for jid, account in contact_list:
            self.draw_contact(jid, account)
            # Remove contacts in roster if removal was requested
            key = (jid, account)
            if key in list(self.contacts_to_be_removed.keys()):
                backend = self.contacts_to_be_removed[key]['backend']
                del self.contacts_to_be_removed[key]
                # Remove contact will delay removal if there are more events
                # pending
                self.remove_contact(jid, account, backend=backend)
        self.show_title()

    def open_event(self, account, jid, event):
        """
        If an event was handled, return True, else return False
        """
        data = event.parameters
        ft = gajim.interface.instances['file_transfers']
        event = gajim.events.get_first_event(account, jid, event.type_)
        if event.type_ == 'normal':
            dialogs.SingleMessageWindow(account, jid,
                action='receive', from_whom=jid, subject=data[1],
                message=data[0], resource=data[5], session=data[8],
                form_node=data[9])
            gajim.events.remove_events(account, jid, event)
            return True
        elif event.type_ == 'file-request':
            contact = gajim.contacts.get_contact_with_highest_priority(account,
                    jid)
            ft.show_file_request(account, contact, data)
            gajim.events.remove_events(account, jid, event)
            return True
        elif event.type_ in ('file-request-error', 'file-send-error'):
            ft.show_send_error(data)
            gajim.events.remove_events(account, jid, event)
            return True
        elif event.type_ in ('file-error', 'file-stopped'):
            msg_err = ''
            if data.error == -1:
                msg_err = _('Remote contact stopped transfer')
            elif data.error == -6:
                msg_err = _('Error opening file')
            ft.show_stopped(jid, data, error_msg=msg_err)
            gajim.events.remove_events(account, jid, event)
            return True
        elif event.type_ == 'file-hash-error':
            ft.show_hash_error(jid, data, account)
            gajim.events.remove_events(account, jid, event)
            return True
        elif event.type_ == 'file-completed':
            ft.show_completed(jid, data)
            gajim.events.remove_events(account, jid, event)
            return True
        elif event.type_ == 'gc-invitation':
            dialogs.InvitationReceivedDialog(account, data[0], data[4], data[2],
                data[1], is_continued=data[3])
            gajim.events.remove_events(account, jid, event)
            return True
        elif event.type_ == 'subscription_request':
            dialogs.SubscriptionRequestWindow(jid, data[0], account, data[1])
            gajim.events.remove_events(account, jid, event)
            return True
        elif event.type_ == 'unsubscribed':
            gajim.interface.show_unsubscribed_dialog(account, data)
            gajim.events.remove_events(account, jid, event)
            return True
        elif event.type_ == 'jingle-incoming':
            peerjid, sid, content_types = data
            dialogs.VoIPCallReceivedDialog(account, peerjid, sid, content_types)
            gajim.events.remove_events(account, jid, event)
            return True
        return False

################################################################################
### This and that... random.
################################################################################

    def show_roster_vbox(self, active):
        vb = self.xml.get_object('roster_vbox2')
        if active:
            vb.set_no_show_all(False)
            vb.show()
        else:
            vb.hide()
            vb.set_no_show_all(True)

    def show_tooltip(self, contact):
        device = self.tree.get_window().get_display().get_device_manager().\
            get_client_pointer()
        pointer = self.tree.get_window().get_device_position(device)
        props = self.tree.get_path_at_pos(pointer[1], pointer[2])
        # check if the current pointer is at the same path
        # as it was before setting the timeout
        if props and self.tooltip.id == props[0]:
            # bounding rectangle of coordinates for the cell within the treeview
            rect = self.tree.get_cell_area(props[0], props[1])

            # position of the treeview on the screen
            position = self.tree.get_window().get_origin()
            self.tooltip.show_tooltip(contact, rect.height, position[2] + \
                rect.y)
        else:
            self.tooltip.hide_tooltip()


    def authorize(self, widget, jid, account):
        """
        Authorize a contact (by re-sending auth menuitem)
        """
        gajim.connections[account].send_authorization(jid)
        dialogs.InformationDialog(_('Authorization has been sent'),
                _('Now "%s" will know your status.') %jid)

    def req_sub(self, widget, jid, txt, account, groups=None, nickname=None,
                    auto_auth=False):
        """
        Request subscription to a contact
        """
        groups_list = groups or []
        gajim.connections[account].request_subscription(jid, txt, nickname,
            groups_list, auto_auth, gajim.nicks[account])
        contact = gajim.contacts.get_contact_with_highest_priority(account, jid)
        if not contact:
            keyID = ''
            attached_keys = gajim.config.get_per('accounts', account,
                'attached_gpg_keys').split()
            if jid in attached_keys:
                keyID = attached_keys[attached_keys.index(jid) + 1]
            contact = gajim.contacts.create_contact(jid=jid, account=account,
                name=nickname, groups=groups_list, show='requested', status='',
                ask='none', sub='subscribe', keyID=keyID)
            gajim.contacts.add_contact(account, contact)
        else:
            if not _('Not in Roster') in contact.get_shown_groups():
                dialogs.InformationDialog(_('Subscription request has been '
                    'sent'), _('If "%s" accepts this request you will know his '
                    'or her status.') % jid)
                return
            self.remove_contact(contact.jid, account, force=True)
            contact.groups = groups_list
            if nickname:
                contact.name = nickname
        self.add_contact(jid, account)

    def revoke_auth(self, widget, jid, account):
        """
        Revoke a contact's authorization
        """
        gajim.connections[account].refuse_authorization(jid)
        dialogs.InformationDialog(_('Authorization has been removed'),
                _('Now "%s" will always see you as offline.') %jid)

    def set_state(self, account, state):
        child_iterA = self._get_account_iter(account, self.model)
        if child_iterA:
            self.model[child_iterA][0] = \
                    gajim.interface.jabber_state_images['16'][state]
        if gajim.interface.systray_enabled:
            gajim.interface.systray.change_status(state)

    def set_connecting_state(self, account):
        self.set_state(account, 'connecting')

    def send_status(self, account, status, txt, auto=False, to=None):
        if status != 'offline':
            if to is None:
                if status == gajim.connections[account].get_status() and \
                txt == gajim.connections[account].status:
                    return
                gajim.config.set_per('accounts', account, 'last_status', status)
                gajim.config.set_per('accounts', account, 'last_status_msg',
                        helpers.to_one_line(txt))
            if gajim.connections[account].connected < 2:
                self.set_connecting_state(account)

                keyid = gajim.config.get_per('accounts', account, 'keyid')
                if keyid and not gajim.connections[account].gpg:
                    dialogs.WarningDialog(_('OpenPGP is not usable'),
                        _('You will be connected to %s without OpenPGP.') % \
                        account)

        self.send_status_continue(account, status, txt, auto, to)

    def send_pep(self, account, pep_dict):
        connection = gajim.connections[account]

        if 'activity' in pep_dict:
            activity = pep_dict['activity']
            subactivity = pep_dict.get('subactivity', None)
            activity_text = pep_dict.get('activity_text', None)
            connection.send_activity(activity, subactivity, activity_text)
        else:
            connection.retract_activity()

        if 'mood' in pep_dict:
            mood = pep_dict['mood']
            mood_text = pep_dict.get('mood_text', None)
            connection.send_mood(mood, mood_text)
        else:
            connection.retract_mood()

    def delete_pep(self, jid, account):
        if jid == gajim.get_jid_from_account(account):
            gajim.connections[account].pep = {}
            self.draw_account(account)

        for contact in gajim.contacts.get_contacts(account, jid):
            contact.pep = {}

        self.draw_all_pep_types(jid, account)
        ctrl = gajim.interface.msg_win_mgr.get_control(jid, account)
        if ctrl:
            ctrl.update_all_pep_types()

    def send_status_continue(self, account, status, txt, auto, to):
        if gajim.account_is_connected(account) and not to:
            if status == 'online' and gajim.interface.sleeper.getState() != \
            common.sleepy.STATE_UNKNOWN:
                gajim.sleeper_state[account] = 'online'
            elif gajim.sleeper_state[account] not in ('autoaway', 'autoxa') or \
            status == 'offline':
                gajim.sleeper_state[account] = 'off'

        if to:
            gajim.connections[account].send_custom_status(status, txt, to)
        else:
            if status in ('invisible', 'offline'):
                self.delete_pep(gajim.get_jid_from_account(account), account)
            was_invisible = gajim.connections[account].connected == \
                    gajim.SHOW_LIST.index('invisible')
            gajim.connections[account].change_status(status, txt, auto)

            if account in gajim.interface.status_sent_to_users:
                gajim.interface.status_sent_to_users[account] = {}
            if account in gajim.interface.status_sent_to_groups:
                gajim.interface.status_sent_to_groups[account] = {}
            for gc_control in gajim.interface.msg_win_mgr.get_controls(
            message_control.TYPE_GC) + \
            list(gajim.interface.minimized_controls[account].values()):
                if gc_control.account == account:
                    if gajim.gc_connected[account][gc_control.room_jid]:
                        gajim.connections[account].send_gc_status(
                            gc_control.nick, gc_control.room_jid, status, txt)
            if was_invisible and status != 'offline':
                # We come back from invisible, join bookmarks
                gajim.interface.auto_join_bookmarks(account)


    def chg_contact_status(self, contact, show, status, account):
        """
        When a contact changes his or her status
        """
        contact_instances = gajim.contacts.get_contacts(account, contact.jid)
        contact.show = show
        contact.status = status
        # name is to show in conversation window
        name = contact.get_shown_name()
        fjid = contact.get_full_jid()

        # The contact has several resources
        if len(contact_instances) > 1:
            if contact.resource != '':
                name += '/' + contact.resource

            # Remove resource when going offline
            if show in ('offline', 'error') and \
            not self.contact_has_pending_roster_events(contact, account):
                ctrl = gajim.interface.msg_win_mgr.get_control(fjid, account)
                if ctrl:
                    ctrl.update_ui()
                    ctrl.parent_win.redraw_tab(ctrl)
                    # keep the contact around, since it's
                    # already attached to the control
                else:
                    gajim.contacts.remove_contact(account, contact)

        elif contact.jid == gajim.get_jid_from_account(account) and \
        show in ('offline', 'error'):
            if gajim.config.get('show_self_contact') != 'never':
                # SelfContact went offline. Remove him when last pending
                # message was read
                self.remove_contact(contact.jid, account, backend=True)

        uf_show = helpers.get_uf_show(show)

        # print status in chat window and update status/GPG image
        ctrl = gajim.interface.msg_win_mgr.get_control(contact.jid, account)
        if ctrl and ctrl.type_id != message_control.TYPE_GC:
            ctrl.contact = gajim.contacts.get_contact_with_highest_priority(
                account, contact.jid)
            ctrl.update_status_display(name, uf_show, status)

        if contact.resource:
            ctrl = gajim.interface.msg_win_mgr.get_control(fjid, account)
            if ctrl:
                ctrl.update_status_display(name, uf_show, status)

        # Delete pep if needed
        keep_pep = any(c.show not in ('error', 'offline') for c in
            contact_instances)
        if not keep_pep and contact.jid != gajim.get_jid_from_account(account) \
        and not contact.is_groupchat():
            self.delete_pep(contact.jid, account)

        # Redraw everything and select the sender
        self.adjust_and_draw_contact_context(contact.jid, account)


    def on_status_changed(self, account, show):
        """
        The core tells us that our status has changed
        """
        if account not in gajim.contacts.get_accounts():
            return
        child_iterA = self._get_account_iter(account, self.model)
        if gajim.config.get('show_self_contact') == 'always':
            self_resource = gajim.connections[account].server_resource
            self_contact = gajim.contacts.get_contact(account,
                    gajim.get_jid_from_account(account), resource=self_resource)
            if self_contact:
                status = gajim.connections[account].status
                self.chg_contact_status(self_contact, show, status, account)
        self.set_account_status_icon(account)
        if show == 'offline':
            if self.quit_on_next_offline > -1:
                # we want to quit, we are waiting for all accounts to be offline
                self.quit_on_next_offline -= 1
                if self.quit_on_next_offline < 1:
                    # all accounts offline, quit
                    self.quit_gtkgui_interface()
            else:
                # No need to redraw contacts if we're quitting
                if child_iterA:
                    self.model[child_iterA][C_AVATAR_PIXBUF] = empty_pixbuf
                if account in gajim.con_types:
                    gajim.con_types[account] = None
                for jid in list(gajim.contacts.get_jid_list(account)):
                    lcontact = gajim.contacts.get_contacts(account, jid)
                    ctrl = gajim.interface.msg_win_mgr.get_gc_control(jid,
                        account)
                    for contact in [c for c in lcontact if (
                    (c.show != 'offline' or c.is_transport()) and not ctrl)]:
                        self.chg_contact_status(contact, 'offline', '', account)
            self.set_actions_menu_needs_rebuild()
        self.update_status_combobox()

    def get_status_message(self, show, on_response, show_pep=True,
                    always_ask=False):
        """
        Get the status message by:

        1/ looking in default status message
        2/ asking to user if needed depending on ask_on(ff)line_status and
                always_ask
        show_pep can be False to hide pep things from status message or True
        """
        empty_pep = {'activity': '', 'subactivity': '', 'activity_text': '',
            'mood': '', 'mood_text': ''}
        if show in gajim.config.get_per('defaultstatusmsg'):
            if gajim.config.get_per('defaultstatusmsg', show, 'enabled'):
                msg = gajim.config.get_per('defaultstatusmsg', show, 'message')
                msg = helpers.from_one_line(msg)
                on_response(msg, empty_pep)
                return
        if not always_ask and ((show == 'online' and not gajim.config.get(
        'ask_online_status')) or (show in ('offline', 'invisible') and not \
        gajim.config.get('ask_offline_status'))):
            on_response('', empty_pep)
            return

        dlg = dialogs.ChangeStatusMessageDialog(on_response, show, show_pep)
        dlg.dialog.present() # show it on current workspace

    def change_status(self, widget, account, status):
        def change(account, status):
            def on_response(message, pep_dict):
                if message is None:
                    # user pressed Cancel to change status message dialog
                    return
                self.send_status(account, status, message)
                self.send_pep(account, pep_dict)
            self.get_status_message(status, on_response)

        if status == 'invisible' and self.connected_rooms(account):
            dialogs.ConfirmationDialog(
                _('You are participating in one or more group chats'),
                _('Changing your status to invisible will result in '
                'disconnection from those group chats. Are you sure you want '
                'to go invisible?'), on_response_ok = (change, account, status))
        else:
            change(account, status)

    def update_status_combobox(self):
        # table to change index in connection.connected to index in combobox
        table = {'offline':9, 'connecting':9, 'online':0, 'chat':1, 'away':2,
            'xa':3, 'dnd':4, 'invisible':5}

        liststore = self.status_combobox.get_model()
        # we check if there are more options in the combobox that it should
        # if yes, we remove the first ones
        while len(liststore) > len(table)+2:
            titer = liststore.get_iter_first()
            liststore.remove(titer)

        show = helpers.get_global_show()
        # temporarily block signal in order not to send status that we show
        # in the combobox
        self.combobox_callback_active = False
        if helpers.statuses_unified():
            self.status_combobox.set_active(table[show])
        else:
            uf_show = helpers.get_uf_show(show)
            liststore.prepend(['SEPARATOR', None, '', True])
            status_combobox_text = uf_show + ' (' + _("desync'ed") +')'
            liststore.prepend([status_combobox_text,
                gajim.interface.jabber_state_images['16'][show], show, False])
            self.status_combobox.set_active(0)
        gajim.interface.change_awn_icon_status(show)
        self.combobox_callback_active = True
        if gajim.interface.systray_enabled:
            gajim.interface.systray.change_status(show)

    def get_show(self, lcontact):
        prio = lcontact[0].priority
        show = lcontact[0].show
        for u in lcontact:
            if u.priority > prio:
                prio = u.priority
                show = u.show
        return show

    def on_message_window_delete(self, win_mgr, msg_win):
        if gajim.config.get('one_message_window') == 'always_with_roster':
            self.show_roster_vbox(True)
            gtkgui_helpers.resize_window(self.window,
                    gajim.config.get('roster_width'),
                    gajim.config.get('roster_height'))

    def close_all_from_dict(self, dic):
        """
        Close all the windows in the given dictionary
        """
        for w in list(dic.values()):
            if isinstance(w, dict):
                self.close_all_from_dict(w)
            else:
                w.window.destroy()

    def close_all(self, account, force=False):
        """
        Close all the windows from an account. If force is True, do not ask
        confirmation before closing chat/gc windows
        """
        if account in gajim.interface.instances:
            self.close_all_from_dict(gajim.interface.instances[account])
        for ctrl in gajim.interface.msg_win_mgr.get_controls(acct=account):
            ctrl.parent_win.remove_tab(ctrl, ctrl.parent_win.CLOSE_CLOSE_BUTTON,
                force=force)

    def on_roster_window_delete_event(self, widget, event):
        """
        Main window X button was clicked
        """
        if not gajim.config.get('quit_on_roster_x_button') and (
        (gajim.interface.systray_enabled and gajim.config.get('trayicon') != \
        'on_event') or gajim.config.get('allow_hide_roster')):
            self.tooltip.hide_tooltip()
            if gajim.config.get('save-roster-position'):
                x, y = self.window.get_position()
                gajim.config.set('roster_x-position', x)
                gajim.config.set('roster_y-position', y)
            self.window.hide()
        elif gajim.config.get('quit_on_roster_x_button'):
            self.on_quit_request()
        else:
            def on_ok(checked):
                if checked:
                    gajim.config.set('quit_on_roster_x_button', True)
                self.on_quit_request()
            dialogs.ConfirmationDialogCheck(_('Really quit Gajim?'),
                    _('Are you sure you want to quit Gajim?'),
                    _('Always close Gajim'), on_response_ok=on_ok)
        return True # do NOT destroy the window

    def prepare_quit(self):
        if self.save_done:
            return
        msgwin_width_adjust = 0

        # in case show_roster_on_start is False and roster is never shown
        # window.window is None
        if self.window.get_window() is not None:
            if gajim.config.get('save-roster-position'):
                x, y = self.window.get_window().get_root_origin()
                gajim.config.set('roster_x-position', x)
                gajim.config.set('roster_y-position', y)
            width, height = self.window.get_size()
            # For the width use the size of the vbox containing the tree and
            # status combo, this will cancel out any hpaned width
            width = self.xml.get_object('roster_vbox2').get_allocation().width
            gajim.config.set('roster_width', width)
            gajim.config.set('roster_height', height)
            if not self.xml.get_object('roster_vbox2').get_property('visible'):
                # The roster vbox is hidden, so the message window is larger
                # then we want to save (i.e. the window will grow every startup)
                # so adjust.
                msgwin_width_adjust = -1 * width
        gajim.config.set('last_roster_visible',
                self.window.get_property('visible'))
        gajim.interface.msg_win_mgr.save_opened_controls()
        gajim.interface.msg_win_mgr.shutdown(msgwin_width_adjust)

        gajim.config.set('collapsed_rows', '\t'.join(self.collapsed_rows))
        gajim.interface.save_config()
        for account in gajim.connections:
            gajim.connections[account].quit(True)
            self.close_all(account)
        if gajim.interface.systray_enabled:
            gajim.interface.hide_systray()
        self.save_done = True

    def quit_gtkgui_interface(self):
        """
        When we quit the gtk interface - exit gtk
        """
        self.prepare_quit()
        Gtk.main_quit()

    def on_quit_request(self, widget=None):
        """
        User wants to quit. Check if he should be warned about messages pending.
        Terminate all sessions and send offline to all connected account. We do
        NOT really quit gajim here
        """
        accounts = list(gajim.connections.keys())
        get_msg = False
        for acct in accounts:
            if gajim.connections[acct].connected:
                get_msg = True
                break

        def on_continue3(message, pep_dict):
            self.quit_on_next_offline = 0
            accounts_to_disconnect = []
            for acct in accounts:
                if gajim.connections[acct].connected > 1:
                    self.quit_on_next_offline += 1
                    accounts_to_disconnect.append(acct)

            if not self.quit_on_next_offline:
                # all accounts offline, quit
                self.quit_gtkgui_interface()
                return

            for acct in accounts_to_disconnect:
                self.send_status(acct, 'offline', message)
                self.send_pep(acct, pep_dict)

        def on_continue2(message, pep_dict):
            # check if there is an active file transfer
            from common.protocol.bytestream import (is_transfer_active)
            files_props = gajim.interface.instances['file_transfers'].\
                files_props
            transfer_active = False
            for x in files_props:
                for y in files_props[x]:
                    if is_transfer_active(files_props[x][y]):
                        transfer_active = True
                        break

            if transfer_active:
                dialogs.ConfirmationDialog(_('You have running file transfers'),
                        _('If you quit now, the file(s) being transferred will '
                        'be stopped. Do you still want to quit?'),
                        on_response_ok=(on_continue3, message, pep_dict))
                return
            on_continue3(message, pep_dict)

        def on_continue(message, pep_dict):
            if message is None:
                # user pressed Cancel to change status message dialog
                return
            # check if we have unread messages
            unread = gajim.events.get_nb_events()
            if not gajim.config.get('notify_on_all_muc_messages'):
                unread_not_to_notify = gajim.events.get_nb_events(
                        ['printed_gc_msg'])
                unread -= unread_not_to_notify

            # check if we have recent messages
            recent = False
            for win in gajim.interface.msg_win_mgr.windows():
                for ctrl in win.controls():
                    fjid = ctrl.get_full_jid()
                    if fjid in gajim.last_message_time[ctrl.account]:
                        if time.time() - gajim.last_message_time[ctrl.account][
                        fjid] < 2:
                            recent = True
                            break
                if recent:
                    break

            if unread or recent:
                dialogs.ConfirmationDialog(_('You have unread messages'),
                    _('Messages will only be available for reading them later '
                    'if you have history enabled and contact is in your '
                    'roster.'), on_response_ok=(on_continue2,
                    message, pep_dict))
                return
            on_continue2(message, pep_dict)

        if get_msg:
            self.get_status_message('offline', on_continue, show_pep=False)
        else:
            on_continue('', None)

    def _nec_presence_received(self, obj):
        account = obj.conn.name
        jid = obj.jid

        if obj.need_add_in_roster:
            self.add_contact(jid, account)

        jid_list = gajim.contacts.get_jid_list(account)
        if jid in jid_list or jid == gajim.get_jid_from_account(account):
            if not gajim.jid_is_transport(jid) and len(obj.contact_list) == 1:
                if obj.old_show == 0 and obj.new_show > 1:
                    GLib.timeout_add_seconds(5, self.remove_newly_added, jid,
                        account)
                elif obj.old_show > 1 and obj.new_show == 0 and \
                obj.conn.connected > 1:
                    GLib.timeout_add_seconds(5, self.remove_to_be_removed,
                        jid, account)

        if obj.need_redraw:
            self.draw_contact(jid, account)

        if gajim.jid_is_transport(jid) and jid in jid_list:
            # It must be an agent
            # Update existing iter and group counting
            self.draw_contact(jid, account)
            self.draw_group(_('Transports'), account)
            if obj.new_show > 1 and jid in gajim.transport_avatar[account]:
                # transport just signed in.
                # request avatars
                for jid_ in gajim.transport_avatar[account][jid]:
                    obj.conn.request_vcard(jid_)

        if obj.contact:
            self.chg_contact_status(obj.contact, obj.show, obj.status, account)

        if obj.popup:
            ctrl = gajim.interface.msg_win_mgr.search_control(jid, account)
            if ctrl:
                GLib.idle_add(ctrl.parent_win.set_active_tab, ctrl)
            else:
                ctrl = gajim.interface.new_chat(obj.contact, account)
                if len(gajim.events.get_events(account, obj.jid)):
                    ctrl.read_queue()

    def _nec_gc_presence_received(self, obj):
        account = obj.conn.name
        if obj.room_jid in gajim.interface.minimized_controls[account]:
            gc_ctrl = gajim.interface.minimized_controls[account][obj.room_jid]
        else:
            return

        if obj.nick == gc_ctrl.nick:
            contact = gajim.contacts.get_contact_with_highest_priority(account,
                obj.room_jid)
            if contact:
                contact.show = obj.show
                self.draw_contact(obj.room_jid, account)
                self.draw_group(_('Groupchats'), account)

    def _nec_roster_received(self, obj):
        if obj.received_from_server:
            self.fill_contacts_and_groups_dicts(obj.roster, obj.conn.name)
            self.add_account_contacts(obj.conn.name)
            self.fire_up_unread_messages_events(obj.conn.name)
        else:
            if gajim.config.get('remember_opened_chat_controls'):
                account = obj.conn.name
                controls = gajim.config.get_per('accounts', account,
                    'opened_chat_controls')
                if controls:
                    for jid in controls.split(','):
                        contact = \
                            gajim.contacts.get_contact_with_highest_priority(
                            account, jid)
                        if not contact:
                            continue
                        gajim.interface.on_open_chat_window(None, contact,
                            account)
                gajim.config.set_per('accounts', account,
                    'opened_chat_controls', '')
            GLib.idle_add(self.refilter_shown_roster_items)

    def _nec_anonymous_auth(self, obj):
        """
        This event is raised when our JID changed (most probably because we use
        anonymous account. We update contact and roster entry in this case
        """
        self.rename_self_contact(obj.old_jid, obj.new_jid, obj.conn.name)

    def _nec_our_show(self, obj):
        model = self.status_combobox.get_model()
        if obj.show == 'offline':
            # sensitivity for this menuitem
            if gajim.get_number_of_connected_accounts() == 0:
                model[self.status_message_menuitem_iter][3] = False
        else:
            # sensitivity for this menuitem
            model[self.status_message_menuitem_iter][3] = True
        self.on_status_changed(obj.conn.name, obj.show)

    def _nec_connection_type(self, obj):
        self.draw_account(obj.conn.name)

    def _nec_agent_removed(self, obj):
        for jid in obj.jid_list:
            self.remove_contact(jid, obj.conn.name, backend=True)

    def _nec_pep_received(self, obj):
        if obj.jid == common.gajim.get_jid_from_account(obj.conn.name):
            self.draw_account(obj.conn.name)

        if obj.pep_type == 'nickname':
            self.draw_contact(obj.jid, obj.conn.name)
        else:
            self.draw_pep(obj.jid, obj.conn.name, obj.pep_type)

    def _nec_vcard_received(self, obj):
        if obj.resource:
            # it's a muc occupant vcard
            return
        self.draw_avatar(obj.jid, obj.conn.name)

    def _nec_gc_subject_received(self, obj):
        contact = gajim.contacts.get_contact_with_highest_priority(
            obj.conn.name, obj.room_jid)
        if contact:
            contact.status = obj.subject
            self.draw_contact(obj.room_jid, obj.conn.name)

    def _nec_metacontacts_received(self, obj):
        self.redraw_metacontacts(obj.conn.name)

    def _nec_signed_in(self, obj):
        self.set_actions_menu_needs_rebuild()
        self.draw_account(obj.conn.name)

    def _nec_decrypted_message_received(self, obj):
        if not obj.msgtxt: # empty message text
            return True
        if obj.mtype not in ('normal', 'chat'):
<<<<<<< HEAD
=======
            return
        if obj.mtype == 'normal' and obj.popup:
            # it's single message to be autopopuped
            dialogs.SingleMessageWindow(obj.conn.name, obj.jid,
                action='receive', from_whom=obj.jid, subject=obj.subject,
                message=obj.msgtxt, resource=obj.resource, session=obj.session,
                form_node=obj.form_node)
>>>>>>> 2879d314
            return
        if obj.session.control and obj.mtype == 'chat':
            typ = ''
            if obj.mtype == 'error':
                typ = 'error'
            if obj.forwarded and obj.sent:
                typ = 'out'

            obj.session.control.print_conversation(obj.msgtxt, typ,
                tim=obj.timestamp, encrypted=obj.encrypted, subject=obj.subject,
                xhtml=obj.xhtml, displaymarking=obj.displaymarking,
                msg_id=obj.msg_id, correct_id=(obj.id_, obj.correct_id))
            if obj.msg_id:
                pw = obj.session.control.parent_win
                end = obj.session.control.was_at_the_end
                if not pw or (pw.get_active_control() and obj.session.control \
                == pw.get_active_control() and pw.is_active() and end):
                    gajim.logger.set_read_messages([obj.msg_id])
        elif obj.popup and obj.mtype == 'chat':
            contact = gajim.contacts.get_contact(obj.conn.name, obj.jid)
            obj.session.control = gajim.interface.new_chat(contact,
                obj.conn.name, session=obj.session)
            if len(gajim.events.get_events(obj.conn.name, obj.fjid)):
                obj.session.control.read_queue()

        if obj.show_in_roster:
            self.draw_contact(obj.jid, obj.conn.name)
            self.show_title() # we show the * or [n]
            # Select the big brother contact in roster, it's visible because it
            # has events.
            family = gajim.contacts.get_metacontacts_family(obj.conn.name,
                obj.jid)
            if family:
                nearby_family, bb_jid, bb_account = \
                    gajim.contacts.get_nearby_family_and_big_brother(family,
                    obj.conn.name)
            else:
                bb_jid, bb_account = obj.jid, obj.conn.name
            self.select_contact(bb_jid, bb_account)

################################################################################
### Menu and GUI callbacks
### FIXME: order callbacks in itself...
################################################################################

    def on_actions_menuitem_activate(self, widget):
        self.make_menu()

    def on_edit_menuitem_activate(self, widget):
        """
        Need to call make_menu to build profile, avatar item
        """
        self.make_menu()

    def on_bookmark_menuitem_activate(self, widget, account, bookmark):
        gajim.interface.join_gc_room(account, bookmark['jid'], bookmark['nick'],
                bookmark['password'])

    def on_send_server_message_menuitem_activate(self, widget, account):
        server = gajim.config.get_per('accounts', account, 'hostname')
        server += '/announce/online'
        dialogs.SingleMessageWindow(account, server, 'send')

    def on_xml_console_menuitem_activate(self, widget, account):
        if 'xml_console' in gajim.interface.instances[account]:
            gajim.interface.instances[account]['xml_console'].window.present()
        else:
            gajim.interface.instances[account]['xml_console'] = \
                dialogs.XMLConsoleWindow(account)

    def on_archiving_preferences_menuitem_activate(self, widget, account):
        if 'archiving_preferences' in gajim.interface.instances[account]:
            gajim.interface.instances[account]['archiving_preferences'].window.\
                present()
        else:
            gajim.interface.instances[account]['archiving_preferences'] = \
                dialogs.ArchivingPreferencesWindow(account)

    def on_privacy_lists_menuitem_activate(self, widget, account):
        if 'privacy_lists' in gajim.interface.instances[account]:
            gajim.interface.instances[account]['privacy_lists'].window.present()
        else:
            gajim.interface.instances[account]['privacy_lists'] = \
                    dialogs.PrivacyListsWindow(account)

    def on_set_motd_menuitem_activate(self, widget, account):
        server = gajim.config.get_per('accounts', account, 'hostname')
        server += '/announce/motd'
        dialogs.SingleMessageWindow(account, server, 'send')

    def on_update_motd_menuitem_activate(self, widget, account):
        server = gajim.config.get_per('accounts', account, 'hostname')
        server += '/announce/motd/update'
        dialogs.SingleMessageWindow(account, server, 'send')

    def on_delete_motd_menuitem_activate(self, widget, account):
        server = gajim.config.get_per('accounts', account, 'hostname')
        server += '/announce/motd/delete'
        gajim.connections[account].send_motd(server)

    def on_history_manager_menuitem_activate(self, widget):
        if os.name == 'nt':
            if os.path.exists('history_manager.exe'): # user is running stable
                helpers.exec_command('history_manager.exe')
            else: # user is running svn
                helpers.exec_command('%s history_manager.py' % sys.executable)
        else: # Unix user
            helpers.exec_command('%s history_manager.py' % sys.executable)

    def on_info(self, widget, contact, account):
        """
        Call vcard_information_window class to display contact's information
        """
        if gajim.connections[account].is_zeroconf:
            self.on_info_zeroconf(widget, contact, account)
            return

        info = gajim.interface.instances[account]['infos']
        if contact.jid in info:
            info[contact.jid].window.present()
        else:
            info[contact.jid] = vcard.VcardWindow(contact, account)

    def on_info_zeroconf(self, widget, contact, account):
        info = gajim.interface.instances[account]['infos']
        if contact.jid in info:
            info[contact.jid].window.present()
        else:
            contact = gajim.contacts.get_first_contact_from_jid(account,
                                            contact.jid)
            if contact.show in ('offline', 'error'):
                # don't show info on offline contacts
                return
            info[contact.jid] = vcard.ZeroconfVcardWindow(contact, account)

    def on_roster_treeview_leave_notify_event(self, widget, event):
        props = widget.get_path_at_pos(int(event.x), int(event.y))
        if self.tooltip.timeout > 0:
            if not props or self.tooltip.id == props[0]:
                self.tooltip.hide_tooltip()

    def on_roster_treeview_motion_notify_event(self, widget, event):
        model = widget.get_model()
        props = widget.get_path_at_pos(int(event.x), int(event.y))
        if self.tooltip.timeout > 0:
            if not props or self.tooltip.id != props[0]:
                self.tooltip.hide_tooltip()
        if props:
            row = props[0]
            titer = None
            try:
                titer = model.get_iter(row)
            except Exception:
                self.tooltip.hide_tooltip()
                return
            if model[titer][C_TYPE] in ('contact', 'self_contact'):
                # we're on a contact entry in the roster
                if self.tooltip.timeout == 0 or self.tooltip.id != props[0]:
                    account = model[titer][C_ACCOUNT]
                    jid = model[titer][C_JID]
                    self.tooltip.id = row
                    contacts = gajim.contacts.get_contacts(account, jid)
                    connected_contacts = []
                    for c in contacts:
                        if c.show not in ('offline', 'error'):
                            connected_contacts.append(c)
                    if not connected_contacts:
                        # no connected contacts, show the ofline one
                        connected_contacts = contacts
                    self.tooltip.account = account
                    self.tooltip.timeout = GLib.timeout_add(500,
                        self.show_tooltip, connected_contacts)
            elif model[titer][C_TYPE] == 'groupchat':
                if self.tooltip.timeout == 0 or self.tooltip.id != props[0]:
                    account = model[titer][C_ACCOUNT]
                    jid = model[titer][C_JID]
                    self.tooltip.id = row
                    contact = gajim.contacts.get_contacts(account, jid)
                    self.tooltip.account = account
                    self.tooltip.timeout = GLib.timeout_add(500,
                        self.show_tooltip, contact)
            elif model[titer][C_TYPE] == 'account':
                # we're on an account entry in the roster
                if self.tooltip.timeout == 0 or self.tooltip.id != props[0]:
                    account = model[titer][C_ACCOUNT]
                    if account == 'all':
                        self.tooltip.id = row
                        self.tooltip.account = None
                        self.tooltip.timeout = GLib.timeout_add(500,
                            self.show_tooltip, [])
                        return
                    jid = gajim.get_jid_from_account(account)
                    contacts = []
                    connection = gajim.connections[account]
                    # get our current contact info

                    nbr_on, nbr_total = gajim.\
                        contacts.get_nb_online_total_contacts(
                        accounts=[account])
                    account_name = account
                    if gajim.account_is_connected(account):
                        account_name += ' (%s/%s)' % (repr(nbr_on),
                            repr(nbr_total))
                    contact = gajim.contacts.create_self_contact(jid=jid,
                        account=account, name=account_name,
                        show=connection.get_status(), status=connection.status,
                        resource=connection.server_resource,
                        priority=connection.priority)
                    if gajim.connections[account].gpg:
                        contact.keyID = gajim.config.get_per('accounts',
                            connection.name, 'keyid')
                    contacts.append(contact)
                    # if we're online ...
                    if connection.connection:
                        roster = connection.connection.getRoster()
                        # in threadless connection when no roster stanza is sent
                        # 'roster' is None
                        if roster and roster.getItem(jid):
                            resources = roster.getResources(jid)
                            # ...get the contact info for our other online
                            # resources
                            for resource in resources:
                                # Check if we already have this resource
                                found = False
                                for contact_ in contacts:
                                    if contact_.resource == resource:
                                        found = True
                                        break
                                if found:
                                    continue
                                show = roster.getShow(jid+'/'+resource)
                                if not show:
                                    show = 'online'
                                contact = gajim.contacts.create_self_contact(
                                    jid=jid, account=account, show=show,
                                    status=roster.getStatus(
                                    jid + '/' + resource),
                                    priority=roster.getPriority(
                                    jid + '/' + resource), resource=resource)
                                contacts.append(contact)
                    self.tooltip.id = row
                    self.tooltip.account = None
                    self.tooltip.timeout = GLib.timeout_add(500,
                        self.show_tooltip, contacts)

    def on_agent_logging(self, widget, jid, state, account):
        """
        When an agent is requested to log in or off
        """
        gajim.connections[account].send_agent_status(jid, state)

    def on_edit_agent(self, widget, contact, account):
        """
        When we want to modify the agent registration
        """
        gajim.connections[account].request_register_agent_info(contact.jid)

    def on_remove_agent(self, widget, list_):
        """
        When an agent is requested to be removed. list_ is a list of (contact,
        account) tuple
        """
        for (contact, account) in list_:
            if gajim.config.get_per('accounts', account, 'hostname') == \
            contact.jid:
                # We remove the server contact
                # remove it from treeview
                gajim.connections[account].unsubscribe(contact.jid)
                self.remove_contact(contact.jid, account, backend=True)
                return

        def remove(list_):
            for (contact, account) in list_:
                full_jid = contact.get_full_jid()
                gajim.connections[account].unsubscribe_agent(full_jid)
                # remove transport from treeview
                self.remove_contact(contact.jid, account, backend=True)

        # Check if there are unread events from some contacts
        has_unread_events = False
        for (contact, account) in list_:
            for jid in gajim.events.get_events(account):
                if jid.endswith(contact.jid):
                    has_unread_events = True
                    break
        if has_unread_events:
            dialogs.ErrorDialog(_('You have unread messages'),
                    _('You must read them before removing this transport.'))
            return
        if len(list_) == 1:
            pritext = _('Transport "%s" will be removed') % list_[0][0].jid
            sectext = _('You will no longer be able to send and receive '
                'messages from contacts using this transport.')
        else:
            pritext = _('Transports will be removed')
            jids = ''
            for (contact, account) in list_:
                jids += '\n  ' + contact.get_shown_name() + ','
            jids = jids[:-1] + '.'
            sectext = _('You will no longer be able to send and receive '
                'messages to contacts from these transports: %s') % jids
        dialogs.ConfirmationDialog(pritext, sectext,
            on_response_ok = (remove, list_))

    def on_block(self, widget, list_, group=None):
        """
        When clicked on the 'block' button in context menu. list_ is a list of
        (contact, account)
        """
        def on_continue(msg, pep_dict):
            if msg is None:
                # user pressed Cancel to change status message dialog
                return
<<<<<<< HEAD
=======
            accounts = []
>>>>>>> 2879d314
            accounts = set(i[1] for i in list_ if gajim.connections[i[1]].\
                privacy_rules_supported)
            if group is None:
                for acct in accounts:
                    l_ = [i[0] for i in list_ if i[1] == acct]
                    gajim.connections[acct].block_contacts(l_, msg)
                    for contact in l_:
                        self.draw_contact(contact.jid, acct)
            else:
                for acct in accounts:
                    l_ = [i[0] for i in list_ if i[1] == acct]
                    gajim.connections[acct].block_group(group, l_, msg)
                    self.draw_group(group, acct)
                    for contact in l_:
                        self.draw_contact(contact.jid, acct)

        def _block_it(is_checked=None):
            if is_checked is not None: # dialog has been shown
                if is_checked: # user does not want to be asked again
                    gajim.config.set('confirm_block', 'no')
                else:
                    gajim.config.set('confirm_block', 'yes')
            self.get_status_message('offline', on_continue, show_pep=False)

        confirm_block = gajim.config.get('confirm_block')
        if confirm_block == 'no':
            _block_it()
            return
        pritext = _('You are about to block a contact. Are you sure you want'
            ' to continue?')
        sectext = _('This contact will see you offline and you will not '
            'receive messages he will send you.')
        dialogs.ConfirmationDialogCheck(pritext, sectext,
            _('_Do not ask me again'), on_response_ok=_block_it)

    def on_unblock(self, widget, list_, group=None):
        """
        When clicked on the 'unblock' button in context menu.
        """
        accounts = set(i[1] for i in list_ if gajim.connections[i[1]].\
            privacy_rules_supported)
        if group is None:
            for acct in accounts:
                l_ = [i[0] for i in list_ if i[1] == acct]
                gajim.connections[acct].unblock_contacts(l_)
                for contact in l_:
                    self.draw_contact(contact.jid, acct)
        else:
            for acct in accounts:
                l_ = [i[0] for i in list_ if i[1] == acct]
                gajim.connections[acct].unblock_group(group, l_)
                self.draw_group(group, acct)
                for contact in l_:
                    self.draw_contact(contact.jid, acct)
        for acct in accounts:
            if 'privacy_list_block' in gajim.interface.instances[acct]:
                del gajim.interface.instances[acct]['privacy_list_block']

    def on_rename(self, widget, row_type, jid, account):
        # this function is called either by F2 or by Rename menuitem
        if 'rename' in gajim.interface.instances:
            gajim.interface.instances['rename'].dialog.present()
            return

        # account is offline, don't allow to rename
        if gajim.connections[account].connected < 2:
            return
        if row_type in ('contact', 'agent'):
            # it's jid
            title = _('Rename Contact')
            message = _('Enter a new nickname for contact %s') % jid
            old_text = gajim.contacts.get_contact_with_highest_priority(account,
                    jid).name
        elif row_type == 'group':
            if jid in helpers.special_groups + (_('General'),):
                return
            old_text = jid
            title = _('Rename Group')
            message = _('Enter a new name for group %s') % \
                GLib.markup_escape_text(jid)

        def on_renamed(new_text, account, row_type, jid, old_text):
            if 'rename' in gajim.interface.instances:
                del gajim.interface.instances['rename']
            if row_type in ('contact', 'agent'):
                if old_text == new_text:
                    return
                contacts = gajim.contacts.get_contacts(account, jid)
                for contact in contacts:
                    contact.name = new_text
                gajim.connections[account].update_contact(jid, new_text, \
                    contacts[0].groups)
                self.draw_contact(jid, account)
                # Update opened chats
                for ctrl in gajim.interface.msg_win_mgr.get_controls(jid,
                account):
                    ctrl.update_ui()
                    win = gajim.interface.msg_win_mgr.get_window(jid, account)
                    win.redraw_tab(ctrl)
                    win.show_title()
            elif row_type == 'group':
                # in C_JID column, we hold the group name (which is not escaped)
                self.rename_group(old_text, new_text, account)

        def on_canceled():
            if 'rename' in gajim.interface.instances:
                del gajim.interface.instances['rename']

        gajim.interface.instances['rename'] = dialogs.InputDialog(title,
            message, old_text, False, (on_renamed, account, row_type, jid,
            old_text), on_canceled, transient_for=self.window)

    def on_remove_group_item_activated(self, widget, group, account):
        def on_ok(checked):
            for contact in gajim.contacts.get_contacts_from_group(account,
            group):
                if not checked:
                    self.remove_contact_from_groups(contact.jid, account,
                        [group])
                else:
                    gajim.connections[account].unsubscribe(contact.jid)
                    self.remove_contact(contact.jid, account, backend=True)

        dialogs.ConfirmationDialogCheck(_('Remove Group'),
            _('Do you want to remove group %s from the roster?') % group,
            _('Also remove all contacts in this group from your roster'),
            on_response_ok=on_ok)

    def on_assign_pgp_key(self, widget, contact, account):
        attached_keys = gajim.config.get_per('accounts', account,
                'attached_gpg_keys').split()
        keys = {}
        keyID = _('None')
        for i in list(range(len(attached_keys)/2)):
            keys[attached_keys[2*i]] = attached_keys[2*i+1]
            if attached_keys[2*i] == contact.jid:
                keyID = attached_keys[2*i+1]
        public_keys = gajim.connections[account].ask_gpg_keys()
        public_keys[_('None')] = _('None')

        def on_key_selected(keyID):
            if keyID is None:
                return
            if keyID[0] == _('None'):
                if contact.jid in keys:
                    del keys[contact.jid]
                keyID = ''
            else:
                keyID = keyID[0]
                keys[contact.jid] = keyID

            ctrl = gajim.interface.msg_win_mgr.get_control(contact.jid, account)
            if ctrl:
                ctrl.update_ui()

            keys_str = ''
            for jid in keys:
                keys_str += jid + ' ' + keys[jid] + ' '
            gajim.config.set_per('accounts', account, 'attached_gpg_keys',
                    keys_str)
            for u in gajim.contacts.get_contacts(account, contact.jid):
                u.keyID = helpers.prepare_and_validate_gpg_keyID(account,
                    contact.jid, keyID)

        dialogs.ChooseGPGKeyDialog(_('Assign OpenPGP Key'),
            _('Select a key to apply to the contact'), public_keys,
            on_key_selected, selected=keyID, transient_for=self.window)

    def on_set_custom_avatar_activate(self, widget, contact, account):
        def on_ok(widget, path_to_file):
            filesize = os.path.getsize(path_to_file) # in bytes
            invalid_file = False
            msg = ''
            if os.path.isfile(path_to_file):
                stat = os.stat(path_to_file)
                if stat[6] == 0:
                    invalid_file = True
                    msg = _('File is empty')
            else:
                invalid_file = True
                msg = _('File does not exist')
            if invalid_file:
                dialogs.ErrorDialog(_('Could not load image'), msg)
                return
            try:
                pixbuf = GdkPixbuf.Pixbuf.new_from_file(path_to_file)
                if filesize > 16384: # 16 kb
                    # get the image at 'tooltip size'
                    # and hope that user did not specify in ACE crazy size
                    pixbuf = gtkgui_helpers.get_scaled_pixbuf(pixbuf, 'tooltip')
            except GObject.GError as msg: # unknown format
                # msg should be string, not object instance
                msg = str(msg)
                dialogs.ErrorDialog(_('Could not load image'), msg)
                return
            gajim.interface.save_avatar_files(contact.jid, pixbuf, local=True)
            dlg.destroy()
            self.update_avatar_in_gui(contact.jid, account)

        def on_clear(widget):
            dlg.destroy()
            # Delete file:
            gajim.interface.remove_avatar_files(contact.jid, local=True)
            self.update_avatar_in_gui(contact.jid, account)

        dlg = dialogs.AvatarChooserDialog(on_response_ok=on_ok,
            on_response_clear=on_clear)

    def on_edit_groups(self, widget, list_):
        dialogs.EditGroupsDialog(list_)

    def on_history(self, widget, contact, account):
        """
        When history menuitem is activated: call log window
        """
        if 'logs' in gajim.interface.instances:
            gajim.interface.instances['logs'].window.present()
            gajim.interface.instances['logs'].open_history(contact.jid, account)
        else:
            gajim.interface.instances['logs'] = history_window.\
                HistoryWindow(contact.jid, account)

    def on_disconnect(self, widget, jid, account):
        """
        When disconnect menuitem is activated: disconect from room
        """
        if jid in gajim.interface.minimized_controls[account]:
            ctrl = gajim.interface.minimized_controls[account][jid]
            ctrl.shutdown()
            ctrl.got_disconnected()
        self.remove_groupchat(jid, account)

    def on_reconnect(self, widget, jid, account):
        """
        When reconnect menuitem is activated: join the room
        """
        if jid in gajim.interface.minimized_controls[account]:
            ctrl = gajim.interface.minimized_controls[account][jid]
            gajim.interface.join_gc_room(account, jid, ctrl.nick,
                gajim.gc_passwords.get(jid, ''))

    def on_send_single_message_menuitem_activate(self, widget, account,
    contact=None):
        if contact is None:
            dialogs.SingleMessageWindow(account, action='send')
        elif isinstance(contact, list):
            dialogs.SingleMessageWindow(account, contact, 'send')
        else:
            jid = contact.jid
            if contact.jid == gajim.get_jid_from_account(account):
                jid += '/' + contact.resource
            dialogs.SingleMessageWindow(account, jid, 'send')

    def on_send_file_menuitem_activate(self, widget, contact, account,
    resource=None):
        gajim.interface.instances['file_transfers'].show_file_send_request(
            account, contact)

    def on_add_special_notification_menuitem_activate(self, widget, jid):
        dialogs.AddSpecialNotificationDialog(jid)

    def on_invite_to_new_room(self, widget, list_, resource=None):
        """
        Resource parameter MUST NOT be used if more than one contact in list
        """
        account_list = []
        jid_list = []
        for (contact, account) in list_:
            if contact.jid not in jid_list:
                if resource: # we MUST have one contact only in list_
                    fjid = contact.jid + '/' + resource
                    jid_list.append(fjid)
                else:
                    jid_list.append(contact.jid)
            if account not in account_list:
                account_list.append(account)
        # transform None in 'jabber'
        type_ = gajim.get_transport_name_from_jid(jid_list[0]) or 'jabber'
        for account in account_list:
            if gajim.connections[account].muc_jid[type_]:
                # create the room on this muc server
                if 'join_gc' in gajim.interface.instances[account]:
                    gajim.interface.instances[account]['join_gc'].window.\
                        destroy()
                try:
                    gajim.interface.instances[account]['join_gc'] = \
                        dialogs.JoinGroupchatWindow(account,
                            gajim.connections[account].muc_jid[type_],
                            automatic = {'invities': jid_list})
                except GajimGeneralException:
                    continue
                break

    def on_invite_to_room(self, widget, list_, room_jid, room_account,
    resource=None):
        """
        Resource parameter MUST NOT be used if more than one contact in list
        """
        for e in list_:
            contact = e[0]
            contact_jid = contact.jid
            if resource: # we MUST have one contact only in list_
                contact_jid += '/' + resource
            gajim.connections[room_account].send_invite(room_jid, contact_jid)
            gc_control = gajim.interface.msg_win_mgr.get_gc_control(room_jid,
                room_account)
            if gc_control:
                gc_control.print_conversation(
                    _('%(jid)s has been invited in this room') % {
                    'jid': contact_jid}, graphics=False)

    def on_all_groupchat_maximized(self, widget, group_list):
        for (contact, account) in group_list:
            self.on_groupchat_maximized(widget, contact.jid, account)

    def on_groupchat_maximized(self, widget, jid, account):
        """
        When a groupchat is maximized
        """
        if not jid in gajim.interface.minimized_controls[account]:
            # Already opened?
            gc_control = gajim.interface.msg_win_mgr.get_gc_control(jid,
                account)
            if gc_control:
                mw = gajim.interface.msg_win_mgr.get_window(jid, account)
                mw.set_active_tab(gc_control)
                mw.window.get_window().focus(Gtk.get_current_event_time())
            return
        ctrl = gajim.interface.minimized_controls[account][jid]
        mw = gajim.interface.msg_win_mgr.get_window(jid, account)
        if not mw:
            mw = gajim.interface.msg_win_mgr.create_window(ctrl.contact,
                ctrl.account, ctrl.type_id)
        ctrl.parent_win = mw
        mw.new_tab(ctrl)
        mw.set_active_tab(ctrl)
        mw.window.get_window().focus(Gtk.get_current_event_time())
        self.remove_groupchat(jid, account)

    def on_edit_account(self, widget, account):
        if 'accounts' in gajim.interface.instances:
            gajim.interface.instances['accounts'].window.present()
        else:
            gajim.interface.instances['accounts'] = config.AccountsWindow()
        gajim.interface.instances['accounts'].select_account(account)

    def on_open_gmail_inbox(self, widget, account):
        url = gajim.connections[account].gmail_url
        if url:
            helpers.launch_browser_mailer('url', url)

    def on_change_status_message_activate(self, widget, account):
        show = gajim.SHOW_LIST[gajim.connections[account].connected]
        def on_response(message, pep_dict):
            if message is None: # None is if user pressed Cancel
                return
            self.send_status(account, show, message)
            self.send_pep(account, pep_dict)
        dialogs.ChangeStatusMessageDialog(on_response, show)

    def on_add_to_roster(self, widget, contact, account):
        dialogs.AddNewContactWindow(account, contact.jid, contact.name)


    def on_roster_treeview_scroll_event(self, widget, event):
        self.tooltip.hide_tooltip()

    def on_roster_treeview_key_press_event(self, widget, event):
        """
        When a key is pressed in the treeviews
        """
        self.tooltip.hide_tooltip()
        if event.keyval == Gdk.KEY_Escape:
            if self.rfilter_enabled:
                self.disable_rfilter()
            else:
                self.tree.get_selection().unselect_all()
        elif event.keyval == Gdk.KEY_F2:
            treeselection = self.tree.get_selection()
            model, list_of_paths = treeselection.get_selected_rows()
            if len(list_of_paths) != 1:
                return
            path = list_of_paths[0]
            type_ = model[path][C_TYPE]
            if type_ in ('contact', 'group', 'agent'):
                jid = model[path][C_JID]
                account = model[path][C_ACCOUNT]
                self.on_rename(widget, type_, jid, account)

        elif event.keyval == Gdk.KEY_Delete:
            treeselection = self.tree.get_selection()
            model, list_of_paths = treeselection.get_selected_rows()
            if not len(list_of_paths):
                return
            type_ = model[list_of_paths[0]][C_TYPE]
            account = model[list_of_paths[0]][C_ACCOUNT]
            if type_ in ('account', 'group', 'self_contact') or \
            account == gajim.ZEROCONF_ACC_NAME:
                return
            list_ = []
            for path in list_of_paths:
                if model[path][C_TYPE] != type_:
                    return
                jid = model[path][C_JID]
                account = model[path][C_ACCOUNT]
                contact = gajim.contacts.get_contact_with_highest_priority(
                    account, jid)
                list_.append((contact, account))
            if type_ == 'contact':
                self.on_req_usub(widget, list_)
            elif type_ == 'agent':
                self.on_remove_agent(widget, list_)

        elif not (event.get_state() & (Gdk.ModifierType.CONTROL_MASK | \
        Gdk.ModifierType.MOD1_MASK)):
            num = Gdk.keyval_to_unicode(event.keyval)
            if num and num > 31:
                # if we got unicode symbol without ctrl / alt
                self.enable_rfilter(chr(num))

<<<<<<< HEAD
        elif event.state & gtk.gdk.CONTROL_MASK and \
        event.state & gtk.gdk.SHIFT_MASK and event.keyval == gtk.keysyms.U:
=======
        elif event.get_state() & Gdk.ModifierType.CONTROL_MASK and \
        event.get_state() & Gdk.ModifierType.SHIFT_MASK and \
        event.keyval == Gdk.KEY_U:
>>>>>>> 2879d314
            self.enable_rfilter('')
            self.rfilter_entry.event(event)

        elif event.keyval == Gdk.KEY_Left:
            treeselection = self.tree.get_selection()
            model, list_of_paths = treeselection.get_selected_rows()
            if len(list_of_paths) != 1:
                return
            path = list_of_paths[0]
            iter_ = model.get_iter(path)
            if model.iter_has_child(iter_) and self.tree.row_expanded(path):
                self.tree.collapse_row(path)
                return True
            elif path.get_depth() > 1:
                self.tree.set_cursor(path[:-1])
                return True
        elif event.keyval == Gdk.KEY_Right:
            treeselection = self.tree.get_selection()
            model, list_of_paths = treeselection.get_selected_rows()
            if len(list_of_paths) != 1:
                return
            path = list_of_paths[0]
            iter_ = model.get_iter(path)
            if model.iter_has_child(iter_):
                self.tree.expand_row(path, False)
                return True

    def on_roster_treeview_button_release_event(self, widget, event):
        try:
            path = self.tree.get_path_at_pos(int(event.x), int(event.y))[0]
        except TypeError:
            return False

        if event.button == 1: # Left click
            if gajim.single_click and not event.get_state() & Gdk.ModifierType.SHIFT_MASK and \
            not event.get_state() & Gdk.ModifierType.CONTROL_MASK:
                # Check if button has been pressed on the same row
                if self.clicked_path == path:
                    self.on_row_activated(widget, path)
                self.clicked_path = None

    def accel_group_func(self, accel_group, acceleratable, keyval, modifier):
        # CTRL mask
        if modifier & Gdk.ModifierType.CONTROL_MASK:
            if keyval == Gdk.KEY_s: # CTRL + s
                model = self.status_combobox.get_model()
                accounts = list(gajim.connections.keys())
                status = model[self.previous_status_combobox_active][2]
                def on_response(message, pep_dict):
                    if message is not None: # None if user pressed Cancel
                        for account in accounts:
                            if not gajim.config.get_per('accounts', account,
                            'sync_with_global_status'):
                                continue
                            current_show = gajim.SHOW_LIST[
                                gajim.connections[account].connected]
                            self.send_status(account, current_show, message)
                            self.send_pep(account, pep_dict)
                dialogs.ChangeStatusMessageDialog(on_response, status)
                return True
<<<<<<< HEAD
            elif keyval == gtk.keysyms.k: # CTRL + k
=======
            elif keyval == Gdk.KEY_k: # CTRL + k
>>>>>>> 2879d314
                self.enable_rfilter('')

    def on_roster_treeview_button_press_event(self, widget, event):
        # hide tooltip, no matter the button is pressed
        self.tooltip.hide_tooltip()
        try:
            pos = self.tree.get_path_at_pos(int(event.x), int(event.y))
            path, x = pos[0], pos[2]
        except TypeError:
            self.tree.get_selection().unselect_all()
            return False

        if event.button == 3: # Right click
            try:
                model, list_of_paths = self.tree.get_selection().\
                    get_selected_rows()
            except TypeError:
                list_of_paths = []
            if path not in list_of_paths:
                self.tree.get_selection().unselect_all()
                self.tree.get_selection().select_path(path)
            return self.show_treeview_menu(event)

        elif event.button == 2: # Middle click
            try:
                model, list_of_paths = self.tree.get_selection().\
                    get_selected_rows()
            except TypeError:
                list_of_paths = []
            if list_of_paths != [path]:
                self.tree.get_selection().unselect_all()
                self.tree.get_selection().select_path(path)
            type_ = model[path][C_TYPE]
            if type_ in ('agent', 'contact', 'self_contact', 'groupchat'):
                self.on_row_activated(widget, path)
            elif type_ == 'account':
                account = model[path][C_ACCOUNT]
                if account != 'all':
                    show = gajim.connections[account].connected
                    if show > 1: # We are connected
                        self.on_change_status_message_activate(widget, account)
                    return True
                show = helpers.get_global_show()
                if show == 'offline':
                    return True
                def on_response(message, pep_dict):
                    if message is None:
                        return True
                    for acct in gajim.connections:
                        if not gajim.config.get_per('accounts', acct,
                        'sync_with_global_status'):
                            continue
                        current_show = gajim.SHOW_LIST[gajim.connections[acct].\
                            connected]
                        self.send_status(acct, current_show, message)
                        self.send_pep(acct, pep_dict)
                dialogs.ChangeStatusMessageDialog(on_response, show)
            return True

        elif event.button == 1: # Left click
            model = self.modelfilter
            type_ = model[path][C_TYPE]
            # x_min is the x start position of status icon column
            if gajim.config.get('avatar_position_in_roster') == 'left':
                x_min = gajim.config.get('roster_avatar_width')
            else:
                x_min = 0
            if gajim.single_click and not event.get_state() & Gdk.ModifierType.SHIFT_MASK and \
            not event.get_state() & Gdk.ModifierType.CONTROL_MASK:
                # Don't handle double click if we press icon of a metacontact
                titer = model.get_iter(path)
                if x > x_min and x < x_min + 27 and type_ == 'contact' and \
                model.iter_has_child(titer):
                    if (self.tree.row_expanded(path)):
                        self.tree.collapse_row(path)
                    else:
                        self.tree.expand_row(path, False)
                    return
                # We just save on which row we press button, and open chat
                # window on button release to be able to do DND without opening
                # chat window
                self.clicked_path = path
                return
            else:
                if type_ == 'group' and x < 27:
                    # first cell in 1st column (the arrow SINGLE clicked)
                    if (self.tree.row_expanded(path)):
                        self.tree.collapse_row(path)
                    else:
                        self.expand_group_row(path)

                elif type_ == 'contact' and x > x_min and x < x_min + 27:
                    if (self.tree.row_expanded(path)):
                        self.tree.collapse_row(path)
                    else:
                        self.tree.expand_row(path, False)

    def expand_group_row(self, path):
        self.tree.expand_row(path, False)
        iter = self.modelfilter.get_iter(path)
        child_iter = self.modelfilter.iter_children(iter)
        while child_iter:
            type_ = self.modelfilter[child_iter][C_TYPE]
            account = self.modelfilter[child_iter][C_ACCOUNT]
            group = self.modelfilter[child_iter][C_JID]
            if type_ == 'group' and account + group not in self.collapsed_rows:
                self.expand_group_row(self.modelfilter.get_path(child_iter))
            child_iter = self.modelfilter.iter_next(child_iter)

    def on_req_usub(self, widget, list_):
        """
        Remove a contact. list_ is a list of (contact, account) tuples
        """
        def on_ok(is_checked, list_):
            remove_auth = True
            if len(list_) == 1:
                contact = list_[0][0]
                if contact.sub != 'to' and is_checked:
                    remove_auth = False
            for (contact, account) in list_:
                if _('Not in Roster') not in contact.get_shown_groups():
                    gajim.connections[account].unsubscribe(contact.jid,
                        remove_auth)
                self.remove_contact(contact.jid, account, backend=True)
                if not remove_auth and contact.sub == 'both':
                    contact.name = ''
                    contact.groups = []
                    contact.sub = 'from'
                    # we can't see him, but have to set it manually in contact
                    contact.show = 'offline'
                    gajim.contacts.add_contact(account, contact)
                    self.add_contact(contact.jid, account)
        def on_ok2(list_):
            on_ok(False, list_)

        if len(list_) == 1:
            contact = list_[0][0]
            pritext = _('Contact "%s" will be removed from your roster') % \
                contact.get_shown_name()
            sectext = _('You are about to remove "%(name)s" (%(jid)s) from '
                'your roster.\n') % {'name': contact.get_shown_name(),
                'jid': contact.jid}
            if contact.sub == 'to':
                dialogs.ConfirmationDialog(pritext, sectext + \
                    _('By removing this contact you also remove authorization '
                    'resulting in him or her always seeing you as offline.'),
                    on_response_ok=(on_ok2, list_))
            elif _('Not in Roster') in contact.get_shown_groups():
                # Contact is not in roster
                dialogs.ConfirmationDialog(pritext, sectext + \
                    _('Do you want to continue?'), on_response_ok=(on_ok2,
                    list_))
            else:
                dialogs.ConfirmationDialogCheck(pritext, sectext + \
                    _('By removing this contact you also by default remove '
                    'authorization resulting in him or her always seeing you as'
                    ' offline.'),
                    _('I want this contact to know my status after removal'),
                    on_response_ok=(on_ok, list_))
        else:
            # several contact to remove at the same time
            pritext = _('Contacts will be removed from your roster')
            jids = ''
            for (contact, account) in list_:
                jids += '\n  ' + contact.get_shown_name() + ' (%s)' % \
                contact.jid + ','
            sectext = _('By removing these contacts:%s\nyou also remove '
                'authorization resulting in them always seeing you as '
                'offline.') % jids
            dialogs.ConfirmationDialog(pritext, sectext,
                on_response_ok=(on_ok2, list_))

    def on_send_custom_status(self, widget, contact_list, show, group=None):
        """
        Send custom status
        """
        # contact_list has only one element except if group != None
        def on_response(message, pep_dict):
            if message is None: # None if user pressed Cancel
                return
            account_list = []
            for (contact, account) in contact_list:
                if account not in account_list:
                    account_list.append(account)
            # 1. update status_sent_to_[groups|users] list
            if group:
                for account in account_list:
                    if account not in gajim.interface.status_sent_to_groups:
                        gajim.interface.status_sent_to_groups[account] = {}
                    gajim.interface.status_sent_to_groups[account][group] = show
            else:
                for (contact, account) in contact_list:
                    if account not in gajim.interface.status_sent_to_users:
                        gajim.interface.status_sent_to_users[account] = {}
                    gajim.interface.status_sent_to_users[account][contact.jid] \
                        = show

            # 2. update privacy lists if main status is invisible
            for account in account_list:
                if gajim.SHOW_LIST[gajim.connections[account].connected] == \
                'invisible':
                    gajim.connections[account].set_invisible_rule()

            # 3. send directed presence
            for (contact, account) in contact_list:
                our_jid = gajim.get_jid_from_account(account)
                jid = contact.jid
                if jid == our_jid:
                    jid += '/' + contact.resource
                self.send_status(account, show, message, to=jid)

        def send_it(is_checked=None):
            if is_checked is not None: # dialog has been shown
                if is_checked: # user does not want to be asked again
                    gajim.config.set('confirm_custom_status', 'no')
                else:
                    gajim.config.set('confirm_custom_status', 'yes')
            self.get_status_message(show, on_response, show_pep=False,
                always_ask=True)

        confirm_custom_status = gajim.config.get('confirm_custom_status')
        if confirm_custom_status == 'no':
            send_it()
            return
        pritext = _('You are about to send a custom status. Are you sure you '
            'want to continue?')
        sectext = _('This contact will temporarily see you as %(status)s, '
            'but only until you change your status. Then he or she will see '
            'your global status.') % {'status': show}
        dialogs.ConfirmationDialogCheck(pritext, sectext,
            _('_Do not ask me again'), on_response_ok=send_it)

    def on_status_combobox_changed(self, widget):
        """
        When we change our status via the combobox
        """
        model = self.status_combobox.get_model()
        active = self.status_combobox.get_active()
        if active == -1: # no active item
            return
        if not self.combobox_callback_active:
            self.previous_status_combobox_active = active
            return
        accounts = list(gajim.connections.keys())
        if len(accounts) == 0:
            dialogs.ErrorDialog(_('No account available'),
                _('You must create an account before you can chat with other '
                'contacts.'))
            self.update_status_combobox()
            return
        status = model[active][2]
        # status "desync'ed" or not
        statuses_unified = helpers.statuses_unified()
        if (active == 7 and statuses_unified) or (active == 9 and \
        not statuses_unified):
            # 'Change status message' selected:
            # do not change show, just show change status dialog
            status = model[self.previous_status_combobox_active][2]
            def on_response(message, pep_dict):
                if message is not None: # None if user pressed Cancel
                    for account in accounts:
                        if not gajim.config.get_per('accounts', account,
                        'sync_with_global_status'):
                            continue
                        current_show = gajim.SHOW_LIST[
                            gajim.connections[account].connected]
                        self.send_status(account, current_show, message)
                        self.send_pep(account, pep_dict)
                self.combobox_callback_active = False
                self.status_combobox.set_active(
                    self.previous_status_combobox_active)
                self.combobox_callback_active = True
            dialogs.ChangeStatusMessageDialog(on_response, status)
            return
        # we are about to change show, so save this new show so in case
        # after user chooses "Change status message" menuitem
        # we can return to this show
        self.previous_status_combobox_active = active
        connected_accounts = gajim.get_number_of_connected_accounts()

        def on_continue(message, pep_dict):
            if message is None:
                # user pressed Cancel to change status message dialog
                self.update_status_combobox()
                return
            global_sync_accounts = []
            for acct in accounts:
                if gajim.config.get_per('accounts', acct,
                'sync_with_global_status'):
                    global_sync_accounts.append(acct)
            global_sync_connected_accounts = \
                gajim.get_number_of_connected_accounts(global_sync_accounts)
            for account in accounts:
                if not gajim.config.get_per('accounts', account,
                'sync_with_global_status'):
                    continue
                # we are connected (so we wanna change show and status)
                # or no account is connected and we want to connect with new
                # show and status

                if not global_sync_connected_accounts > 0 or \
                gajim.connections[account].connected > 0:
                    self.send_status(account, status, message)
                    self.send_pep(account, pep_dict)
            self.update_status_combobox()

        if status == 'invisible':
            bug_user = False
            for account in accounts:
                if connected_accounts < 1 or gajim.account_is_connected(
                account):
                    if not gajim.config.get_per('accounts', account,
                    'sync_with_global_status'):
                        continue
                    # We're going to change our status to invisible
                    if self.connected_rooms(account):
                        bug_user = True
                        break
            if bug_user:
                def on_ok():
                    self.get_status_message(status, on_continue, show_pep=False)

                def on_cancel():
                    self.update_status_combobox()

                dialogs.ConfirmationDialog(
                    _('You are participating in one or more group chats'),
                    _('Changing your status to invisible will result in '
                    'disconnection from those group chats. Are you sure you '
                    'want to go invisible?'), on_reponse_ok=on_ok,
                    on_response_cancel=on_cancel)
                return

        self.get_status_message(status, on_continue)

    def on_preferences_menuitem_activate(self, widget):
        if 'preferences' in gajim.interface.instances:
            gajim.interface.instances['preferences'].window.present()
        else:
            gajim.interface.instances['preferences'] = config.PreferencesWindow(
                )

    def on_plugins_menuitem_activate(self, widget):
        if 'plugins' in gajim.interface.instances:
            gajim.interface.instances['plugins'].window.present()
        else:
            gajim.interface.instances['plugins'] = plugins.gui.PluginsWindow()

    def on_publish_tune_toggled(self, widget, account):
        active = widget.get_active()
        gajim.config.set_per('accounts', account, 'publish_tune', active)
        if active:
            gajim.interface.enable_music_listener()
        else:
            gajim.connections[account].retract_tune()
            # disable music listener only if no other account uses it
            for acc in gajim.connections:
                if gajim.config.get_per('accounts', acc, 'publish_tune'):
                    break
            else:
                gajim.interface.disable_music_listener()

        helpers.update_optional_features(account)

    def on_publish_location_toggled(self, widget, account):
        active = widget.get_active()
        gajim.config.set_per('accounts', account, 'publish_location', active)
        if active:
            location_listener.enable()
        else:
            gajim.connections[account].retract_location()
            # disable music listener only if no other account uses it
            for acc in gajim.connections:
                if gajim.config.get_per('accounts', acc, 'publish_location'):
                    break
            else:
                location_listener.disable()

        helpers.update_optional_features(account)

    def on_pep_services_menuitem_activate(self, widget, account):
        if 'pep_services' in gajim.interface.instances[account]:
            gajim.interface.instances[account]['pep_services'].window.present()
        else:
            gajim.interface.instances[account]['pep_services'] = \
                config.ManagePEPServicesWindow(account)

    def on_add_new_contact(self, widget, account):
        dialogs.AddNewContactWindow(account)

    def on_join_gc_activate(self, widget, account):
        """
        When the join gc menuitem is clicked, show the join gc window
        """
        invisible_show = gajim.SHOW_LIST.index('invisible')
        if gajim.connections[account].connected == invisible_show:
            dialogs.ErrorDialog(_('You cannot join a group chat while you are '
                'invisible'))
            return
        if 'join_gc' in gajim.interface.instances[account]:
            gajim.interface.instances[account]['join_gc'].window.present()
        else:
            try:
                gajim.interface.instances[account]['join_gc'] = \
                    dialogs.JoinGroupchatWindow(account)
            except GajimGeneralException:
                pass

    def on_new_chat_menuitem_activate(self, widget, account):
        dialogs.NewChatDialog(account)

    def on_contents_menuitem_activate(self, widget):
        helpers.launch_browser_mailer('url', 'http://trac.gajim.org/wiki')

    def on_faq_menuitem_activate(self, widget):
        helpers.launch_browser_mailer('url',
            'http://trac.gajim.org/wiki/GajimFaq')

    def on_keyboard_shortcuts_menuitem_activate(self, widget):
        helpers.launch_browser_mailer('url',
            'http://trac.gajim.org/wiki/KeyboardShortcuts')

    def on_features_menuitem_activate(self, widget):
        features_window.FeaturesWindow()

    def on_about_menuitem_activate(self, widget):
        dialogs.AboutDialog()

    def on_accounts_menuitem_activate(self, widget):
        if 'accounts' in gajim.interface.instances:
            gajim.interface.instances['accounts'].window.present()
        else:
            gajim.interface.instances['accounts'] = config.AccountsWindow()

    def on_file_transfers_menuitem_activate(self, widget):
        if gajim.interface.instances['file_transfers'].window.get_property(
        'visible'):
            gajim.interface.instances['file_transfers'].window.present()
        else:
            gajim.interface.instances['file_transfers'].window.show_all()

    def on_history_menuitem_activate(self, widget):
        if 'logs' in gajim.interface.instances:
            gajim.interface.instances['logs'].window.present()
        else:
            gajim.interface.instances['logs'] = history_window.\
                HistoryWindow()

    def on_show_transports_menuitem_activate(self, widget):
        gajim.config.set('show_transports_group', widget.get_active())
        self.refilter_shown_roster_items()

    def on_manage_bookmarks_menuitem_activate(self, widget):
        config.ManageBookmarksWindow()

    def on_profile_avatar_menuitem_activate(self, widget, account):
        gajim.interface.edit_own_details(account)

    def on_execute_command(self, widget, contact, account, resource=None):
        """
        Execute command. Full JID needed; if it is other contact, resource is
        necessary. Widget is unnecessary, only to be able to make this a
        callback
        """
        jid = contact.jid
        if resource is not None:
            jid = jid + '/' + resource
        adhoc_commands.CommandWindow(account, jid)

    def on_roster_window_focus_in_event(self, widget, event):
        # roster received focus, so if we had urgency REMOVE IT
        # NOTE: we do not have to read the message to remove urgency
        # so this functions does that
        gtkgui_helpers.set_unset_urgency_hint(widget, False)

        # if a contact row is selected, update colors (eg. for status msg)
        # because gtk engines may differ in bg when window is selected
        # or not
        if len(self._last_selected_contact):
            for (jid, account) in self._last_selected_contact:
                self.draw_contact(jid, account, selected=True, focus=True)

    def on_roster_window_focus_out_event(self, widget, event):
        # if a contact row is selected, update colors (eg. for status msg)
        # because gtk engines may differ in bg when window is selected
        # or not
        if len(self._last_selected_contact):
            for (jid, account) in self._last_selected_contact:
                self.draw_contact(jid, account, selected=True, focus=False)

    def on_roster_window_key_press_event(self, widget, event):
        if event.keyval == Gdk.KEY_Escape:
            if self.rfilter_enabled:
                self.disable_rfilter()
                return
            if gajim.interface.msg_win_mgr.mode == \
            MessageWindowMgr.ONE_MSG_WINDOW_ALWAYS_WITH_ROSTER and \
            gajim.interface.msg_win_mgr.one_window_opened():
                # let message window close the tab
                return
            list_of_paths = self.tree.get_selection().get_selected_rows()[1]
            if not len(list_of_paths) and not gajim.config.get(
            'quit_on_roster_x_button') and ((gajim.interface.systray_enabled and\
            gajim.config.get('trayicon') == 'always') or gajim.config.get(
            'allow_hide_roster')):
                self.tooltip.hide_tooltip()
                self.window.hide()
        elif event.get_state() & Gdk.ModifierType.CONTROL_MASK and event.keyval == \
        Gdk.KEY_i:
            treeselection = self.tree.get_selection()
            model, list_of_paths = treeselection.get_selected_rows()
            for path in list_of_paths:
                type_ = model[path][C_TYPE]
                if type_ in ('contact', 'agent'):
                    jid = model[path][C_JID]
                    account = model[path][C_ACCOUNT]
                    contact = gajim.contacts.get_first_contact_from_jid(account,
                        jid)
                    self.on_info(widget, contact, account)
        elif event.get_state() & Gdk.ModifierType.CONTROL_MASK and event.keyval == \
        Gdk.KEY_h:
            treeselection = self.tree.get_selection()
            model, list_of_paths = treeselection.get_selected_rows()
            if len(list_of_paths) != 1:
                return
            path = list_of_paths[0]
            type_ = model[path][C_TYPE]
            if type_ in ('contact', 'agent'):
                jid = model[path][C_JID]
                account = model[path][C_ACCOUNT]
                contact = gajim.contacts.get_first_contact_from_jid(account,
                    jid)
                self.on_history(widget, contact, account)

    def on_roster_window_popup_menu(self, widget):
        event = Gdk.Event(Gdk.EventType.KEY_PRESS)
        self.show_treeview_menu(event)

    def on_row_activated(self, widget, path):
        """
        When an iter is activated (double-click or single click if gnome is set
        this way)
        """
        model = self.modelfilter
        account = model[path][C_ACCOUNT]
        type_ = model[path][C_TYPE]
        if type_ in ('group', 'account'):
            if self.tree.row_expanded(path):
                self.tree.collapse_row(path)
            else:
                self.tree.expand_row(path, False)
            return
        if self.rfilter_enabled:
<<<<<<< HEAD
            gobject.idle_add(self.disable_rfilter)
        jid = model[path][C_JID].decode('utf-8')
=======
            Gobject.idle_add(self.disable_rfilter)
        jid = model[path][C_JID]
>>>>>>> 2879d314
        resource = None
        contact = gajim.contacts.get_contact_with_highest_priority(account, jid)
        titer = model.get_iter(path)
        if contact.is_groupchat():
            first_ev = gajim.events.get_first_event(account, jid)
            if first_ev and self.open_event(account, jid, first_ev):
                # We are invited to a GC
                # open event cares about connecting to it
                self.remove_groupchat(jid, account)
            else:
                self.on_groupchat_maximized(None, jid, account)
            return

        # else
        first_ev = gajim.events.get_first_event(account, jid)
        if not first_ev:
            # look in other resources
            for c in gajim.contacts.get_contacts(account, jid):
                fjid = c.get_full_jid()
                first_ev = gajim.events.get_first_event(account, fjid)
                if first_ev:
                    resource = c.resource
                    break
        if not first_ev and model.iter_has_child(titer):
            child_iter = model.iter_children(titer)
            while not first_ev and child_iter:
                child_jid = model[child_iter][C_JID]
                first_ev = gajim.events.get_first_event(account, child_jid)
                if first_ev:
                    jid = child_jid
                else:
                    child_iter = model.iter_next(child_iter)
        session = None
        if first_ev:
            if first_ev.type_ in ('chat', 'normal'):
                session = first_ev.parameters[8]
            fjid = jid
            if resource:
                fjid += '/' + resource
            if self.open_event(account, fjid, first_ev):
                return
            # else
            contact = gajim.contacts.get_contact(account, jid, resource)
        if not contact or isinstance(contact, list):
            contact = gajim.contacts.get_contact_with_highest_priority(account,
                    jid)
        if jid == gajim.get_jid_from_account(account):
            resource = contact.resource

        gajim.interface.on_open_chat_window(None, contact, account, \
            resource=resource, session=session)

    def on_roster_treeview_row_activated(self, widget, path, col=0):
        """
        When an iter is double clicked: open the first event window
        """
        if not gajim.single_click:
            self.on_row_activated(widget, path)

    def on_roster_treeview_row_expanded(self, widget, titer, path):
        """
        When a row is expanded change the icon of the arrow
        """
        self._toggeling_row = True
        model = widget.get_model()
        child_model = model.get_model()
        child_iter =  model.convert_iter_to_child_iter(titer)

        if self.regroup: # merged accounts
            accounts = list(gajim.connections.keys())
        else:
            accounts = [model[titer][C_ACCOUNT]]

        type_ = model[titer][C_TYPE]
        if type_ == 'group':
            group = model[titer][C_JID]
            child_model[child_iter][C_IMG] = \
                gajim.interface.jabber_state_images['16']['opened']
            if self.rfilter_enabled:
                return
            for account in accounts:
                if group in gajim.groups[account]: # This account has this group
                    gajim.groups[account][group]['expand'] = True
                    if account + group in self.collapsed_rows:
                        self.collapsed_rows.remove(account + group)
                for contact in gajim.contacts.iter_contacts(account):
                    jid = contact.jid
                    if group in contact.groups and \
                    gajim.contacts.is_big_brother(account, jid, accounts) and \
                    account + group + jid not in self.collapsed_rows:
                        titers = self._get_contact_iter(jid, account)
                        for titer in titers:
                            path = model.get_path(titer)
                            self.tree.expand_row(path, False)
        elif type_ == 'account':
            account = list(accounts)[0] # There is only one cause we don't use merge
            if account in self.collapsed_rows:
                self.collapsed_rows.remove(account)
            self.draw_account(account)
            # When we expand, groups are collapsed. Restore expand state
            for group in gajim.groups[account]:
                if gajim.groups[account][group]['expand']:
                    titer = self._get_group_iter(group, account)
                    if titer:
                        path = model.get_path(titer)
                        self.tree.expand_row(path, False)
        elif type_ == 'contact':
            # Metacontact got toggled, update icon
            jid = model[titer][C_JID]
            account = model[titer][C_ACCOUNT]
            contact = gajim.contacts.get_contact(account, jid)
            for group in contact.groups:
                if account + group + jid in self.collapsed_rows:
                    self.collapsed_rows.remove(account + group + jid)
            family = gajim.contacts.get_metacontacts_family(account, jid)
            nearby_family = \
                self._get_nearby_family_and_big_brother(family, account)[0]
            # Redraw all brothers to show pending events
            for data in nearby_family:
                self.draw_contact(data['jid'], data['account'])

        self._toggeling_row = False

    def on_roster_treeview_row_collapsed(self, widget, titer, path):
        """
        When a row is collapsed change the icon of the arrow
        """
        self._toggeling_row = True
        model = widget.get_model()
        child_model = model.get_model()
        child_iter =  model.convert_iter_to_child_iter(titer)

        if self.regroup: # merged accounts
            accounts = list(gajim.connections.keys())
        else:
            accounts = [model[titer][C_ACCOUNT]]

        type_ = model[titer][C_TYPE]
        if type_ == 'group':
            child_model[child_iter][C_IMG] = gajim.interface.\
                jabber_state_images['16']['closed']
            if self.rfilter_enabled:
                return
            group = model[titer][C_JID]
            for account in accounts:
                if group in gajim.groups[account]: # This account has this group
                    gajim.groups[account][group]['expand'] = False
                    if account + group not in self.collapsed_rows:
                        self.collapsed_rows.append(account + group)
        elif type_ == 'account':
            account = accounts[0] # There is only one cause we don't use merge
            if account not in self.collapsed_rows:
                self.collapsed_rows.append(account)
            self.draw_account(account)
        elif type_ == 'contact':
            # Metacontact got toggled, update icon
            jid = model[titer][C_JID]
            account = model[titer][C_ACCOUNT]
            contact = gajim.contacts.get_contact(account, jid)
            groups = contact.groups
            if not groups:
                groups = [_('General')]
            for group in groups:
                if account + group + jid not in self.collapsed_rows:
                    self.collapsed_rows.append(account + group + jid)
            family = gajim.contacts.get_metacontacts_family(account, jid)
            nearby_family  = \
                    self._get_nearby_family_and_big_brother(family, account)[0]
            # Redraw all brothers to show pending events
            for data in nearby_family:
                self.draw_contact(data['jid'], data['account'])

        self._toggeling_row = False

    def on_modelfilter_row_has_child_toggled(self, model, path, titer):
        """
        Called when a row has gotten the first or lost its last child row

        Expand Parent if necessary.
        """
        if self._toggeling_row:
            # Signal is emitted when we write to our model
            return

        type_ = model[titer][C_TYPE]
        account = model[titer][C_ACCOUNT]
        if not account:
            return

        if type_ == 'contact':
            child_iter = model.convert_iter_to_child_iter(titer)
            if self.model.iter_has_child(child_iter):
                # we are a bigbrother metacontact
                # redraw us to show/hide expand icon
                if self.filtering:
                    # Prevent endless loops
                    jid = model[titer][C_JID]
                    GLib.idle_add(self.draw_contact, jid, account)
        elif type_ == 'group':
            group = model[titer][C_JID]
            self._adjust_group_expand_collapse_state(group, account)
        elif type_ == 'account':
            self._adjust_account_expand_collapse_state(account)

# Selection can change when the model is filtered
# Only write to the model when filtering is finished!
#
# FIXME: When we are filtering our custom colors are somehow lost
#
#       def on_treeview_selection_changed(self, selection):
#               '''Called when selection in TreeView has changed.
#
#               Redraw unselected rows to make status message readable
#               on all possible backgrounds.
#               '''
#               model, list_of_paths = selection.get_selected_rows()
#               if len(self._last_selected_contact):
#                       # update unselected rows
#                       for (jid, account) in self._last_selected_contact:
#                               GLib.idle_add(self.draw_contact, jid,
#                                       account)
#               self._last_selected_contact = []
#               if len(list_of_paths) == 0:
#                       return
#               for path in list_of_paths:
#                       row = model[path]
#                       if row[C_TYPE] != 'contact':
#                               self._last_selected_contact = []
#                               return
#                       jid = row[C_JID]
#                       account = row[C_ACCOUNT]
#                       self._last_selected_contact.append((jid, account))
#                       GLib.idle_add(self.draw_contact, jid, account, True)

    def on_service_disco_menuitem_activate(self, widget, account):
        server_jid = gajim.config.get_per('accounts', account, 'hostname')
        if server_jid in gajim.interface.instances[account]['disco']:
            gajim.interface.instances[account]['disco'][server_jid].\
                window.present()
        else:
            try:
                # Object will add itself to the window dict
                disco.ServiceDiscoveryWindow(account, address_entry=True)
            except GajimGeneralException:
                pass

    def on_show_offline_contacts_menuitem_activate(self, widget):
        """
        When show offline option is changed: redraw the treeview
        """
        gajim.config.set('showoffline', not gajim.config.get('showoffline'))
        self.refilter_shown_roster_items()
        w = self.xml.get_object('show_only_active_contacts_menuitem')
        if gajim.config.get('showoffline'):
            # We need to filter twice to show groups with no contacts inside
            # in the correct expand state
            self.refilter_shown_roster_items()
            w.set_sensitive(False)
        else:
            w.set_sensitive(True)

    def on_show_only_active_contacts_menuitem_activate(self, widget):
        """
        When show only active contact option is changed: redraw the treeview
        """
        gajim.config.set('show_only_chat_and_online', not gajim.config.get(
                'show_only_chat_and_online'))
        self.refilter_shown_roster_items()
        w = self.xml.get_object('show_offline_contacts_menuitem')
        if gajim.config.get('show_only_chat_and_online'):
            # We need to filter twice to show groups with no contacts inside
            # in the correct expand state
            self.refilter_shown_roster_items()
            w.set_sensitive(False)
        else:
            w.set_sensitive(True)

    def on_view_menu_activate(self, widget):
        self.make_menu()
        # Hide the show roster menu if we are not in the right windowing mode.
        if self.hpaned.get_child2() is not None:
            self.xml.get_object('show_roster_menuitem').show()
        else:
            self.xml.get_object('show_roster_menuitem').hide()

    def on_show_roster_menuitem_toggled(self, widget):
        # when num controls is 0 this menuitem is hidden, but still need to
        # disable keybinding
        if self.hpaned.get_child2() is not None:
            self.show_roster_vbox(widget.get_active())

    def on_rfilter_entry_changed(self, widget):
        """ When we update the content of the filter """
        self.rfilter_string = widget.get_text().decode('utf-8').lower()
        if self.rfilter_string == '':
            self.disable_rfilter()
        self.refilter_shown_roster_items()
        # select first row
        self.tree.get_selection().unselect_all()
        def _func(model, path, iter_, param):
            if model[iter_][C_TYPE] == 'contact' and self.rfilter_string in \
            model[iter_][C_NAME].decode('utf-8').lower():
                col = self.tree.get_column(0)
                self.tree.set_cursor_on_cell(path, col, None, False)
                return True
        self.modelfilter.foreach(_func, None)

    def on_rfilter_entry_icon_press(self, widget, icon, event):
        """
        Disable the roster filtering by clicking the icon in the textEntry
        """
        self.disable_rfilter()

    def on_rfilter_entry_key_press_event(self, widget, event):
        if event.keyval == Gdk.KEY_Escape:
            self.disable_rfilter()
        elif event.keyval == Gdk.KEY_Return:
            self.tree.grab_focus()
            self.tree.event(event)
            self.disable_rfilter()
        elif event.keyval in (Gdk.KEY_Up, Gdk.KEY_Down):
            self.tree.grab_focus()
            self.tree.event(event)
        elif event.keyval == Gdk.KEY_BackSpace:
            if widget.get_text() == '':
                self.disable_rfilter()

    def enable_rfilter(self, search_string):
        self.rfilter_entry.set_visible(True)
        self.rfilter_entry.set_editable(True)
        self.rfilter_entry.grab_focus()
        if self.rfilter_enabled:
            self.rfilter_entry.set_text(self.rfilter_entry.get_text() + \
                search_string)
        else:
            self.rfilter_enabled = True
            self.rfilter_entry.set_text(search_string)
            self.tree.expand_all()
        self.rfilter_entry.set_position(-1)

        # If roster is hidden, let's temporarily show it. This can happen if user
        # enables rfilter via keyboard shortcut.
        self.show_roster_vbox(True)

    def disable_rfilter(self):
        self.rfilter_enabled = False
        self.rfilter_entry.set_text('')
        self.rfilter_entry.set_visible(False)
        self.rfilter_entry.set_editable(False)
        self.refilter_shown_roster_items()
        self.tree.grab_focus()
        self._readjust_expand_collapse_state()

        # If roster was hidden before enable_rfilter was called, hide it back.
        self.on_show_roster_menuitem_toggled(self.xml.get_object('show_roster_menuitem'))

    def on_roster_hpaned_notify(self, pane, gparamspec):
        """
        Keep changing the width of the roster
        (when a Gtk.Paned widget handle is dragged)
        """
        if gparamspec and gparamspec.name == 'position':
            roster_width = pane.get_child1().get_allocation().width
            gajim.config.set('roster_width', roster_width)
            gajim.config.set('roster_hpaned_position', pane.get_position())

################################################################################
### Drag and Drop handling
################################################################################

    def drag_data_get_data(self, treeview, context, selection, target_id,
    etime):
        model, list_of_paths = self.tree.get_selection().get_selected_rows()
        if len(list_of_paths) != 1:
            return
        path = list_of_paths[0]
        data = ''
        if path.get_depth() >= 2:
            data = model[path][C_JID]
        selection.set_text(data, -1)

    def drag_begin(self, treeview, context):
        self.dragging = True

    def drag_end(self, treeview, context):
        self.dragging = False

    def on_drop_rosterx(self, widget, account_source, c_source, account_dest,
    c_dest, was_big_brother, context, etime):
        type_ = 'message'
        if c_dest.show not in ('offline', 'error') and c_dest.supports(
        NS_ROSTERX):
            type_ = 'iq'
        gajim.connections[account_dest].send_contacts([c_source],
             c_dest.get_full_jid(), type_=type_)

    def on_drop_in_contact(self, widget, account_source, c_source, account_dest,
    c_dest, was_big_brother, context, etime):

        if not gajim.connections[account_source].private_storage_supported or \
        not gajim.connections[account_dest].private_storage_supported:
            dialogs.WarningDialog(_('Metacontacts storage not supported by '
                'your server'),
                _('Your server does not support storing metacontacts '
                'information. So this information will not be saved on next '
                'reconnection.'))

        def merge_contacts(is_checked=None):
            contacts = 0
            if is_checked is not None: # dialog has been shown
                if is_checked: # user does not want to be asked again
                    gajim.config.set('confirm_metacontacts', 'no')
                else:
                    gajim.config.set('confirm_metacontacts', 'yes')

            # We might have dropped on a metacontact.
            # Remove it and readd later with updated family info
            dest_family = gajim.contacts.get_metacontacts_family(account_dest,
                c_dest.jid)
            if dest_family:
                self._remove_metacontact_family(dest_family, account_dest)
                source_family = gajim.contacts.get_metacontacts_family(
                    account_source, c_source.jid)
                if dest_family == source_family:
                    n = contacts = len(dest_family)
                    for tag in source_family:
                        if tag['jid'] == c_source.jid:
                            tag['order'] = contacts
                            continue
                        if 'order' in tag:
                            n -= 1
                            tag['order'] = n
            else:
                self._remove_entity(c_dest, account_dest)

            old_family = gajim.contacts.get_metacontacts_family(account_source,
                    c_source.jid)
            old_groups = c_source.groups

            # Remove old source contact(s)
            if was_big_brother:
                # We have got little brothers. Readd them all
                self._remove_metacontact_family(old_family, account_source)
            else:
                # We are only a litle brother. Simply remove us from our big
                # brother
                if self._get_contact_iter(c_source.jid, account_source):
                    # When we have been in the group before.
                    # Do not try to remove us again
                    self._remove_entity(c_source, account_source)

                own_data = {}
                own_data['jid'] = c_source.jid
                own_data['account'] = account_source
                # Don't touch the rest of the family
                old_family = [own_data]

            # Apply new tag and update contact
            for data in old_family:
                if account_source != data['account'] and not self.regroup:
                    continue

                _account = data['account']
                _jid = data['jid']
                _contact = gajim.contacts.get_first_contact_from_jid(_account,
                    _jid)
                if not _contact:
                    # One of the metacontacts may be not connected.
                    continue

                _contact.groups = c_dest.groups[:]
                gajim.contacts.add_metacontact(account_dest, c_dest.jid,
                    _account, _contact.jid, contacts)
                gajim.connections[account_source].update_contact(_contact.jid,
                    _contact.name, _contact.groups)

            # Re-add all and update GUI
            new_family = gajim.contacts.get_metacontacts_family(account_source,
                c_source.jid)
            brothers = self._add_metacontact_family(new_family, account_source)

            for c, acc in brothers:
                self.draw_completely(c.jid, acc)

            old_groups.extend(c_dest.groups)
            for g in old_groups:
                self.draw_group(g, account_source)

            self.draw_account(account_source)
            context.finish(True, True, etime)

        dest_family = gajim.contacts.get_metacontacts_family(account_dest,
            c_dest.jid)
        source_family = gajim.contacts.get_metacontacts_family(account_source,
            c_source.jid)
        confirm_metacontacts = gajim.config.get('confirm_metacontacts')
        if confirm_metacontacts == 'no' or dest_family == source_family:
            merge_contacts()
            return
        pritext = _('You are about to create a metacontact. Are you sure you '
            'want to continue?')
        sectext = _('Metacontacts are a way to regroup several contacts in one '
            'line. Generally it is used when the same person has several '
            'Jabber accounts or transport accounts.')
        dlg = dialogs.ConfirmationDialogCheck(pritext, sectext,
            _('_Do not ask me again'), on_response_ok=merge_contacts)
        if not confirm_metacontacts: # First time we see this window
            dlg.checkbutton.set_active(True)

    def on_drop_in_group(self, widget, account, c_source, grp_dest,
    is_big_brother, context, etime, grp_source = None):
        if is_big_brother:
            # add whole metacontact to new group
            self.add_contact_to_groups(c_source.jid, account, [grp_dest, ])
            # remove afterwards so the contact is not moved to General in the
            # meantime
            if grp_dest != grp_source:
                self.remove_contact_from_groups(c_source.jid, account,
                    [grp_source])
        else:
            # Normal contact or little brother
            family = gajim.contacts.get_metacontacts_family(account,
                c_source.jid)
            if family:
                # Little brother
                # Remove whole family. Remove us from the family.
                # Then re-add other family members.
                self._remove_metacontact_family(family, account)
                gajim.contacts.remove_metacontact(account, c_source.jid)
                for data in family:
                    if account != data['account'] and not self.regroup:
                        continue
                    if data['jid'] == c_source.jid and\
                    data['account'] == account:
                        continue
                    self.add_contact(data['jid'], data['account'])
                    break

                self.add_contact_to_groups(c_source.jid, account, [grp_dest, ])

            else:
                # Normal contact
                self.add_contact_to_groups(c_source.jid, account, [grp_dest, ])
                # remove afterwards so the contact is not moved to General in
                # the meantime
                if grp_dest != grp_source:
                    self.remove_contact_from_groups(c_source.jid, account,
                        [grp_source])

        if context.get_action() in (Gdk.DragAction.MOVE, Gdk.DragAction.COPY):
            context.finish(True, True, etime)

    def drag_drop(self, treeview, context, x, y, timestamp):
        target_list = treeview.drag_dest_get_target_list()
        target = treeview.drag_dest_find_target(context, target_list)
        treeview.drag_get_data(context, target, 0)
        context.finish(False, True, 0)
        return True

    def move_group(self, old_name, new_name, account):
        for group in list(gajim.groups[account].keys()):
            if group.startswith(old_name):
                self.rename_group(group, group.replace(old_name, new_name),
                    account)

    def drag_data_received_data(self, treeview, context, x, y, selection, info,
    etime):
        treeview.stop_emission_by_name('drag_data_received')
        drop_info = treeview.get_dest_row_at_pos(x, y)
        if not drop_info:
            return
        data = selection.get_data().decode()
        if not data:
            return # prevents tb when several entrys are dragged
        model = treeview.get_model()

        path_dest, position = drop_info

        if position == Gtk.TreeViewDropPosition.BEFORE and len(path_dest) == 2 \
        and path_dest[1] == 0: # dropped before the first group
            return
        if position == Gtk.TreeViewDropPosition.BEFORE and len(path_dest) == 2:
            # dropped before a group: we drop it in the previous group every
            # time
            path_dest = (path_dest[0], path_dest[1]-1)
        # destination: the row something got dropped on
        iter_dest = model.get_iter(path_dest)
        type_dest = model[iter_dest][C_TYPE]
        jid_dest = model[iter_dest][C_JID]
        account_dest = model[iter_dest][C_ACCOUNT]

        # drop on account row in merged mode, we cannot know the desired account
        if account_dest == 'all':
            return
        # nothing can be done, if destination account is offline
        if gajim.connections[account_dest].connected < 2:
            return

        # A file got dropped on the roster
        if info == self.TARGET_TYPE_URI_LIST:
            if len(path_dest) < 3:
                return
            if type_dest != 'contact':
                return
            c_dest = gajim.contacts.get_contact_with_highest_priority(
                account_dest, jid_dest)
            if not c_dest.supports(NS_FILE):
                return
            uri = data.strip()
            uri_splitted = uri.split() # we may have more than one file dropped
            try:
                # This is always the last element in windows
                uri_splitted.remove('\0')
            except ValueError:
                pass
            nb_uri = len(uri_splitted)
            # Check the URIs
            bad_uris = []
            for a_uri in uri_splitted:
                path = helpers.get_file_path_from_dnd_dropped_uri(a_uri)
                if not os.path.isfile(path):
                    bad_uris.append(a_uri)
            if len(bad_uris):
                dialogs.ErrorDialog(_('Invalid file URI:'), '\n'.join(bad_uris))
                return
            def _on_send_files(account, jid, uris):
                c = gajim.contacts.get_contact_with_highest_priority(account,
                    jid)
                for uri in uris:
                    path = helpers.get_file_path_from_dnd_dropped_uri(uri)
                    if os.path.isfile(path): # is it file?
                        gajim.interface.instances['file_transfers'].send_file(
                            account, c, path)
            # Popup dialog to confirm sending
            prim_text = 'Send file?'
            sec_text = i18n.ngettext('Do you want to send this file to %s:',
                'Do you want to send these files to %s:', nb_uri) %\
                c_dest.get_shown_name()
            for uri in uri_splitted:
                path = helpers.get_file_path_from_dnd_dropped_uri(uri)
                sec_text += '\n' + os.path.basename(path)
            dialog = dialogs.NonModalConfirmationDialog(prim_text, sec_text,
                on_response_ok=(_on_send_files, account_dest, jid_dest,
                uri_splitted))
            dialog.popup()
            return

        # a roster entry was dragged and dropped somewhere in the roster

        # source: the row that was dragged
        path_source = treeview.get_selection().get_selected_rows()[1][0]
        iter_source = model.get_iter(path_source)
        type_source = model[iter_source][C_TYPE]
        account_source = model[iter_source][C_ACCOUNT]

        if gajim.config.get_per('accounts', account_source, 'is_zeroconf'):
            return

        if type_dest == 'self_contact':
            # drop on self contact row
            return

        if type_dest == 'groupchat':
            # drop on a minimized groupchat
            # TODO: Invite to groupchat if type_dest = contact
            return

        if type_source == 'group':
            if account_source != account_dest:
                # drop on another account
                return
            grp_source = model[iter_source][C_JID]
            delimiter = gajim.connections[account_source].nested_group_delimiter
            grp_source_list = grp_source.split(delimiter)
            new_grp = None
            if type_dest == 'account':
                new_grp = grp_source_list[-1]
            elif type_dest == 'group':
                new_grp = model[iter_dest][C_JID] + delimiter +\
                    grp_source_list[-1]
            if new_grp:
                self.move_group(grp_source, new_grp, account_source)

        # Only normal contacts and group can be dragged
        if type_source != 'contact':
            return

        # A contact was dropped
        if gajim.config.get_per('accounts', account_dest, 'is_zeroconf'):
            # drop on zeroconf account, adding not possible
            return

        if type_dest == 'account' and account_source == account_dest:
            # drop on the account it was dragged from
            return

        # Get valid source group, jid and contact
        it = iter_source
        while model[it][C_TYPE] == 'contact':
            it = model.iter_parent(it)
        grp_source = model[it][C_JID]
        if grp_source in helpers.special_groups and \
                grp_source not in ('Not in Roster', 'Observers'):
            # a transport or a minimized groupchat was dragged
            # we can add it to other accounts but not move it to another group,
            # see below
            return
        jid_source = data
        c_source = gajim.contacts.get_contact_with_highest_priority(
            account_source, jid_source)

        # Get destination group
        grp_dest = None
        if type_dest == 'group':
            grp_dest = model[iter_dest][C_JID]
        elif type_dest in ('contact', 'agent'):
            it = iter_dest
            while model[it][C_TYPE] != 'group':
                it = model.iter_parent(it)
            grp_dest = model[it][C_JID]
        if grp_dest in helpers.special_groups:
            return

        if jid_source == jid_dest:
            if grp_source == grp_dest and account_source == account_dest:
                # Drop on self
                return

        # contact drop somewhere in or on a foreign account
        if (type_dest == 'account' or not self.regroup) and \
        account_source != account_dest:
            # add to account in specified group
            dialogs.AddNewContactWindow(account=account_dest, jid=jid_source,
                user_nick=c_source.name, group=grp_dest)
            return

        # we may not add contacts from special_groups
        if grp_source in helpers.special_groups :
            return

        # Is the contact we drag a meta contact?
        accounts = (self.regroup and gajim.contacts.get_accounts()) or \
                account_source
        is_big_brother = gajim.contacts.is_big_brother(account_source,
            jid_source, accounts)

        drop_in_middle_of_meta = False
        if type_dest == 'contact':
            if position == Gtk.TreeViewDropPosition.BEFORE and len(path_dest) == 4:
                drop_in_middle_of_meta = True
            if position == Gtk.TreeViewDropPosition.AFTER and (len(path_dest) == 4 or\
            self.modelfilter.iter_has_child(iter_dest)):
                drop_in_middle_of_meta = True
        # Contact drop on group row or between two contacts that are
        # not metacontacts
        if (type_dest == 'group' or position in (Gtk.TreeViewDropPosition.BEFORE,
        Gtk.TreeViewDropPosition.AFTER)) and not drop_in_middle_of_meta:
            self.on_drop_in_group(None, account_source, c_source, grp_dest,
                is_big_brother, context, etime, grp_source)
            return

        # Contact drop on another contact, make meta contacts
        if position == Gtk.TreeViewDropPosition.INTO_OR_AFTER or \
        position == Gtk.TreeViewDropPosition.INTO_OR_BEFORE or drop_in_middle_of_meta:
            c_dest = gajim.contacts.get_contact_with_highest_priority(
                account_dest, jid_dest)
            if not c_dest:
                # c_dest is None if jid_dest doesn't belong to account
                return
            menu = Gtk.Menu()
            item = Gtk.MenuItem(_('Send %s to %s') % (
                c_source.get_shown_name(), c_dest.get_shown_name()),
                use_underline=False)
            item.connect('activate', self.on_drop_rosterx, account_source,
            c_source, account_dest, c_dest, is_big_brother, context, etime)
            menu.append(item)

            dest_family = gajim.contacts.get_metacontacts_family(account_dest,
                c_dest.jid)
            source_family = gajim.contacts.get_metacontacts_family(
                account_source, c_source.jid)
<<<<<<< HEAD
            if dest_family == source_family and dest_family:
                item = gtk.MenuItem(_('Make %s first contact') % (
                    c_source.get_shown_name()))
=======
            if dest_family == source_family  and dest_family:
                item = Gtk.MenuItem(_('Make %s first contact') % (
                    c_source.get_shown_name()), use_underline=False)
>>>>>>> 2879d314
            else:
                item = Gtk.MenuItem(_('Make %s and %s metacontacts') % (
                    c_source.get_shown_name(), c_dest.get_shown_name()),
                    use_underline=False)

            item.connect('activate', self.on_drop_in_contact, account_source,
            c_source, account_dest, c_dest, is_big_brother, context, etime)

            menu.append(item)

            menu.attach_to_widget(self.tree, None)
            menu.connect('selection-done', gtkgui_helpers.destroy_widget)
            menu.show_all()
            menu.popup(None, None, None, None, 1, etime)

################################################################################
### Everything about images and icons....
### Cleanup assigned to Jim++ :-)
################################################################################

    def get_appropriate_state_images(self, jid, size='16', icon_name='online'):
        """
        Check jid and return the appropriate state images dict for the demanded
        size. icon_name is taken into account when jid is from transport:
        transport iconset doesn't contain all icons, so we fall back to jabber
        one
        """
        transport = gajim.get_transport_name_from_jid(jid)
        if transport and size in self.transports_state_images:
            if transport not in self.transports_state_images[size]:
                # we don't have iconset for this transport loaded yet. Let's do
                # it
                self.make_transport_state_images(transport)
            if transport in self.transports_state_images[size] and \
            icon_name in self.transports_state_images[size][transport]:
                return self.transports_state_images[size][transport]
        return gajim.interface.jabber_state_images[size]

    def make_transport_state_images(self, transport):
        """
        Initialize opened and closed 'transport' iconset dict
        """
        if not gajim.config.get('use_transports_iconsets'):
            return

        folder = os.path.join(helpers.get_transport_path(transport), '32x32')
        self.transports_state_images['32'][transport] = \
            gtkgui_helpers.load_iconset(folder, transport=True)
        folder = os.path.join(helpers.get_transport_path(transport), '16x16')
        self.transports_state_images['16'][transport] = \
            gtkgui_helpers.load_iconset(folder, transport=True)

        pixo, pixc = gtkgui_helpers.load_icons_meta()
        self.transports_state_images['opened'][transport] = \
            gtkgui_helpers.load_iconset(folder, pixo, transport=True)
        self.transports_state_images['closed'][transport] = \
            gtkgui_helpers.load_iconset(folder, pixc, transport=True)

    def update_jabber_state_images(self):
        # Update the roster
        self.setup_and_draw_roster()
        # Update the status combobox
        model = self.status_combobox.get_model()
        titer = model.get_iter_first()
        while titer:
            if model[titer][2] != '':
                # If it's not change status message iter
                # eg. if it has show parameter not ''
                model[titer][1] = gajim.interface.jabber_state_images['16'][
                    model[titer][2]]
            titer = model.iter_next(titer)
        # Update the systray
        if gajim.interface.systray_enabled:
            gajim.interface.systray.set_img()

        for win in gajim.interface.msg_win_mgr.windows():
            for ctrl in win.controls():
                ctrl.update_ui()
                win.redraw_tab(ctrl)

        self.update_status_combobox()

    def set_account_status_icon(self, account):
        status = gajim.connections[account].connected
        child_iterA = self._get_account_iter(account, self.model)
        if not child_iterA:
            return
        if not self.regroup:
            show = gajim.SHOW_LIST[status]
        else: # accounts merged
            show = helpers.get_global_show()
        self.model[child_iterA][C_IMG] = gajim.interface.jabber_state_images[
            '16'][show]

################################################################################
### Style and theme related methods
################################################################################

    def show_title(self):
        change_title_allowed = gajim.config.get('change_roster_title')
        if not change_title_allowed:
            return

        if gajim.config.get('one_message_window') == 'always_with_roster':
            # always_with_roster mode defers to the MessageWindow
            if not gajim.interface.msg_win_mgr.one_window_opened():
                # No MessageWindow to defer to
                self.window.set_title('Gajim')
            return

        nb_unread = 0
        start = ''
        for account in gajim.connections:
            # Count events in roster title only if we don't auto open them
            if not helpers.allow_popup_window(account):
                nb_unread += gajim.events.get_nb_events(['chat', 'normal',
                    'file-request', 'file-error', 'file-completed',
                    'file-request-error', 'file-send-error', 'file-stopped',
                    'printed_chat'], account)
        if nb_unread > 1:
            start = '[' + str(nb_unread) + ']  '
        elif nb_unread == 1:
            start = '*  '

        self.window.set_title(start + 'Gajim')

        gtkgui_helpers.set_unset_urgency_hint(self.window, nb_unread)

    def _change_style(self, model, path, titer, option):
        if option is None or model[titer][C_TYPE] == option:
            # We changed style for this type of row
            model[titer][C_NAME] = model[titer][C_NAME]

    def change_roster_style(self, option):
        self.model.foreach(self._change_style, option)
        for win in gajim.interface.msg_win_mgr.windows():
            win.repaint_themed_widgets()

    def repaint_themed_widgets(self):
        """
        Notify windows that contain themed widgets to repaint them
        """
        for win in gajim.interface.msg_win_mgr.windows():
            win.repaint_themed_widgets()
        for account in gajim.connections:
            for addr in gajim.interface.instances[account]['disco']:
                gajim.interface.instances[account]['disco'][addr].paint_banner()
            for ctrl in list(gajim.interface.minimized_controls[account].values()):
                ctrl.repaint_themed_widgets()

    def update_avatar_in_gui(self, jid, account):
        # Update roster
        self.draw_avatar(jid, account)
        # Update chat window

        ctrl = gajim.interface.msg_win_mgr.get_control(jid, account)
        if ctrl:
            ctrl.show_avatar()

    def set_renderer_color(self, renderer, style, set_background=True):
        """
        Set style for treeview cell, using PRELIGHT system color
        """
        if set_background:
            context = self.tree.get_style_context()
            bgcolor = context.get_background_color(style)
            renderer.set_property('cell-background-rgba', bgcolor)
        else:
            context = self.tree.get_style_context()
            fgcolor = context.get_color(style)
            renderer.set_property('foreground-rgba', fgcolor)

    def _iconCellDataFunc(self, column, renderer, model, titer, data=None):
        """
        When a row is added, set properties for icon renderer
        """
        try:
            type_ = model[titer][C_TYPE]
        except TypeError:
            return
        if type_ == 'account':
            self._set_account_row_background_color(renderer)
            renderer.set_property('xalign', 0)
        elif type_ == 'group':
            self._set_group_row_background_color(renderer)
            parent_iter = model.iter_parent(titer)
            if model[parent_iter][C_TYPE] == 'group':
                renderer.set_property('xalign', 0.4)
            else:
                renderer.set_property('xalign', 0.2)
        elif type_:
            # prevent type_ = None, see http://trac.gajim.org/ticket/2534
            if not model[titer][C_JID] or not model[titer][C_ACCOUNT]:
                # This can append when at the moment we add the row
                return
            jid = model[titer][C_JID]
            account = model[titer][C_ACCOUNT]
            self._set_contact_row_background_color(renderer, jid, account)
            parent_iter = model.iter_parent(titer)
            if model[parent_iter][C_TYPE] == 'contact':
                renderer.set_property('xalign', 1)
            else:
                renderer.set_property('xalign', 0.6)
        renderer.set_property('width', 26)

    def _nameCellDataFunc(self, column, renderer, model, titer, data=None):
        """
        When a row is added, set properties for name renderer
        """
        try:
            type_ = model[titer][C_TYPE]
        except TypeError:
            return
        theme = gajim.config.get('roster_theme')
        if type_ == 'account':
            color = gajim.config.get_per('themes', theme, 'accounttextcolor')
            if color:
                renderer.set_property('foreground', color)
            else:
                self.set_renderer_color(renderer, Gtk.StateFlags.ACTIVE, False)
            renderer.set_property('font',
                gtkgui_helpers.get_theme_font_for_option(theme, 'accountfont'))
            renderer.set_property('xpad', 0)
            renderer.set_property('width', 3)
            self._set_account_row_background_color(renderer)
        elif type_ == 'group':
            color = gajim.config.get_per('themes', theme, 'grouptextcolor')
            if color:
                renderer.set_property('foreground', color)
            else:
                self.set_renderer_color(renderer, Gtk.StateFlags.PRELIGHT, False)
            renderer.set_property('font',
                gtkgui_helpers.get_theme_font_for_option(theme, 'groupfont'))
            parent_iter = model.iter_parent(titer)
            if model[parent_iter][C_TYPE] == 'group':
                renderer.set_property('xpad', 8)
            else:
                renderer.set_property('xpad', 4)
            self._set_group_row_background_color(renderer)
        elif type_:
            # prevent type_ = None, see http://trac.gajim.org/ticket/2534
            if not model[titer][C_JID] or not model[titer][C_ACCOUNT]:
                # This can append when at the moment we add the row
                return
            jid = model[titer][C_JID]
            account = model[titer][C_ACCOUNT]
            color = None
            if type_ == 'groupchat':
                ctrl = gajim.interface.minimized_controls[account].get(jid,
                    None)
                if ctrl and ctrl.attention_flag:
                    color = gajim.config.get_per('themes', theme,
                        'state_muc_directed_msg_color')
                renderer.set_property('foreground', 'red')
            if not color:
                color = gajim.config.get_per('themes', theme,
                    'contacttextcolor')
            if color:
                renderer.set_property('foreground', color)
            else:
                renderer.set_property('foreground', None)
            self._set_contact_row_background_color(renderer, jid, account)
            renderer.set_property('font',
                gtkgui_helpers.get_theme_font_for_option(theme, 'contactfont'))
            parent_iter = model.iter_parent(titer)
            if model[parent_iter][C_TYPE] == 'contact':
                renderer.set_property('xpad', 16)
            else:
                renderer.set_property('xpad', 12)

    def _fill_pep_pixbuf_renderer(self, column, renderer, model, titer,
    data=None):
        """
        When a row is added, draw the respective pep icon
        """
        try:
            type_ = model[titer][C_TYPE]
        except TypeError:
            return

        # allocate space for the icon only if needed
        if not model[titer][data] or model[titer][data] == empty_pixbuf:
            renderer.set_property('visible', False)
        else:
            renderer.set_property('visible', True)

            if type_ == 'account':
                self._set_account_row_background_color(renderer)
                renderer.set_property('xalign', 1)
            elif type_:
                if not model[titer][C_JID] or not model[titer][C_ACCOUNT]:
                    # This can append at the moment we add the row
                    return
                jid = model[titer][C_JID]
                account = model[titer][C_ACCOUNT]
                self._set_contact_row_background_color(renderer, jid, account)

    def _fill_avatar_pixbuf_renderer(self, column, renderer, model, titer,
    data=None):
        """
        When a row is added, set properties for avatar renderer
        """
        try:
            type_ = model[titer][C_TYPE]
        except TypeError:
            return

        if type_ in ('group', 'account'):
            renderer.set_property('visible', False)
            return

        # allocate space for the icon only if needed
        if model[titer][C_AVATAR_PIXBUF] or \
        gajim.config.get('avatar_position_in_roster') == 'left':
            renderer.set_property('visible', True)
            if type_:
                # prevent type_ = None, see http://trac.gajim.org/ticket/2534
                if not model[titer][C_JID] or not model[titer][C_ACCOUNT]:
                    # This can append at the moment we add the row
                    return
                jid = model[titer][C_JID]
                account = model[titer][C_ACCOUNT]
                self._set_contact_row_background_color(renderer, jid, account)
        else:
            renderer.set_property('visible', False)
        if model[titer][C_AVATAR_PIXBUF] == empty_pixbuf and \
        gajim.config.get('avatar_position_in_roster') != 'left':
            renderer.set_property('visible', False)

        if gajim.config.get('avatar_position_in_roster') == 'left':
            renderer.set_property('width', gajim.config.get(
                'roster_avatar_width'))
            renderer.set_property('xalign', 0.5)
        else:
            renderer.set_property('xalign', 1) # align pixbuf to the right

    def _fill_padlock_pixbuf_renderer(self, column, renderer, model, titer,
    data=None):
        """
        When a row is added, set properties for padlock renderer
        """
        try:
            type_ = model[titer][C_TYPE]
        except TypeError:
            return

        # allocate space for the icon only if needed
        if type_ == 'account' and model[titer][C_PADLOCK_PIXBUF]:
            renderer.set_property('visible', True)
            self._set_account_row_background_color(renderer)
            renderer.set_property('xalign', 1) # align pixbuf to the right
        else:
            renderer.set_property('visible', False)

    def _set_account_row_background_color(self, renderer):
        theme = gajim.config.get('roster_theme')
        color = gajim.config.get_per('themes', theme, 'accountbgcolor')
        if color:
            renderer.set_property('cell-background', color)
        else:
            self.set_renderer_color(renderer, Gtk.StateFlags.ACTIVE)

    def _set_contact_row_background_color(self, renderer, jid, account):
        theme = gajim.config.get('roster_theme')
        if jid in gajim.newly_added[account]:
            renderer.set_property('cell-background', gajim.config.get(
                    'just_connected_bg_color'))
        elif jid in gajim.to_be_removed[account]:
            renderer.set_property('cell-background', gajim.config.get(
                'just_disconnected_bg_color'))
        else:
            color = gajim.config.get_per('themes', theme, 'contactbgcolor')
            renderer.set_property('cell-background', color if color else None)

    def _set_group_row_background_color(self, renderer):
        theme = gajim.config.get('roster_theme')
        color = gajim.config.get_per('themes', theme, 'groupbgcolor')
        if color:
            renderer.set_property('cell-background', color)
        else:
            self.set_renderer_color(renderer, Gtk.StateFlags.PRELIGHT)

################################################################################
### Everything about building menus
### FIXME: We really need to make it simpler! 1465 lines are a few to much....
################################################################################

    def make_menu(self, force=False):
        """
        Create the main window's menus
        """
        if not force and not self.actions_menu_needs_rebuild:
            return
        history_menuitem = self.xml.get_object('history_menuitem')
        if gtkgui_helpers.gtk_icon_theme.has_icon('document-open-recent'):
<<<<<<< HEAD
            gtkgui_helpers.add_image_to_menuitem(history_menuitem,
                'document-open-recent')
=======
            img = Gtk.Image()
            img.set_from_icon_name('document-open-recent', Gtk.IconSize.MENU)
            history_menuitem.set_image(img)
>>>>>>> 2879d314
        new_chat_menuitem = self.xml.get_object('new_chat_menuitem')
        single_message_menuitem = self.xml.get_object(
                'send_single_message_menuitem')
        join_gc_menuitem = self.xml.get_object('join_gc_menuitem')
        muc_icon = gtkgui_helpers.load_icon('muc_active')
        if muc_icon:
            join_gc_menuitem.set_image(muc_icon)
        add_new_contact_menuitem = self.xml.get_object(
            'add_new_contact_menuitem')
        service_disco_menuitem = self.xml.get_object('service_disco_menuitem')
        advanced_menuitem = self.xml.get_object('advanced_menuitem')
        profile_avatar_menuitem = self.xml.get_object('profile_avatar_menuitem')

        # destroy old advanced menus
        for m in self.advanced_menus:
            m.destroy()

        # make it sensitive. it is insensitive only if no accounts are
        # *available*
        advanced_menuitem.set_sensitive(True)

        if self.add_new_contact_handler_id:
            add_new_contact_menuitem.handler_disconnect(
                self.add_new_contact_handler_id)
            self.add_new_contact_handler_id = None

        if self.service_disco_handler_id:
            service_disco_menuitem.handler_disconnect(
                self.service_disco_handler_id)
            self.service_disco_handler_id = None

        if self.single_message_menuitem_handler_id:
            single_message_menuitem.handler_disconnect(
                self.single_message_menuitem_handler_id)
            self.single_message_menuitem_handler_id = None

        if self.profile_avatar_menuitem_handler_id:
            profile_avatar_menuitem.handler_disconnect(
                self.profile_avatar_menuitem_handler_id)
            self.profile_avatar_menuitem_handler_id = None

        # remove the existing submenus
        add_new_contact_menuitem.set_submenu(None)
        service_disco_menuitem.set_submenu(None)
        join_gc_menuitem.set_submenu(None)
        single_message_menuitem.set_submenu(None)
        advanced_menuitem.set_submenu(None)
        profile_avatar_menuitem.set_submenu(None)

        gc_sub_menu = Gtk.Menu() # gc is always a submenu
        join_gc_menuitem.set_submenu(gc_sub_menu)

        connected_accounts = gajim.get_number_of_connected_accounts()

        connected_accounts_with_private_storage = 0

        # items that get shown whether an account is zeroconf or not
        accounts_list = sorted(gajim.contacts.get_accounts())
        if connected_accounts > 2 or \
        (connected_accounts > 1 and not gajim.zeroconf_is_connected()):
            # 2 or more "real" (no zeroconf) accounts? make submenus
            new_chat_sub_menu = Gtk.Menu()

            for account in accounts_list:
                if gajim.connections[account].connected <= 1 or \
                gajim.config.get_per('accounts', account, 'is_zeroconf'):
                    # if offline or connecting or zeroconf
                    continue

                # new chat
                new_chat_item = Gtk.MenuItem(_('using account %s') % account,
                    use_underline=False)
                new_chat_sub_menu.append(new_chat_item)
                new_chat_item.connect('activate',
                    self.on_new_chat_menuitem_activate, account)

            new_chat_menuitem.set_submenu(new_chat_sub_menu)
            new_chat_sub_menu.show_all()

        # menu items that don't apply to zeroconf connections
        if connected_accounts == 1 or (connected_accounts == 2 and \
        gajim.zeroconf_is_connected()):
            # only one 'real' (non-zeroconf) account is connected, don't need
            # submenus

            for account in accounts_list:
                if gajim.account_is_connected(account) and \
                not gajim.config.get_per('accounts', account, 'is_zeroconf'):
                    # gc
                    if gajim.connections[account].private_storage_supported:
                        connected_accounts_with_private_storage += 1
                    self.add_bookmarks_list(gc_sub_menu, account)
                    gc_sub_menu.show_all()
                    # add
                    if not self.add_new_contact_handler_id:
                        self.add_new_contact_handler_id = \
                            add_new_contact_menuitem.connect(
                            'activate', self.on_add_new_contact, account)
                    # disco
                    if not self.service_disco_handler_id:
                        self.service_disco_handler_id = service_disco_menuitem.\
                            connect('activate',
                            self.on_service_disco_menuitem_activate, account)

                    # single message
                    if not self.single_message_menuitem_handler_id:
                        self.single_message_menuitem_handler_id = \
                        single_message_menuitem.connect('activate', \
                        self.on_send_single_message_menuitem_activate, account)

                    break # No other account connected
        else:
            # 2 or more 'real' accounts are connected, make submenus
            single_message_sub_menu = Gtk.Menu()
            add_sub_menu = Gtk.Menu()
            disco_sub_menu = Gtk.Menu()

            for account in accounts_list:
                if gajim.connections[account].connected <= 1 or \
                gajim.config.get_per('accounts', account, 'is_zeroconf'):
                    # skip account if it's offline or connecting or is zeroconf
                    continue

                # single message
                single_message_item = Gtk.MenuItem(_('using account %s') % \
                    account, use_underline=False)
                single_message_sub_menu.append(single_message_item)
                single_message_item.connect('activate',
                    self.on_send_single_message_menuitem_activate, account)

                # join gc
                if gajim.connections[account].private_storage_supported:
                    connected_accounts_with_private_storage += 1
                gc_item = Gtk.MenuItem(_('using account %s') % account,
                    use_underline=False)
                gc_sub_menu.append(gc_item)
                gc_menuitem_menu = Gtk.Menu()
                self.add_bookmarks_list(gc_menuitem_menu, account)
                gc_item.set_submenu(gc_menuitem_menu)

                # add
                add_item = Gtk.MenuItem(_('to %s account') % account,
                    use_underline=False)
                add_sub_menu.append(add_item)
                add_item.connect('activate', self.on_add_new_contact, account)

                # disco
                disco_item = Gtk.MenuItem(_('using %s account') % account,
                    use_underline=False)
                disco_sub_menu.append(disco_item)
                disco_item.connect('activate',
                    self.on_service_disco_menuitem_activate, account)

            single_message_menuitem.set_submenu(single_message_sub_menu)
            single_message_sub_menu.show_all()
            gc_sub_menu.show_all()
            add_new_contact_menuitem.set_submenu(add_sub_menu)
            add_sub_menu.show_all()
            service_disco_menuitem.set_submenu(disco_sub_menu)
            disco_sub_menu.show_all()

        if connected_accounts == 0:
            # no connected accounts, make the menuitems insensitive
            for item in (new_chat_menuitem, join_gc_menuitem,
            add_new_contact_menuitem, service_disco_menuitem,
            single_message_menuitem):
                item.set_sensitive(False)
        else: # we have one or more connected accounts
            for item in (new_chat_menuitem, join_gc_menuitem,
            add_new_contact_menuitem, service_disco_menuitem,
            single_message_menuitem):
                item.set_sensitive(True)
            # disable some fields if only local account is there
            if connected_accounts == 1:
                for account in gajim.connections:
                    if gajim.account_is_connected(account) and \
                    gajim.connections[account].is_zeroconf:
                        for item in (new_chat_menuitem, join_gc_menuitem,
                        add_new_contact_menuitem, service_disco_menuitem,
                        single_message_menuitem):
                            item.set_sensitive(False)

        # Manage GC bookmarks
        newitem = Gtk.SeparatorMenuItem.new() # separator
        gc_sub_menu.append(newitem)

        newitem = Gtk.ImageMenuItem.new_with_mnemonic(_('_Manage Bookmarks...'))
        img = Gtk.Image.new_from_stock(Gtk.STOCK_PREFERENCES,
            Gtk.IconSize.MENU)
        newitem.set_image(img)
        newitem.connect('activate', self.on_manage_bookmarks_menuitem_activate)
        gc_sub_menu.append(newitem)
        gc_sub_menu.show_all()
        if connected_accounts_with_private_storage == 0:
            newitem.set_sensitive(False)

        connected_accounts_with_vcard = []
        for account in gajim.connections:
            if gajim.account_is_connected(account) and \
            gajim.connections[account].vcard_supported:
                connected_accounts_with_vcard.append(account)
        if len(connected_accounts_with_vcard) > 1:
            # 2 or more accounts? make submenus
            profile_avatar_sub_menu = Gtk.Menu()
            for account in connected_accounts_with_vcard:
                # profile, avatar
                profile_avatar_item = Gtk.MenuItem(_('of account %s') % account,
                    use_underline=False)
                profile_avatar_sub_menu.append(profile_avatar_item)
                profile_avatar_item.connect('activate',
                    self.on_profile_avatar_menuitem_activate, account)
            profile_avatar_menuitem.set_submenu(profile_avatar_sub_menu)
            profile_avatar_sub_menu.show_all()
        elif len(connected_accounts_with_vcard) == 1:
            # user has only one account
            account = connected_accounts_with_vcard[0]
            # profile, avatar
            if not self.profile_avatar_menuitem_handler_id:
                self.profile_avatar_menuitem_handler_id = \
                    profile_avatar_menuitem.connect('activate',
                    self.on_profile_avatar_menuitem_activate, account)

        if len(connected_accounts_with_vcard) == 0:
            profile_avatar_menuitem.set_sensitive(False)
        else:
            profile_avatar_menuitem.set_sensitive(True)

        # Advanced Actions
        if len(gajim.connections) == 0: # user has no accounts
            advanced_menuitem.set_sensitive(False)
        elif len(gajim.connections) == 1: # we have one acccount
            account = list(gajim.connections.keys())[0]
            advanced_menuitem_menu = \
                self.get_and_connect_advanced_menuitem_menu(account)
            self.advanced_menus.append(advanced_menuitem_menu)

            self.add_history_manager_menuitem(advanced_menuitem_menu)

            advanced_menuitem.set_submenu(advanced_menuitem_menu)
            advanced_menuitem_menu.show_all()
        else: # user has *more* than one account : build advanced submenus
            advanced_sub_menu = Gtk.Menu()
            accounts = [] # Put accounts in a list to sort them
            for account in gajim.connections:
                accounts.append(account)
            accounts.sort()
            for account in accounts:
                advanced_item = Gtk.MenuItem(_('for account %s') % account,
                    use_underline=False)
                advanced_sub_menu.append(advanced_item)
                advanced_menuitem_menu = \
                    self.get_and_connect_advanced_menuitem_menu(account)
                self.advanced_menus.append(advanced_menuitem_menu)
                advanced_item.set_submenu(advanced_menuitem_menu)

            self.add_history_manager_menuitem(advanced_sub_menu)

            advanced_menuitem.set_submenu(advanced_sub_menu)
            advanced_sub_menu.show_all()

        self.actions_menu_needs_rebuild = False

    def build_account_menu(self, account):
        # we have to create our own set of icons for the menu
        # using self.jabber_status_images is poopoo
        iconset = gajim.config.get('iconset')
        path = os.path.join(helpers.get_iconset_path(iconset), '16x16')
        state_images = gtkgui_helpers.load_iconset(path)

        if not gajim.config.get_per('accounts', account, 'is_zeroconf'):
            xml = gtkgui_helpers.get_gtk_builder('account_context_menu.ui')
            account_context_menu = xml.get_object('account_context_menu')

            status_menuitem = xml.get_object('status_menuitem')
            start_chat_menuitem = xml.get_object('start_chat_menuitem')
            join_group_chat_menuitem = xml.get_object(
                'join_group_chat_menuitem')
            muc_icon = gtkgui_helpers.load_icon('muc_active')
            if muc_icon:
                join_group_chat_menuitem.set_image(muc_icon)
            open_gmail_inbox_menuitem = xml.get_object(
                'open_gmail_inbox_menuitem')
            add_contact_menuitem = xml.get_object('add_contact_menuitem')
            service_discovery_menuitem = xml.get_object(
                'service_discovery_menuitem')
            execute_command_menuitem = xml.get_object(
                'execute_command_menuitem')
            edit_account_menuitem = xml.get_object('edit_account_menuitem')
            sub_menu = Gtk.Menu()
            status_menuitem.set_submenu(sub_menu)

            for show in ('online', 'chat', 'away', 'xa', 'dnd', 'invisible'):
                uf_show = helpers.get_uf_show(show, use_mnemonic=True)
                item = Gtk.ImageMenuItem.new_with_mnemonic(uf_show)
                icon = state_images[show]
                item.set_image(icon)
                sub_menu.append(item)
                con = gajim.connections[account]
                if show == 'invisible' and con.connected > 1 and \
                not con.privacy_rules_supported:
                    item.set_sensitive(False)
                else:
                    item.connect('activate', self.change_status, account, show)

            item = Gtk.SeparatorMenuItem.new()
            sub_menu.append(item)

            item = Gtk.ImageMenuItem.new_with_mnemonic(_('_Change Status Message'))
            gtkgui_helpers.add_image_to_menuitem(item, 'gajim-kbd_input')
            sub_menu.append(item)
            item.connect('activate', self.on_change_status_message_activate,
                account)
            if gajim.connections[account].connected < 2:
                item.set_sensitive(False)

            item = Gtk.SeparatorMenuItem.new()
            sub_menu.append(item)

            uf_show = helpers.get_uf_show('offline', use_mnemonic=True)
            item = Gtk.ImageMenuItem.new_with_mnemonic(uf_show)
            icon = state_images['offline']
            item.set_image(icon)
            sub_menu.append(item)
            item.connect('activate', self.change_status, account, 'offline')

            pep_menuitem = xml.get_object('pep_menuitem')
            if gajim.connections[account].pep_supported:
                pep_submenu = Gtk.Menu()
                pep_menuitem.set_submenu(pep_submenu)
                def add_item(label, opt_name, func):
                    item = Gtk.CheckMenuItem(label)
                    pep_submenu.append(item)
                    if not dbus_support.supported:
                        item.set_sensitive(False)
                    else:
                        activ = gajim.config.get_per('accounts', account,
                            opt_name)
                        item.set_active(activ)
                        item.connect('toggled', func, account)

                add_item(_('Publish Tune'), 'publish_tune',
                    self.on_publish_tune_toggled)
                add_item(_('Publish Location'), 'publish_location',
                    self.on_publish_location_toggled)

                pep_config = Gtk.ImageMenuItem(_('Configure Services...'))
                item = Gtk.SeparatorMenuItem.new()
                pep_submenu.append(item)
                pep_config.set_sensitive(True)
                pep_submenu.append(pep_config)
                pep_config.connect('activate',
                    self.on_pep_services_menuitem_activate, account)
                img = Gtk.Image.new_from_stock(Gtk.STOCK_PREFERENCES,
                    Gtk.IconSize.MENU)
                pep_config.set_image(img)

            else:
                pep_menuitem.set_sensitive(False)

            if not gajim.connections[account].gmail_url:
                open_gmail_inbox_menuitem.set_no_show_all(True)
                open_gmail_inbox_menuitem.hide()
            else:
                open_gmail_inbox_menuitem.connect('activate',
                    self.on_open_gmail_inbox, account)

            edit_account_menuitem.connect('activate', self.on_edit_account,
                account)
            if gajim.connections[account].roster_supported:
                add_contact_menuitem.connect('activate',
                    self.on_add_new_contact, account)
            else:
                add_contact_menuitem.set_sensitive(False)
            service_discovery_menuitem.connect('activate',
                self.on_service_disco_menuitem_activate, account)
            hostname = gajim.config.get_per('accounts', account, 'hostname')
            contact = gajim.contacts.create_contact(jid=hostname,
                account=account) # Fake contact
            execute_command_menuitem.connect('activate',
                self.on_execute_command, contact, account)

            start_chat_menuitem.connect('activate',
                self.on_new_chat_menuitem_activate, account)

            gc_sub_menu = Gtk.Menu() # gc is always a submenu
            join_group_chat_menuitem.set_submenu(gc_sub_menu)
            self.add_bookmarks_list(gc_sub_menu, account)

            # make some items insensitive if account is offline
            if gajim.connections[account].connected < 2:
                for widget in (add_contact_menuitem, service_discovery_menuitem,
                join_group_chat_menuitem, execute_command_menuitem,
                pep_menuitem, start_chat_menuitem):
                    widget.set_sensitive(False)
        else:
            xml = gtkgui_helpers.get_gtk_builder('zeroconf_context_menu.ui')
            account_context_menu = xml.get_object('zeroconf_context_menu')

            status_menuitem = xml.get_object('status_menuitem')
            zeroconf_properties_menuitem = xml.get_object(
                    'zeroconf_properties_menuitem')
            sub_menu = Gtk.Menu()
            status_menuitem.set_submenu(sub_menu)

            for show in ('online', 'away', 'dnd', 'invisible'):
                uf_show = helpers.get_uf_show(show, use_mnemonic=True)
                item = Gtk.ImageMenuItem.new_with_mnemonic(uf_show)
                icon = state_images[show]
                item.set_image(icon)
                sub_menu.append(item)
                item.connect('activate', self.change_status, account, show)

            item = Gtk.SeparatorMenuItem.new()
            sub_menu.append(item)

            item = Gtk.ImageMenuItem.new_with_mnemonic(_('_Change Status Message'))
            gtkgui_helpers.add_image_to_menuitem(item, 'gajim-kbd_input')
            sub_menu.append(item)
            item.connect('activate', self.on_change_status_message_activate,
                account)
            if gajim.connections[account].connected < 2:
                item.set_sensitive(False)

            uf_show = helpers.get_uf_show('offline', use_mnemonic=True)
            item = Gtk.ImageMenuItem.new_with_mnemonic(uf_show)
            icon = state_images['offline']
            item.set_image(icon)
            sub_menu.append(item)
            item.connect('activate', self.change_status, account, 'offline')

            zeroconf_properties_menuitem.connect('activate',
                self.on_edit_account, account)

        return account_context_menu

    def make_account_menu(self, event, titer):
        """
        Make account's popup menu
        """
        model = self.modelfilter
        account = model[titer][C_ACCOUNT]

        if account != 'all': # not in merged mode
            menu = self.build_account_menu(account)
        else:
            menu = Gtk.Menu()
            iconset = gajim.config.get('iconset')
            path = os.path.join(helpers.get_iconset_path(iconset), '16x16')
            accounts = [] # Put accounts in a list to sort them
            for account in gajim.connections:
                accounts.append(account)
            accounts.sort()
            for account in accounts:
                state_images = gtkgui_helpers.load_iconset(path)
                item = Gtk.ImageMenuItem(account)
                show = gajim.SHOW_LIST[gajim.connections[account].connected]
                icon = state_images[show]
                item.set_image(icon)
                account_menu = self.build_account_menu(account)
                item.set_submenu(account_menu)
                menu.append(item)

        event_button = gtkgui_helpers.get_possible_button_event(event)

        menu.attach_to_widget(self.tree, None)
        menu.connect('selection-done', gtkgui_helpers.destroy_widget)
        menu.show_all()
        menu.popup(None, None, None, None, event_button, event.time)

    def make_group_menu(self, event, titer):
        """
        Make group's popup menu
        """
        model = self.modelfilter
        path = model.get_path(titer)
        group = model[titer][C_JID]
        account = model[titer][C_ACCOUNT]

        list_ = [] # list of (contact, account) tuples
        list_online = [] # list of (contact, account) tuples

        show_bookmarked = True
        group = model[titer][C_JID]
        for jid in gajim.contacts.get_jid_list(account):
            contact = gajim.contacts.get_contact_with_highest_priority(account,
                jid)
            if group in contact.get_shown_groups():
                if contact.show not in ('offline', 'error'):
                    list_online.append((contact, account))
                    # Check that all contacts support direct NUC invite
                    if not contact.supports(NS_CONFERENCE):
                        show_bookmarked = False
                list_.append((contact, account))
        menu = Gtk.Menu()

        # Make special context menu if group is Groupchats
        if group == _('Groupchats'):
            maximize_menuitem = Gtk.ImageMenuItem.new_with_mnemonic(_(
                '_Maximize All'))
            icon = Gtk.Image.new_from_stock(Gtk.STOCK_GOTO_TOP,
                Gtk.IconSize.MENU)
            maximize_menuitem.set_image(icon)
            maximize_menuitem.connect('activate',
                self.on_all_groupchat_maximized, list_)
            menu.append(maximize_menuitem)
        else:
            # Send Group Message
            send_group_message_item = Gtk.ImageMenuItem.new_with_mnemonic(
                _('Send Group M_essage'))
            icon = Gtk.Image.new_from_stock(Gtk.STOCK_NEW, Gtk.IconSize.MENU)
            send_group_message_item.set_image(icon)

            send_group_message_submenu = Gtk.Menu()
            send_group_message_item.set_submenu(send_group_message_submenu)
            menu.append(send_group_message_item)

            group_message_to_all_item = Gtk.MenuItem.new_with_mnemonic(_(
                'To all users'))
            send_group_message_submenu.append(group_message_to_all_item)

            group_message_to_all_online_item = Gtk.MenuItem.new_with_mnemonic(
                _('To all online users'))
            send_group_message_submenu.append(group_message_to_all_online_item)

            group_message_to_all_online_item.connect('activate',
                self.on_send_single_message_menuitem_activate, account,
                list_online)
            group_message_to_all_item.connect('activate',
                self.on_send_single_message_menuitem_activate, account, list_)

            # Invite to
            if group != _('Transports'):
                invite_menuitem = Gtk.ImageMenuItem.new_with_mnemonic(
                    _('In_vite to'))
                muc_icon = gtkgui_helpers.load_icon('muc_active')
                if muc_icon:
                    invite_menuitem.set_image(muc_icon)

                gui_menu_builder.build_invite_submenu(invite_menuitem,
                    list_online, show_bookmarked=show_bookmarked)
                menu.append(invite_menuitem)

            # Send Custom Status
            send_custom_status_menuitem = Gtk.ImageMenuItem.new_with_mnemonic(
                _('Send Cus_tom Status'))
            # add a special img for this menuitem
            if helpers.group_is_blocked(account, group):
                send_custom_status_menuitem.set_image(gtkgui_helpers.load_icon(
                    'offline'))
                send_custom_status_menuitem.set_sensitive(False)
            else:
                icon = Gtk.Image.new_from_stock(Gtk.STOCK_NETWORK,
                    Gtk.IconSize.MENU)
                send_custom_status_menuitem.set_image(icon)
            status_menuitems = Gtk.Menu()
            send_custom_status_menuitem.set_submenu(status_menuitems)
            iconset = gajim.config.get('iconset')
            path = os.path.join(helpers.get_iconset_path(iconset), '16x16')
            for s in ('online', 'chat', 'away', 'xa', 'dnd', 'offline'):
                # icon MUST be different instance for every item
                state_images = gtkgui_helpers.load_iconset(path)
                status_menuitem = Gtk.ImageMenuItem(helpers.get_uf_show(s))
                status_menuitem.connect('activate', self.on_send_custom_status,
                    list_, s, group)
                icon = state_images[s]
                status_menuitem.set_image(icon)
                status_menuitems.append(status_menuitem)
            menu.append(send_custom_status_menuitem)

            # there is no singlemessage and custom status for zeroconf
            if gajim.config.get_per('accounts', account, 'is_zeroconf'):
                send_custom_status_menuitem.set_sensitive(False)
                send_group_message_item.set_sensitive(False)

            if gajim.connections[account].connected < 2:
                send_group_message_item.set_sensitive(False)
                invite_menuitem.set_sensitive(False)
                send_custom_status_menuitem.set_sensitive(False)

        if not group in helpers.special_groups:
            item = Gtk.SeparatorMenuItem.new() # separator
            menu.append(item)

            # Rename
            rename_item = Gtk.ImageMenuItem.new_with_mnemonic(_('_Rename...'))
            # add a special img for rename menuitem
            gtkgui_helpers.add_image_to_menuitem(rename_item, 'gajim-kbd_input')
            menu.append(rename_item)
            rename_item.connect('activate', self.on_rename, 'group', group,
                account)

            # Block group
            is_blocked = False
            if self.regroup:
                for g_account in gajim.connections:
                    if helpers.group_is_blocked(g_account, group):
                        is_blocked = True
            else:
                if helpers.group_is_blocked(account, group):
                    is_blocked = True

            if is_blocked and gajim.connections[account].\
            privacy_rules_supported:
                unblock_menuitem = Gtk.ImageMenuItem.new_with_mnemonic(_(
                    '_Unblock'))
                icon = Gtk.Image.new_from_stock(Gtk.STOCK_STOP,
                    Gtk.IconSize.MENU)
                unblock_menuitem.set_image(icon)
                unblock_menuitem.connect('activate', self.on_unblock, list_,
                    group)
                menu.append(unblock_menuitem)
            else:
                block_menuitem = Gtk.ImageMenuItem.new_with_mnemonic(_('_Block'))
                icon = Gtk.Image.new_from_stock(Gtk.STOCK_STOP,
                    Gtk.IconSize.MENU)
                block_menuitem.set_image(icon)
                block_menuitem.connect('activate', self.on_block, list_, group)
                menu.append(block_menuitem)
                if not gajim.connections[account].privacy_rules_supported:
                    block_menuitem.set_sensitive(False)

            # Remove group
            remove_item = Gtk.ImageMenuItem.new_with_mnemonic(_('Remo_ve'))
            icon = Gtk.Image.new_from_stock(Gtk.STOCK_REMOVE,
                Gtk.IconSize.MENU)
            remove_item.set_image(icon)
            menu.append(remove_item)
            remove_item.connect('activate', self.on_remove_group_item_activated,
                group, account)

            # unsensitive if account is not connected
            if gajim.connections[account].connected < 2:
                rename_item.set_sensitive(False)

            # General group cannot be changed
            if group == _('General'):
                rename_item.set_sensitive(False)
                remove_item.set_sensitive(False)

        event_button = gtkgui_helpers.get_possible_button_event(event)

        menu.attach_to_widget(self.tree, None)
        menu.connect('selection-done', gtkgui_helpers.destroy_widget)
        menu.show_all()
        menu.popup(None, None, None, None, event_button, event.time)

    def make_contact_menu(self, event, titer):
        """
        Make contact's popup menu
        """
        model = self.modelfilter
        jid = model[titer][C_JID]
        account = model[titer][C_ACCOUNT]
        contact = gajim.contacts.get_contact_with_highest_priority(account, jid)
        menu = gui_menu_builder.get_contact_menu(contact, account)
        event_button = gtkgui_helpers.get_possible_button_event(event)
        menu.attach_to_widget(self.tree, None)
        menu.popup(None, None, None, None, event_button, event.time)

    def make_multiple_contact_menu(self, event, iters):
        """
        Make group's popup menu
        """
        model = self.modelfilter
        list_ = [] # list of (jid, account) tuples
        one_account_offline = False
        is_blocked = True
        privacy_rules_supported = True
        for titer in iters:
            jid = model[titer][C_JID]
            account = model[titer][C_ACCOUNT]
            if gajim.connections[account].connected < 2:
                one_account_offline = True
            if not gajim.connections[account].privacy_rules_supported:
                privacy_rules_supported = False
            contact = gajim.contacts.get_contact_with_highest_priority(account,
                jid)
            if not helpers.jid_is_blocked(account, jid):
                is_blocked = False
            list_.append((contact, account))

        menu = Gtk.Menu()
        account = None
        for (contact, current_account) in list_:
            # check that we use the same account for every sender
            if account is not None and account != current_account:
                account = None
                break
            account = current_account
        show_bookmarked = True
        for (contact, current_account) in list_:
            # Check that all contacts support direct NUC invite
            if not contact.supports(NS_CONFERENCE):
                show_bookmarked = False
                break
        if account is not None:
            send_group_message_item = Gtk.ImageMenuItem.new_with_mnemonic(
                _('Send Group M_essage'))
            icon = Gtk.Image.new_from_stock(Gtk.STOCK_NEW, Gtk.IconSize.MENU)
            send_group_message_item.set_image(icon)
            menu.append(send_group_message_item)
            send_group_message_item.connect('activate',
                self.on_send_single_message_menuitem_activate, account, list_)

        # Invite to Groupchat
        invite_item = Gtk.ImageMenuItem.new_with_mnemonic(_('In_vite to'))
        muc_icon = gtkgui_helpers.load_icon('muc_active')
        if muc_icon:
            invite_item.set_image(muc_icon)

        gui_menu_builder.build_invite_submenu(invite_item, list_,
            show_bookmarked=show_bookmarked)
        menu.append(invite_item)

        item = Gtk.SeparatorMenuItem.new() # separator
        menu.append(item)

        # Manage Transport submenu
        item = Gtk.ImageMenuItem.new_with_mnemonic(_('_Manage Contacts'))
        icon = Gtk.Image.new_from_stock(Gtk.STOCK_PROPERTIES,
            Gtk.IconSize.MENU)
        item.set_image(icon)
        manage_contacts_submenu = Gtk.Menu()
        item.set_submenu(manage_contacts_submenu)
        menu.append(item)

        # Edit Groups
        edit_groups_item = Gtk.ImageMenuItem.new_with_mnemonic(_(
            'Edit _Groups...'))
        icon = Gtk.Image.new_from_stock(Gtk.STOCK_EDIT, Gtk.IconSize.MENU)
        edit_groups_item.set_image(icon)
        manage_contacts_submenu.append(edit_groups_item)
        edit_groups_item.connect('activate', self.on_edit_groups, list_)

        item = Gtk.SeparatorMenuItem.new() # separator
        manage_contacts_submenu.append(item)

        # Block
        if is_blocked and privacy_rules_supported:
            unblock_menuitem = Gtk.ImageMenuItem.new_with_mnemonic(_('_Unblock'))
            icon = Gtk.Image.new_from_stock(Gtk.STOCK_STOP, Gtk.IconSize.MENU)
            unblock_menuitem.set_image(icon)
            unblock_menuitem.connect('activate', self.on_unblock, list_)
            manage_contacts_submenu.append(unblock_menuitem)
        else:
            block_menuitem = Gtk.ImageMenuItem.new_with_mnemonic(_('_Block'))
            icon = Gtk.Image.new_from_stock(Gtk.STOCK_STOP, Gtk.IconSize.MENU)
            block_menuitem.set_image(icon)
            block_menuitem.connect('activate', self.on_block, list_)
            manage_contacts_submenu.append(block_menuitem)

            if not privacy_rules_supported:
                block_menuitem.set_sensitive(False)

        # Remove
        remove_item = Gtk.ImageMenuItem.new_with_mnemonic(_('_Remove'))
        icon = Gtk.Image.new_from_stock(Gtk.STOCK_REMOVE, Gtk.IconSize.MENU)
        remove_item.set_image(icon)
        manage_contacts_submenu.append(remove_item)
        remove_item.connect('activate', self.on_req_usub, list_)
        # unsensitive remove if one account is not connected
        if one_account_offline:
            remove_item.set_sensitive(False)

        event_button = gtkgui_helpers.get_possible_button_event(event)

        menu.attach_to_widget(self.tree, None)
        menu.connect('selection-done', gtkgui_helpers.destroy_widget)
        menu.show_all()
        menu.popup(None, None, None, None, event_button, event.time)

    def make_transport_menu(self, event, titer):
        """
        Make transport's popup menu
        """
        model = self.modelfilter
        jid = model[titer][C_JID]
        path = model.get_path(titer)
        account = model[titer][C_ACCOUNT]
        contact = gajim.contacts.get_contact_with_highest_priority(account, jid)
<<<<<<< HEAD
        menu = gtk.Menu()

        # Send single message
        item = gtk.ImageMenuItem(_('Send Single Message'))
        icon = gtk.image_new_from_stock(gtk.STOCK_NEW, gtk.ICON_SIZE_MENU)
        item.set_image(icon)
        item.connect('activate',
            self.on_send_single_message_menuitem_activate, account, contact)
        menu.append(item)
        if gajim.account_is_disconnected(account):
            item.set_sensitive(False)

        blocked = False
        if helpers.jid_is_blocked(account, jid):
            blocked = True

        # Send Custom Status
        send_custom_status_menuitem = gtk.ImageMenuItem(
            _('Send Cus_tom Status'))
        # add a special img for this menuitem
        if blocked:
            send_custom_status_menuitem.set_image(gtkgui_helpers.load_icon(
                'offline'))
            send_custom_status_menuitem.set_sensitive(False)
        else:
            if account in gajim.interface.status_sent_to_users and \
            jid in gajim.interface.status_sent_to_users[account]:
                send_custom_status_menuitem.set_image(gtkgui_helpers.load_icon(
                    gajim.interface.status_sent_to_users[account][jid]))
            else:
                icon = gtk.image_new_from_stock(gtk.STOCK_NETWORK,
                    gtk.ICON_SIZE_MENU)
                send_custom_status_menuitem.set_image(icon)
            status_menuitems = gtk.Menu()
            send_custom_status_menuitem.set_submenu(status_menuitems)
            iconset = gajim.config.get('iconset')
            path = os.path.join(helpers.get_iconset_path(iconset), '16x16')
            for s in ('online', 'chat', 'away', 'xa', 'dnd', 'offline'):
                # icon MUST be different instance for every item
                state_images = gtkgui_helpers.load_iconset(path)
                status_menuitem = gtk.ImageMenuItem(helpers.get_uf_show(s))
                status_menuitem.connect('activate', self.on_send_custom_status,
                    [(contact, account)], s)
                icon = state_images[s]
                status_menuitem.set_image(icon)
                status_menuitems.append(status_menuitem)
        menu.append(send_custom_status_menuitem)
        if gajim.account_is_disconnected(account):
            send_custom_status_menuitem.set_sensitive(False)

        item = gtk.SeparatorMenuItem() # separator
        menu.append(item)

        # Execute Command
        item = gtk.ImageMenuItem(_('Execute Command...'))
        icon = gtk.image_new_from_stock(gtk.STOCK_EXECUTE, gtk.ICON_SIZE_MENU)
        item.set_image(icon)
        menu.append(item)
        item.connect('activate', self.on_execute_command, contact, account,
            contact.resource)
        if gajim.account_is_disconnected(account):
            item.set_sensitive(False)

        # Manage Transport submenu
        item = gtk.ImageMenuItem(_('_Manage Transport'))
        icon = gtk.image_new_from_stock(gtk.STOCK_PROPERTIES,
            gtk.ICON_SIZE_MENU)
        item.set_image(icon)
        manage_transport_submenu = gtk.Menu()
        item.set_submenu(manage_transport_submenu)
        menu.append(item)

        # Modify Transport
        item = gtk.ImageMenuItem(_('_Modify Transport'))
        icon = gtk.image_new_from_stock(gtk.STOCK_PREFERENCES,
            gtk.ICON_SIZE_MENU)
        item.set_image(icon)
        manage_transport_submenu.append(item)
        item.connect('activate', self.on_edit_agent, contact, account)
        if gajim.account_is_disconnected(account):
            item.set_sensitive(False)

        # Rename
        item = gtk.ImageMenuItem(_('_Rename'))
        # add a special img for rename menuitem
        gtkgui_helpers.add_image_to_menuitem(item, 'gajim-kbd_input')
        manage_transport_submenu.append(item)
        item.connect('activate', self.on_rename, 'agent', jid, account)
        if gajim.account_is_disconnected(account):
            item.set_sensitive(False)

        item = gtk.SeparatorMenuItem() # separator
        manage_transport_submenu.append(item)

        # Block
        if blocked:
            item = gtk.ImageMenuItem(_('_Unblock'))
            item.connect('activate', self.on_unblock, [(contact, account)])
        else:
            item = gtk.ImageMenuItem(_('_Block'))
            item.connect('activate', self.on_block, [(contact, account)])

        icon = gtk.image_new_from_stock(gtk.STOCK_STOP, gtk.ICON_SIZE_MENU)
        item.set_image(icon)
        manage_transport_submenu.append(item)
        if gajim.account_is_disconnected(account):
            item.set_sensitive(False)

        # Remove
        item = gtk.ImageMenuItem(_('_Remove'))
        icon = gtk.image_new_from_stock(gtk.STOCK_REMOVE, gtk.ICON_SIZE_MENU)
        item.set_image(icon)
        manage_transport_submenu.append(item)
        item.connect('activate', self.on_remove_agent, [(contact, account)])
        if gajim.account_is_disconnected(account):
            item.set_sensitive(False)

        item = gtk.SeparatorMenuItem() # separator
        menu.append(item)

        # Information
        information_menuitem = gtk.ImageMenuItem(_('_Information'))
        icon = gtk.image_new_from_stock(gtk.STOCK_INFO, gtk.ICON_SIZE_MENU)
        information_menuitem.set_image(icon)
        menu.append(information_menuitem)
        information_menuitem.connect('activate', self.on_info, contact, account)
        if gajim.account_is_disconnected(account):
            information_menuitem.set_sensitive(False)

=======
        menu = gui_menu_builder.get_transport_menu(contact, account)
>>>>>>> 2879d314
        event_button = gtkgui_helpers.get_possible_button_event(event)
        menu.attach_to_widget(self.tree, None)
        menu.popup(None, None, None, None, event_button, event.time)

    def make_groupchat_menu(self, event, titer):
        model = self.modelfilter

        jid = model[titer][C_JID]
        account = model[titer][C_ACCOUNT]
        contact = gajim.contacts.get_contact_with_highest_priority(account, jid)
        menu = Gtk.Menu()

        if jid in gajim.interface.minimized_controls[account]:
            maximize_menuitem = Gtk.ImageMenuItem.new_with_mnemonic(_(
                '_Maximize'))
            icon = Gtk.Image.new_from_stock(Gtk.STOCK_GOTO_TOP,
                Gtk.IconSize.MENU)
            maximize_menuitem.set_image(icon)
            maximize_menuitem.connect('activate', self.on_groupchat_maximized, \
                jid, account)
            menu.append(maximize_menuitem)

        if not gajim.gc_connected[account].get(jid, False):
            connect_menuitem = Gtk.ImageMenuItem.new_with_mnemonic(_(
                '_Reconnect'))
            connect_icon = Gtk.Image.new_from_stock(Gtk.STOCK_CONNECT, \
                Gtk.IconSize.MENU)
            connect_menuitem.set_image(connect_icon)
            connect_menuitem.connect('activate', self.on_reconnect, jid,
                account)
            menu.append(connect_menuitem)
        disconnect_menuitem = Gtk.ImageMenuItem.new_with_mnemonic(_(
            '_Disconnect'))
        disconnect_icon = Gtk.Image.new_from_stock(Gtk.STOCK_DISCONNECT, \
            Gtk.IconSize.MENU)
        disconnect_menuitem.set_image(disconnect_icon)
        disconnect_menuitem.connect('activate', self.on_disconnect, jid,
            account)
        menu.append(disconnect_menuitem)

        item = Gtk.SeparatorMenuItem.new() # separator
        menu.append(item)

<<<<<<< HEAD
        history_menuitem = gtk.ImageMenuItem(_('_History'))
        if gtkgui_helpers.gtk_icon_theme.has_icon('document-open-recent'):
            history_icon = gtk.Image()
            history_icon.set_from_icon_name('document-open-recent',
                gtk.ICON_SIZE_MENU)
        else:
            history_icon = gtk.image_new_from_stock(gtk.STOCK_JUSTIFY_FILL,
                gtk.ICON_SIZE_MENU)
=======
        history_menuitem = Gtk.ImageMenuItem.new_with_mnemonic(_('_History'))
        if gtkgui_helpers.gtk_icon_theme.has_icon('document-open-recent'):
            history_icon = Gtk.Image()
            history_icon.set_from_icon_name('document-open-recent',
                Gtk.IconSize.MENU)
        else:
            history_icon = Gtk.Image.new_from_stock(Gtk.STOCK_JUSTIFY_FILL, \
                Gtk.IconSize.MENU)
        if gtkgui_helpers.gtk_icon_theme.has_icon('document-open-recent'):
            history_icon = Gtk.Image()
            history_icon.set_from_icon_name('document-open-recent', Gtk.IconSize.MENU)
>>>>>>> 2879d314
        history_menuitem.set_image(history_icon)
        history_menuitem .connect('activate', self.on_history, contact, account)
        menu.append(history_menuitem)

        event_button = gtkgui_helpers.get_possible_button_event(event)

        menu.attach_to_widget(self.tree, None)
        menu.connect('selection-done', gtkgui_helpers.destroy_widget)
        menu.show_all()
        menu.popup(None, None, None, None, event_button, event.time)

    def get_and_connect_advanced_menuitem_menu(self, account):
        """
        Add FOR ACCOUNT options
        """
        xml = gtkgui_helpers.get_gtk_builder('advanced_menuitem_menu.ui')
        advanced_menuitem_menu = xml.get_object('advanced_menuitem_menu')

        xml_console_menuitem = xml.get_object('xml_console_menuitem')
        archiving_preferences_menuitem = xml.get_object(
            'archiving_preferences_menuitem')
        privacy_lists_menuitem = xml.get_object('privacy_lists_menuitem')
        administrator_menuitem = xml.get_object('administrator_menuitem')
        send_server_message_menuitem = xml.get_object(
            'send_server_message_menuitem')
        set_motd_menuitem = xml.get_object('set_motd_menuitem')
        update_motd_menuitem = xml.get_object('update_motd_menuitem')
        delete_motd_menuitem = xml.get_object('delete_motd_menuitem')

        xml_console_menuitem.connect('activate',
            self.on_xml_console_menuitem_activate, account)

        if gajim.connections[account]:
            if gajim.connections[account].privacy_rules_supported:
                privacy_lists_menuitem.connect('activate',
                    self.on_privacy_lists_menuitem_activate, account)
            else:
                privacy_lists_menuitem.set_sensitive(False)
            if gajim.connections[account].archive_pref_supported:
                archiving_preferences_menuitem.connect('activate',
                    self.on_archiving_preferences_menuitem_activate, account)
            else:
                archiving_preferences_menuitem.set_sensitive(False)

        if gajim.connections[account].is_zeroconf:
            administrator_menuitem.set_sensitive(False)
            send_server_message_menuitem.set_sensitive(False)
            set_motd_menuitem.set_sensitive(False)
            update_motd_menuitem.set_sensitive(False)
            delete_motd_menuitem.set_sensitive(False)
        else:
            send_server_message_menuitem.connect('activate',
                self.on_send_server_message_menuitem_activate, account)

            set_motd_menuitem.connect('activate',
                self.on_set_motd_menuitem_activate, account)

            update_motd_menuitem.connect('activate',
                self.on_update_motd_menuitem_activate, account)

            delete_motd_menuitem.connect('activate',
                self.on_delete_motd_menuitem_activate, account)

        advanced_menuitem_menu.show_all()

        return advanced_menuitem_menu

    def add_history_manager_menuitem(self, menu):
        """
        Add a seperator and History Manager menuitem BELOW for account menuitems
        """
        item = Gtk.SeparatorMenuItem.new() # separator
        menu.append(item)

        # History manager
<<<<<<< HEAD
        item = gtk.ImageMenuItem(_('History Manager'))
        if gtkgui_helpers.gtk_icon_theme.has_icon('document-open-recent'):
            icon = gtk.Image()
            icon.set_from_icon_name('document-open-recent', gtk.ICON_SIZE_MENU)
        else:
            icon = gtk.image_new_from_stock(gtk.STOCK_JUSTIFY_FILL,
                gtk.ICON_SIZE_MENU)
=======
        item = Gtk.ImageMenuItem.new_with_mnemonic(_('History Manager'))
        if gtkgui_helpers.gtk_icon_theme.has_icon('document-open-recent'):
            icon = Gtk.Image()
            icon.set_from_icon_name('document-open-recent', Gtk.IconSize.MENU)
        else:
            icon = Gtk.Image.new_from_stock(Gtk.STOCK_JUSTIFY_FILL,
                Gtk.IconSize.MENU)
>>>>>>> 2879d314
        item.set_image(icon)
        menu.append(item)
        item.connect('activate', self.on_history_manager_menuitem_activate)

    def add_bookmarks_list(self, gc_sub_menu, account):
        """
        Show join new group chat item and bookmarks list for an account
        """
        item = Gtk.ImageMenuItem.new_with_mnemonic(_('_Join New Group Chat'))
        icon = Gtk.Image.new_from_stock(Gtk.STOCK_NEW, Gtk.IconSize.MENU)
        item.set_image(icon)
        item.connect('activate', self.on_join_gc_activate, account)

        gc_sub_menu.append(item)

        # User has at least one bookmark.
        if gajim.connections[account].bookmarks:
            item = Gtk.SeparatorMenuItem.new()
            gc_sub_menu.append(item)

        for bookmark in gajim.connections[account].bookmarks:
            # Do not use underline.
            item = Gtk.MenuItem(bookmark['name'], use_underline=False)
            item.connect('activate', self.on_bookmark_menuitem_activate,
                    account, bookmark)
            gc_sub_menu.append(item)

    def set_actions_menu_needs_rebuild(self):
        self.actions_menu_needs_rebuild = True
        # Just handle new_chat_menuitem to have ctrl+N working even if we don't
        # open the menu
        new_chat_menuitem = self.xml.get_object('new_chat_menuitem')
        ag = Gtk.accel_groups_from_object(self.window)#[0]

        if self.new_chat_menuitem_handler_id:
            new_chat_menuitem.handler_disconnect(
                self.new_chat_menuitem_handler_id)
            self.new_chat_menuitem_handler_id = None

        new_chat_menuitem.set_submenu(None)

        connected_accounts = gajim.get_number_of_connected_accounts()
        if connected_accounts == 1 or (connected_accounts == 2 and \
        gajim.zeroconf_is_connected()):
            # only one 'real' (non-zeroconf) account is connected, don't need
            # submenus
            accounts_list = sorted(gajim.contacts.get_accounts())
            for account in accounts_list:
                if gajim.account_is_connected(account) and \
                not gajim.config.get_per('accounts', account, 'is_zeroconf'):
                    if not self.new_chat_menuitem_handler_id:
                        self.new_chat_menuitem_handler_id = new_chat_menuitem.\
                            connect('activate',
                                self.on_new_chat_menuitem_activate, account)

    def show_appropriate_context_menu(self, event, iters):
        # iters must be all of the same type
        model = self.modelfilter
        type_ = model[iters[0]][C_TYPE]
        for titer in iters[1:]:
            if model[titer][C_TYPE] != type_:
                return
        if type_ == 'group' and len(iters) == 1:
            self.make_group_menu(event, iters[0])
        if type_ == 'groupchat' and len(iters) == 1:
            self.make_groupchat_menu(event, iters[0])
        elif type_ == 'agent' and len(iters) == 1:
            self.make_transport_menu(event, iters[0])
        elif type_ in ('contact', 'self_contact') and len(iters) == 1:
            self.make_contact_menu(event, iters[0])
        elif type_ == 'contact':
            self.make_multiple_contact_menu(event, iters)
        elif type_ == 'account' and len(iters) == 1:
            self.make_account_menu(event, iters[0])

    def show_treeview_menu(self, event):
        try:
            model, list_of_paths = self.tree.get_selection().get_selected_rows()
        except TypeError:
            self.tree.get_selection().unselect_all()
            return
        if not len(list_of_paths):
            # no row is selected
            return
        if len(list_of_paths) > 1:
            iters = []
            for path in list_of_paths:
                iters.append(model.get_iter(path))
        else:
            path = list_of_paths[0]
            iters = [model.get_iter(path)]
        self.show_appropriate_context_menu(event, iters)

        return True

    def on_ctrl_j(self, accel_group, acceleratable, keyval, modifier):
        """
        Bring up the conference join dialog, when CTRL+J accelerator is being
        activated
        """
        # find a connected account:
        for account in gajim.connections:
            if gajim.account_is_connected(account):
                break
        self.on_join_gc_activate(None, account)
        return True

    def fill_column(self, col):
        for rend in self.renderers_list:
            col.pack_start(rend[1], rend[2])
            col.add_attribute(rend[1], rend[3], rend[4])
            col.set_cell_data_func(rend[1], rend[5], rend[6])
        # set renderers propertys
        for renderer in self.renderers_propertys.keys():
            renderer.set_property(self.renderers_propertys[renderer][0],
                self.renderers_propertys[renderer][1])

################################################################################
###
################################################################################

    def __init__(self):
        self.filtering = False
        self.starting = False
        self.starting_filtering = False
        # Number of renderers plugins added
        self.nb_ext_renderers = 0
        # When we quit, rememver if we already saved config once
        self.save_done = False
        # [icon, name, type, jid, account, editable, mood_pixbuf,
        # activity_pixbuf, tune_pixbuf, location_pixbuf, avatar_pixbuf,
        # padlock_pixbuf]
        self.columns = [Gtk.Image, str, str, str, str,
            GdkPixbuf.Pixbuf, GdkPixbuf.Pixbuf, GdkPixbuf.Pixbuf, GdkPixbuf.Pixbuf,
            GdkPixbuf.Pixbuf, GdkPixbuf.Pixbuf]
        self.xml = gtkgui_helpers.get_gtk_builder('roster_window.ui')
        self.window = self.xml.get_object('roster_window')
        self.hpaned = self.xml.get_object('roster_hpaned')
        gajim.interface.msg_win_mgr = MessageWindowMgr(self.window, self.hpaned)
        gajim.interface.msg_win_mgr.connect('window-delete',
            self.on_message_window_delete)
        self.advanced_menus = [] # We keep them to destroy them
        if gajim.config.get('roster_window_skip_taskbar'):
            self.window.set_property('skip-taskbar-hint', True)
        self.tree = self.xml.get_object('roster_treeview')
        sel = self.tree.get_selection()
        sel.set_mode(Gtk.SelectionMode.MULTIPLE)
        # sel.connect('changed',
        #       self.on_treeview_selection_changed)

        self._iters = {}
        # for merged mode
        self._iters['MERGED'] = {'account': None, 'groups': {}}
        # holds a list of (jid, account) tupples
        self._last_selected_contact = []
        self.transports_state_images = {'16': {}, '32': {}, 'opened': {},
            'closed': {}}

        self.last_save_dir = None
        self.editing_path = None # path of row with cell in edit mode
        self.add_new_contact_handler_id = False
        self.service_disco_handler_id = False
        self.new_chat_menuitem_handler_id = False
        self.single_message_menuitem_handler_id = False
        self.profile_avatar_menuitem_handler_id = False
        #FIXME: When list_accel_closures will be wrapped in pygtk
        # no need of this variable
        self.have_new_chat_accel = False # Is the "Ctrl+N" shown ?
        self.set_actions_menu_needs_rebuild()
        self.regroup = gajim.config.get('mergeaccounts')
        self.clicked_path = None # Used remember on wich row we clicked
        if len(gajim.connections) < 2:
            # Do not merge accounts if only one exists
            self.regroup = False
        gtkgui_helpers.resize_window(self.window,
            gajim.config.get('roster_width'),
            gajim.config.get('roster_height'))
        if gajim.config.get('save-roster-position'):
            gtkgui_helpers.move_window(self.window,
                gajim.config.get('roster_x-position'),
                gajim.config.get('roster_y-position'))

        self.popups_notification_height = 0
        self.popup_notification_windows = []

        # Remove contact from roster when last event opened
        # { (contact, account): { backend: boolean }
        self.contacts_to_be_removed = {}
        gajim.events.event_removed_subscribe(self.on_event_removed)

        # when this value become 0 we quit main application. If it's more than 0
        # it means we are waiting for this number of accounts to disconnect
        # before quitting
        self.quit_on_next_offline = -1

        # groups to draw next time we draw groups.
        self.groups_to_draw = {}
        # accounts to draw next time we draw accounts.
        self.accounts_to_draw = []

        # uf_show, img, show, sensitive
        liststore = Gtk.ListStore(str, Gtk.Image, str, bool)
        self.status_combobox = self.xml.get_object('status_combobox')

        cell = cell_renderer_image.CellRendererImage(0, 1)
        self.status_combobox.pack_start(cell, False)

        # img to show is in in 2nd column of liststore
        self.status_combobox.add_attribute(cell, 'image', 1)
        # if it will be sensitive or not it is in the fourth column
        # all items in the 'row' must have sensitive to False
        # if we want False (so we add it for img_cell too)
        self.status_combobox.add_attribute(cell, 'sensitive', 3)

        cell = Gtk.CellRendererText()
        cell.set_property('ellipsize', Pango.EllipsizeMode.END)
        cell.set_property('xpad', 5) # padding for status text
        self.status_combobox.pack_start(cell, True)
        # text to show is in in first column of liststore
        self.status_combobox.add_attribute(cell, 'text', 0)
        # if it will be sensitive or not it is in the fourth column
        self.status_combobox.add_attribute(cell, 'sensitive', 3)

        self.status_combobox.set_row_separator_func(self._iter_is_separator, None)

        for show in ('online', 'chat', 'away', 'xa', 'dnd', 'invisible'):
            uf_show = helpers.get_uf_show(show)
            liststore.append([uf_show,
                gajim.interface.jabber_state_images['16'][show], show, True])
        # Add a Separator (self._iter_is_separator() checks on string SEPARATOR)
        liststore.append(['SEPARATOR', None, '', True])

        path = gtkgui_helpers.get_icon_path('gajim-plugins')
<<<<<<< HEAD
        img = gtk.Image()
=======
        img = Gtk.Image()
>>>>>>> 2879d314
        img.set_from_file(path)
        self.xml.get_object('plugins_menuitem').set_image(img)

        path = gtkgui_helpers.get_icon_path('gajim-kbd_input')
        img = Gtk.Image()
        img.set_from_file(path)
        # sensitivity to False because by default we're offline
        self.status_message_menuitem_iter = liststore.append(
            [_('Change Status Message...'), img, '', False])
        # Add a Separator (self._iter_is_separator() checks on string SEPARATOR)
        liststore.append(['SEPARATOR', None, '', True])

        uf_show = helpers.get_uf_show('offline')
        liststore.append([uf_show, gajim.interface.jabber_state_images['16'][
            'offline'], 'offline', True])

        status_combobox_items = ['online', 'chat', 'away', 'xa', 'dnd',
            'invisible', 'separator1', 'change_status_msg', 'separator2',
            'offline']
        self.status_combobox.set_model(liststore)

        # default to offline
        number_of_menuitem = status_combobox_items.index('offline')
        self.status_combobox.set_active(number_of_menuitem)

        # holds index to previously selected item so if
        # "change status message..." is selected we can fallback to previously
        # selected item and not stay with that item selected
        self.previous_status_combobox_active = number_of_menuitem

        showOffline = gajim.config.get('showoffline')
        showOnlyChatAndOnline = gajim.config.get('show_only_chat_and_online')

        w = self.xml.get_object('show_offline_contacts_menuitem')
        w.set_active(showOffline)
        if showOnlyChatAndOnline:
            w.set_sensitive(False)

        w = self.xml.get_object('show_only_active_contacts_menuitem')
        w.set_active(showOnlyChatAndOnline)
        if showOffline:
            w.set_sensitive(False)

        show_transports_group = gajim.config.get('show_transports_group')
        self.xml.get_object('show_transports_menuitem').set_active(
            show_transports_group)

        self.xml.get_object('show_roster_menuitem').set_active(True)

        if gtkgui_helpers.gtk_icon_theme.has_icon('document-open-recent'):
            history_icon = Gtk.Image()
            history_icon.set_from_icon_name('document-open-recent',
                Gtk.IconSize.MENU)
            history_menuitem = self.xml.get_object('history_menuitem')
            history_menuitem.set_image(history_icon)

        # columns
        col = Gtk.TreeViewColumn()
        # list of renderers with attributes / properties in the form:
        # (name, renderer_object, expand?, attribute_name, attribute_value,
        # cell_data_func, func_arg)
        self.renderers_list = []
        self.renderers_propertys ={}
        self._pep_type_to_model_column = {'mood': C_MOOD_PIXBUF,
            'activity': C_ACTIVITY_PIXBUF, 'tune': C_TUNE_PIXBUF,
            'location': C_LOCATION_PIXBUF}

        renderer_text = Gtk.CellRendererText()
        self.renderers_propertys[renderer_text] = ('ellipsize',
            Pango.EllipsizeMode.END)

        def add_avatar_renderer():
            self.renderers_list.append(('avatar', Gtk.CellRendererPixbuf(),
                False, 'pixbuf', C_AVATAR_PIXBUF,
                self._fill_avatar_pixbuf_renderer, None))

        if gajim.config.get('avatar_position_in_roster') == 'left':
            add_avatar_renderer()

        self.renderers_list += (
                ('icon', cell_renderer_image.CellRendererImage(0, 0), False,
                'image', C_IMG, self._iconCellDataFunc, None),

                ('name', renderer_text, True,
                'markup', C_NAME, self._nameCellDataFunc, None),

                ('mood', Gtk.CellRendererPixbuf(), False,
                'pixbuf', C_MOOD_PIXBUF,
                self._fill_pep_pixbuf_renderer, C_MOOD_PIXBUF),

                ('activity', Gtk.CellRendererPixbuf(), False,
                'pixbuf', C_ACTIVITY_PIXBUF,
                self._fill_pep_pixbuf_renderer, C_ACTIVITY_PIXBUF),

                ('tune', Gtk.CellRendererPixbuf(), False,
                'pixbuf', C_TUNE_PIXBUF,
                self._fill_pep_pixbuf_renderer, C_TUNE_PIXBUF),

                ('location', Gtk.CellRendererPixbuf(), False,
                'pixbuf', C_LOCATION_PIXBUF,
                self._fill_pep_pixbuf_renderer, C_LOCATION_PIXBUF))

        if gajim.config.get('avatar_position_in_roster') == 'right':
            add_avatar_renderer()

        self.renderers_list.append(('padlock', Gtk.CellRendererPixbuf(), False,
                'pixbuf', C_PADLOCK_PIXBUF,
                self._fill_padlock_pixbuf_renderer, None))

        # fill and append column
        self.fill_column(col)
        self.tree.append_column(col)

        # do not show gtk arrows workaround
        col = Gtk.TreeViewColumn()
        render_pixbuf = Gtk.CellRendererPixbuf()
        col.pack_start(render_pixbuf, False)
        self.tree.append_column(col)
        col.set_visible(False)
        self.tree.set_expander_column(col)

        # signals
        self.TARGET_TYPE_URI_LIST = 80
        self.tree.enable_model_drag_source(Gdk.ModifierType.BUTTON1_MASK,
            [], Gdk.DragAction.DEFAULT | Gdk.DragAction.MOVE | \
            Gdk.DragAction.COPY)
        self.tree.drag_source_add_text_targets()
        self.tree.enable_model_drag_dest([], Gdk.DragAction.DEFAULT)
        dst_targets = Gtk.TargetList.new([])
        dst_targets.add_text_targets(0)
        dst_targets.add_uri_targets(self.TARGET_TYPE_URI_LIST)
        self.tree.drag_dest_set_target_list(dst_targets)
        self.tree.connect('drag_begin', self.drag_begin)
        self.tree.connect('drag_end', self.drag_end)
        self.tree.connect('drag_drop', self.drag_drop)
        self.tree.connect('drag_data_get', self.drag_data_get_data)
        self.tree.connect('drag_data_received', self.drag_data_received_data)
        self.dragging = False
        self.xml.connect_signals(self)
        self.combobox_callback_active = True

        self.collapsed_rows = gajim.config.get('collapsed_rows').split('\t')
        self.tooltip = tooltips.RosterTooltip()
        # Workaroung: For strange reasons signal is behaving like row-changed
        self._toggeling_row = False
        self.setup_and_draw_roster()

        if gajim.config.get('show_roster_on_startup') == 'always':
            self.window.show_all()
        elif gajim.config.get('show_roster_on_startup') == 'never':
            if gajim.config.get('trayicon') != 'always':
                # Without trayicon, user should see the roster!
                self.window.show_all()
                gajim.config.set('last_roster_visible', True)
        else:
            if gajim.config.get('last_roster_visible') or \
            gajim.config.get('trayicon') != 'always':
                self.window.show_all()

        if not gajim.config.get_per('accounts') or \
        gajim.config.get_per('accounts') == ['Local'] and not \
        gajim.config.get_per('accounts', 'Local', 'active'):
        # if we have no account configured or only Local account but not enabled
            def _open_wizard():
                gajim.interface.instances['account_creation_wizard'] = \
                    config.AccountCreationWizardWindow()
            # Open wizard only after roster is created, so we can make it
            # transient for the roster window
            GLib.idle_add(_open_wizard)
        if not gajim.ZEROCONF_ACC_NAME in gajim.config.get_per('accounts'):
            # Create zeroconf in config file
            from common.zeroconf import connection_zeroconf
            connection_zeroconf.ConnectionZeroconf(gajim.ZEROCONF_ACC_NAME)

        # Setting CTRL+J to be the shortcut for bringing up the dialog to join a
        # conference.
        accel_group = Gtk.accel_groups_from_object(self.window)[0]
        accel_group.connect(Gdk.KEY_j, Gdk.ModifierType.CONTROL_MASK,
                Gtk.AccelFlags.MASK, self.on_ctrl_j)

        # Setting CTRL+N to be the shortcut for show Start chat dialog
        new_chat_menuitem = self.xml.get_object('new_chat_menuitem')
        new_chat_menuitem.add_accelerator('activate', accel_group,
            Gdk.KEY_n, Gdk.ModifierType.CONTROL_MASK, Gtk.AccelFlags.VISIBLE)

        # Setting CTRL+S to be the shortcut to change status message
        accel_group = Gtk.AccelGroup()
        keyval, mod = Gtk.accelerator_parse('<Control>s')
        accel_group.connect(keyval, mod, Gtk.AccelFlags.VISIBLE,
            self.accel_group_func)

        # Setting CTRL+k to focus rfilter_entry
        keyval, mod = Gtk.accelerator_parse('<Control>k')
        accel_group.connect(keyval, mod, Gtk.AccelFlags.VISIBLE,
            self.accel_group_func)

        # Setting CTRL+k to focus rfilter_entry
        keyval, mod = gtk.accelerator_parse('<Control>k')
        accel_group.connect_group(keyval, mod, gtk.ACCEL_VISIBLE,
            self.accel_group_func)
        self.window.add_accel_group(accel_group)

        # Setting the search stuff
        self.rfilter_entry = self.xml.get_object('rfilter_entry')
        self.rfilter_string = ''
        self.rfilter_enabled = False
        self.rfilter_entry.connect('key-press-event',
            self.on_rfilter_entry_key_press_event)

        gajim.ged.register_event_handler('presence-received', ged.GUI1,
            self._nec_presence_received)
        # presence has to be fully handled so that contact is added to occupant
        # list before roster can be correctly updated
        gajim.ged.register_event_handler('gc-presence-received', ged.GUI2,
            self._nec_gc_presence_received)
        gajim.ged.register_event_handler('roster-received', ged.GUI1,
            self._nec_roster_received)
        gajim.ged.register_event_handler('anonymous-auth', ged.GUI1,
            self._nec_anonymous_auth)
        gajim.ged.register_event_handler('our-show', ged.GUI1,
            self._nec_our_show)
        gajim.ged.register_event_handler('connection-type', ged.GUI1,
            self._nec_connection_type)
        gajim.ged.register_event_handler('agent-removed', ged.GUI1,
            self._nec_agent_removed)
        gajim.ged.register_event_handler('pep-received', ged.GUI1,
            self._nec_pep_received)
        gajim.ged.register_event_handler('vcard-received', ged.GUI1,
            self._nec_vcard_received)
        gajim.ged.register_event_handler('gc-subject-received', ged.GUI1,
            self._nec_gc_subject_received)
        gajim.ged.register_event_handler('metacontacts-received', ged.GUI2,
            self._nec_metacontacts_received)
        gajim.ged.register_event_handler('signed-in', ged.GUI1,
            self._nec_signed_in)
        gajim.ged.register_event_handler('decrypted-message-received', ged.GUI2,
            self._nec_decrypted_message_received)<|MERGE_RESOLUTION|>--- conflicted
+++ resolved
@@ -73,11 +73,7 @@
 if dbus_support.supported:
     import dbus
 
-<<<<<<< HEAD
-from nbxmpp.protocol import NS_FILE, NS_ROSTERX
-=======
 from nbxmpp.protocol import NS_FILE, NS_ROSTERX, NS_CONFERENCE
->>>>>>> 2879d314
 from common.pep import MOODS, ACTIVITIES
 
 #(icon, name, type, jid, account, editable, second pixbuf)
@@ -1682,12 +1678,10 @@
                 if model.iter_has_child(titer):
                     iter_c = model.iter_children(titer)
                     while iter_c:
-                        if self.rfilter_string in model[iter_c][C_NAME].decode(
-                        'utf-8').lower():
+                        if self.rfilter_string in model[iter_c][C_NAME].lower():
                             return True
                         iter_c = model.iter_next(iter_c)
-                return self.rfilter_string in model[titer][C_NAME].decode(
-                    'utf-8').lower()
+                return self.rfilter_string in model[titer][C_NAME].lower()
             if gajim.config.get('showoffline'):
                 return True
             bb_jid = None
@@ -1712,8 +1706,7 @@
                 return self.contact_is_visible(contact, account)
         if type_ == 'agent':
             if self.rfilter_enabled:
-                return self.rfilter_string in model[titer][C_NAME].decode(
-                    'utf-8').lower()
+                return self.rfilter_string in model[titer][C_NAME].lower()
             contact = gajim.contacts.get_contact_with_highest_priority(account,
                 jid)
             return self.contact_has_pending_roster_events(contact, account) or \
@@ -1721,8 +1714,7 @@
                 (gajim.account_is_connected(account) or \
                 gajim.config.get('showoffline')))
         if type_ == 'groupchat' and self.rfilter_enabled:
-            return self.rfilter_string in model[titer][C_NAME].decode('utf-8').\
-                lower()
+            return self.rfilter_string in model[titer][C_NAME].lower()
         return True
 
     def _compareIters(self, model, iter1, iter2, data=None):
@@ -2728,8 +2720,6 @@
         if not obj.msgtxt: # empty message text
             return True
         if obj.mtype not in ('normal', 'chat'):
-<<<<<<< HEAD
-=======
             return
         if obj.mtype == 'normal' and obj.popup:
             # it's single message to be autopopuped
@@ -2737,7 +2727,6 @@
                 action='receive', from_whom=obj.jid, subject=obj.subject,
                 message=obj.msgtxt, resource=obj.resource, session=obj.session,
                 form_node=obj.form_node)
->>>>>>> 2879d314
             return
         if obj.session.control and obj.mtype == 'chat':
             typ = ''
@@ -3051,10 +3040,7 @@
             if msg is None:
                 # user pressed Cancel to change status message dialog
                 return
-<<<<<<< HEAD
-=======
             accounts = []
->>>>>>> 2879d314
             accounts = set(i[1] for i in list_ if gajim.connections[i[1]].\
                 privacy_rules_supported)
             if group is None:
@@ -3475,14 +3461,9 @@
                 # if we got unicode symbol without ctrl / alt
                 self.enable_rfilter(chr(num))
 
-<<<<<<< HEAD
-        elif event.state & gtk.gdk.CONTROL_MASK and \
-        event.state & gtk.gdk.SHIFT_MASK and event.keyval == gtk.keysyms.U:
-=======
         elif event.get_state() & Gdk.ModifierType.CONTROL_MASK and \
         event.get_state() & Gdk.ModifierType.SHIFT_MASK and \
         event.keyval == Gdk.KEY_U:
->>>>>>> 2879d314
             self.enable_rfilter('')
             self.rfilter_entry.event(event)
 
@@ -3543,11 +3524,7 @@
                             self.send_pep(account, pep_dict)
                 dialogs.ChangeStatusMessageDialog(on_response, status)
                 return True
-<<<<<<< HEAD
-            elif keyval == gtk.keysyms.k: # CTRL + k
-=======
             elif keyval == Gdk.KEY_k: # CTRL + k
->>>>>>> 2879d314
                 self.enable_rfilter('')
 
     def on_roster_treeview_button_press_event(self, widget, event):
@@ -4101,13 +4078,8 @@
                 self.tree.expand_row(path, False)
             return
         if self.rfilter_enabled:
-<<<<<<< HEAD
-            gobject.idle_add(self.disable_rfilter)
-        jid = model[path][C_JID].decode('utf-8')
-=======
             Gobject.idle_add(self.disable_rfilter)
         jid = model[path][C_JID]
->>>>>>> 2879d314
         resource = None
         contact = gajim.contacts.get_contact_with_highest_priority(account, jid)
         titer = model.get_iter(path)
@@ -4401,7 +4373,7 @@
 
     def on_rfilter_entry_changed(self, widget):
         """ When we update the content of the filter """
-        self.rfilter_string = widget.get_text().decode('utf-8').lower()
+        self.rfilter_string = widget.get_text().lower()
         if self.rfilter_string == '':
             self.disable_rfilter()
         self.refilter_shown_roster_items()
@@ -4409,7 +4381,7 @@
         self.tree.get_selection().unselect_all()
         def _func(model, path, iter_, param):
             if model[iter_][C_TYPE] == 'contact' and self.rfilter_string in \
-            model[iter_][C_NAME].decode('utf-8').lower():
+            model[iter_][C_NAME].lower():
                 col = self.tree.get_column(0)
                 self.tree.set_cursor_on_cell(path, col, None, False)
                 return True
@@ -4889,15 +4861,9 @@
                 c_dest.jid)
             source_family = gajim.contacts.get_metacontacts_family(
                 account_source, c_source.jid)
-<<<<<<< HEAD
-            if dest_family == source_family and dest_family:
-                item = gtk.MenuItem(_('Make %s first contact') % (
-                    c_source.get_shown_name()))
-=======
             if dest_family == source_family  and dest_family:
                 item = Gtk.MenuItem(_('Make %s first contact') % (
                     c_source.get_shown_name()), use_underline=False)
->>>>>>> 2879d314
             else:
                 item = Gtk.MenuItem(_('Make %s and %s metacontacts') % (
                     c_source.get_shown_name(), c_dest.get_shown_name()),
@@ -5293,14 +5259,9 @@
             return
         history_menuitem = self.xml.get_object('history_menuitem')
         if gtkgui_helpers.gtk_icon_theme.has_icon('document-open-recent'):
-<<<<<<< HEAD
-            gtkgui_helpers.add_image_to_menuitem(history_menuitem,
-                'document-open-recent')
-=======
             img = Gtk.Image()
             img.set_from_icon_name('document-open-recent', Gtk.IconSize.MENU)
             history_menuitem.set_image(img)
->>>>>>> 2879d314
         new_chat_menuitem = self.xml.get_object('new_chat_menuitem')
         single_message_menuitem = self.xml.get_object(
                 'send_single_message_menuitem')
@@ -6081,139 +6042,7 @@
         path = model.get_path(titer)
         account = model[titer][C_ACCOUNT]
         contact = gajim.contacts.get_contact_with_highest_priority(account, jid)
-<<<<<<< HEAD
-        menu = gtk.Menu()
-
-        # Send single message
-        item = gtk.ImageMenuItem(_('Send Single Message'))
-        icon = gtk.image_new_from_stock(gtk.STOCK_NEW, gtk.ICON_SIZE_MENU)
-        item.set_image(icon)
-        item.connect('activate',
-            self.on_send_single_message_menuitem_activate, account, contact)
-        menu.append(item)
-        if gajim.account_is_disconnected(account):
-            item.set_sensitive(False)
-
-        blocked = False
-        if helpers.jid_is_blocked(account, jid):
-            blocked = True
-
-        # Send Custom Status
-        send_custom_status_menuitem = gtk.ImageMenuItem(
-            _('Send Cus_tom Status'))
-        # add a special img for this menuitem
-        if blocked:
-            send_custom_status_menuitem.set_image(gtkgui_helpers.load_icon(
-                'offline'))
-            send_custom_status_menuitem.set_sensitive(False)
-        else:
-            if account in gajim.interface.status_sent_to_users and \
-            jid in gajim.interface.status_sent_to_users[account]:
-                send_custom_status_menuitem.set_image(gtkgui_helpers.load_icon(
-                    gajim.interface.status_sent_to_users[account][jid]))
-            else:
-                icon = gtk.image_new_from_stock(gtk.STOCK_NETWORK,
-                    gtk.ICON_SIZE_MENU)
-                send_custom_status_menuitem.set_image(icon)
-            status_menuitems = gtk.Menu()
-            send_custom_status_menuitem.set_submenu(status_menuitems)
-            iconset = gajim.config.get('iconset')
-            path = os.path.join(helpers.get_iconset_path(iconset), '16x16')
-            for s in ('online', 'chat', 'away', 'xa', 'dnd', 'offline'):
-                # icon MUST be different instance for every item
-                state_images = gtkgui_helpers.load_iconset(path)
-                status_menuitem = gtk.ImageMenuItem(helpers.get_uf_show(s))
-                status_menuitem.connect('activate', self.on_send_custom_status,
-                    [(contact, account)], s)
-                icon = state_images[s]
-                status_menuitem.set_image(icon)
-                status_menuitems.append(status_menuitem)
-        menu.append(send_custom_status_menuitem)
-        if gajim.account_is_disconnected(account):
-            send_custom_status_menuitem.set_sensitive(False)
-
-        item = gtk.SeparatorMenuItem() # separator
-        menu.append(item)
-
-        # Execute Command
-        item = gtk.ImageMenuItem(_('Execute Command...'))
-        icon = gtk.image_new_from_stock(gtk.STOCK_EXECUTE, gtk.ICON_SIZE_MENU)
-        item.set_image(icon)
-        menu.append(item)
-        item.connect('activate', self.on_execute_command, contact, account,
-            contact.resource)
-        if gajim.account_is_disconnected(account):
-            item.set_sensitive(False)
-
-        # Manage Transport submenu
-        item = gtk.ImageMenuItem(_('_Manage Transport'))
-        icon = gtk.image_new_from_stock(gtk.STOCK_PROPERTIES,
-            gtk.ICON_SIZE_MENU)
-        item.set_image(icon)
-        manage_transport_submenu = gtk.Menu()
-        item.set_submenu(manage_transport_submenu)
-        menu.append(item)
-
-        # Modify Transport
-        item = gtk.ImageMenuItem(_('_Modify Transport'))
-        icon = gtk.image_new_from_stock(gtk.STOCK_PREFERENCES,
-            gtk.ICON_SIZE_MENU)
-        item.set_image(icon)
-        manage_transport_submenu.append(item)
-        item.connect('activate', self.on_edit_agent, contact, account)
-        if gajim.account_is_disconnected(account):
-            item.set_sensitive(False)
-
-        # Rename
-        item = gtk.ImageMenuItem(_('_Rename'))
-        # add a special img for rename menuitem
-        gtkgui_helpers.add_image_to_menuitem(item, 'gajim-kbd_input')
-        manage_transport_submenu.append(item)
-        item.connect('activate', self.on_rename, 'agent', jid, account)
-        if gajim.account_is_disconnected(account):
-            item.set_sensitive(False)
-
-        item = gtk.SeparatorMenuItem() # separator
-        manage_transport_submenu.append(item)
-
-        # Block
-        if blocked:
-            item = gtk.ImageMenuItem(_('_Unblock'))
-            item.connect('activate', self.on_unblock, [(contact, account)])
-        else:
-            item = gtk.ImageMenuItem(_('_Block'))
-            item.connect('activate', self.on_block, [(contact, account)])
-
-        icon = gtk.image_new_from_stock(gtk.STOCK_STOP, gtk.ICON_SIZE_MENU)
-        item.set_image(icon)
-        manage_transport_submenu.append(item)
-        if gajim.account_is_disconnected(account):
-            item.set_sensitive(False)
-
-        # Remove
-        item = gtk.ImageMenuItem(_('_Remove'))
-        icon = gtk.image_new_from_stock(gtk.STOCK_REMOVE, gtk.ICON_SIZE_MENU)
-        item.set_image(icon)
-        manage_transport_submenu.append(item)
-        item.connect('activate', self.on_remove_agent, [(contact, account)])
-        if gajim.account_is_disconnected(account):
-            item.set_sensitive(False)
-
-        item = gtk.SeparatorMenuItem() # separator
-        menu.append(item)
-
-        # Information
-        information_menuitem = gtk.ImageMenuItem(_('_Information'))
-        icon = gtk.image_new_from_stock(gtk.STOCK_INFO, gtk.ICON_SIZE_MENU)
-        information_menuitem.set_image(icon)
-        menu.append(information_menuitem)
-        information_menuitem.connect('activate', self.on_info, contact, account)
-        if gajim.account_is_disconnected(account):
-            information_menuitem.set_sensitive(False)
-
-=======
         menu = gui_menu_builder.get_transport_menu(contact, account)
->>>>>>> 2879d314
         event_button = gtkgui_helpers.get_possible_button_event(event)
         menu.attach_to_widget(self.tree, None)
         menu.popup(None, None, None, None, event_button, event.time)
@@ -6257,16 +6086,6 @@
         item = Gtk.SeparatorMenuItem.new() # separator
         menu.append(item)
 
-<<<<<<< HEAD
-        history_menuitem = gtk.ImageMenuItem(_('_History'))
-        if gtkgui_helpers.gtk_icon_theme.has_icon('document-open-recent'):
-            history_icon = gtk.Image()
-            history_icon.set_from_icon_name('document-open-recent',
-                gtk.ICON_SIZE_MENU)
-        else:
-            history_icon = gtk.image_new_from_stock(gtk.STOCK_JUSTIFY_FILL,
-                gtk.ICON_SIZE_MENU)
-=======
         history_menuitem = Gtk.ImageMenuItem.new_with_mnemonic(_('_History'))
         if gtkgui_helpers.gtk_icon_theme.has_icon('document-open-recent'):
             history_icon = Gtk.Image()
@@ -6278,7 +6097,6 @@
         if gtkgui_helpers.gtk_icon_theme.has_icon('document-open-recent'):
             history_icon = Gtk.Image()
             history_icon.set_from_icon_name('document-open-recent', Gtk.IconSize.MENU)
->>>>>>> 2879d314
         history_menuitem.set_image(history_icon)
         history_menuitem .connect('activate', self.on_history, contact, account)
         menu.append(history_menuitem)
@@ -6354,15 +6172,6 @@
         menu.append(item)
 
         # History manager
-<<<<<<< HEAD
-        item = gtk.ImageMenuItem(_('History Manager'))
-        if gtkgui_helpers.gtk_icon_theme.has_icon('document-open-recent'):
-            icon = gtk.Image()
-            icon.set_from_icon_name('document-open-recent', gtk.ICON_SIZE_MENU)
-        else:
-            icon = gtk.image_new_from_stock(gtk.STOCK_JUSTIFY_FILL,
-                gtk.ICON_SIZE_MENU)
-=======
         item = Gtk.ImageMenuItem.new_with_mnemonic(_('History Manager'))
         if gtkgui_helpers.gtk_icon_theme.has_icon('document-open-recent'):
             icon = Gtk.Image()
@@ -6370,7 +6179,6 @@
         else:
             icon = Gtk.Image.new_from_stock(Gtk.STOCK_JUSTIFY_FILL,
                 Gtk.IconSize.MENU)
->>>>>>> 2879d314
         item.set_image(icon)
         menu.append(item)
         item.connect('activate', self.on_history_manager_menuitem_activate)
@@ -6604,11 +6412,7 @@
         liststore.append(['SEPARATOR', None, '', True])
 
         path = gtkgui_helpers.get_icon_path('gajim-plugins')
-<<<<<<< HEAD
-        img = gtk.Image()
-=======
         img = Gtk.Image()
->>>>>>> 2879d314
         img.set_from_file(path)
         self.xml.get_object('plugins_menuitem').set_image(img)
 
@@ -6803,11 +6607,6 @@
         # Setting CTRL+k to focus rfilter_entry
         keyval, mod = Gtk.accelerator_parse('<Control>k')
         accel_group.connect(keyval, mod, Gtk.AccelFlags.VISIBLE,
-            self.accel_group_func)
-
-        # Setting CTRL+k to focus rfilter_entry
-        keyval, mod = gtk.accelerator_parse('<Control>k')
-        accel_group.connect_group(keyval, mod, gtk.ACCEL_VISIBLE,
             self.accel_group_func)
         self.window.add_accel_group(accel_group)
 
