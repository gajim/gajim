--- conflicted
+++ resolved
@@ -243,13 +243,8 @@
                     _('Sending private message failed'),
                     #in second %s code replaces with nickname
                     _('You are no longer in group chat "%(room)s" or '
-<<<<<<< HEAD
-                    '"%(nick)s" has left.') % {'room': u'\u200E' + room,
-                    'nick': nick})
-=======
                     '"%(nick)s" has left.') % {'room': '\u200E' + room,
                     'nick': nick}, transient_for=self.parent_win.window)
->>>>>>> 2879d314
                 return
 
         ChatControl.send_message(self, message, xhtml=xhtml,
@@ -360,13 +355,8 @@
             widget.show()
 
         if gtkgui_helpers.gtk_icon_theme.has_icon('document-open-recent'):
-<<<<<<< HEAD
-            img = self.xml.get_object('image8')
-            img.set_from_icon_name('document-open-recent', gtk.ICON_SIZE_MENU)
-=======
             img = self.xml.get_object('history_image')
             img.set_from_icon_name('document-open-recent', Gtk.IconSize.MENU)
->>>>>>> 2879d314
         widget = self.xml.get_object('list_treeview')
         id_ = widget.connect('row_expanded', self.on_list_treeview_row_expanded)
         self.handlers[id_] = widget
@@ -802,11 +792,7 @@
             name = self.get_continued_conversation_name()
         else:
             name = self.room_jid
-<<<<<<< HEAD
-        text = '<span %s>%s</span>' % (font_attrs, u'\u200E' + name)
-=======
         text = '<span %s>%s</span>' % (font_attrs, '\u200E' + name)
->>>>>>> 2879d314
         self.name_label.set_markup(text)
 
         if self.subject:
@@ -848,13 +834,6 @@
         request_voice_separator = xml.get_object('request_voice_separator')
 
         if gtkgui_helpers.gtk_icon_theme.has_icon('bookmark-new'):
-<<<<<<< HEAD
-            gtkgui_helpers.add_image_to_menuitem(bookmark_room_menuitem,
-                'bookmark-new')
-        if gtkgui_helpers.gtk_icon_theme.has_icon('document-open-recent'):
-            gtkgui_helpers.add_image_to_menuitem(history_menuitem,
-                'document-open-recent')
-=======
             img = Gtk.Image()
             img.set_from_icon_name('bookmark-new', Gtk.IconSize.MENU)
             bookmark_room_menuitem.set_image(img)
@@ -862,7 +841,6 @@
             img = Gtk.Image()
             img.set_from_icon_name('document-open-recent', Gtk.IconSize.MENU)
             history_menuitem.set_image(img)
->>>>>>> 2879d314
 
         if hide_buttonbar_items:
             change_nick_menuitem.hide()
@@ -1995,13 +1973,8 @@
                 self.last_sent_msg = msg
                 if self.correcting:
                     self.correcting = False
-<<<<<<< HEAD
-                    self.msg_textview.modify_base(gtk.STATE_NORMAL,
-                        self.old_message_tv_color)
-=======
                     self.msg_textview.override_background_color(
                         Gtk.StateType.NORMAL, self.old_message_tv_color)
->>>>>>> 2879d314
 
             if self.correcting and self.last_sent_msg:
                 correction_msg = self.last_sent_msg
@@ -2241,11 +2214,7 @@
                 reason, jid)
 
         # Ask for a reason
-<<<<<<< HEAD
-        dialogs.DoubleInputDialog(_('Destroying %s') % u'\u200E' + \
-=======
         dialogs.DoubleInputDialog(_('Destroying %s') % '\u200E' + \
->>>>>>> 2879d314
             self.room_jid, _('You are going to definitively destroy this '
             'room.\nYou may specify a reason below:'),
             _('You may also enter an alternate venue:'), ok_handler=on_ok,
@@ -2594,11 +2563,7 @@
         pixbuf = gtkgui_helpers.get_icon_pixmap('document-send', quiet=True)
         if not pixbuf:
             pixbuf = gtkgui_helpers.get_icon_pixmap('gajim-upload')
-<<<<<<< HEAD
-        img = gtk.image_new_from_pixbuf(pixbuf)
-=======
         img = Gtk.Image.new_from_pixbuf(pixbuf)
->>>>>>> 2879d314
         item.set_image(img)
 
         if not c.resource:
@@ -2870,14 +2835,9 @@
         if fjid in connection.blocked_contacts:
             return
         max_order = connection.get_max_blocked_list_order()
-<<<<<<< HEAD
-        new_rule = {'order': str(max_order + 1), 'type': u'jid', 'action': u'deny',
-            'value' : fjid, 'child': [u'message', u'iq', u'presence-out']}
-=======
         new_rule = {'order': str(max_order + 1), 'type': 'jid',
             'action': 'deny', 'value' : fjid, 'child': ['message', 'iq',
             'presence-out']}
->>>>>>> 2879d314
         connection.blocked_list.append(new_rule)
         connection.blocked_contacts.append(fjid)
         self.draw_contact(nick)
