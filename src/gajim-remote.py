--- conflicted
+++ resolved
@@ -106,11 +106,7 @@
                                 _('Changes the status of account or accounts'),
                                 [
 #offline, online, chat, away, xa, dnd, invisible should not be translated
-<<<<<<< HEAD
-                                        (_('status'), _('one of: offline, online, chat, away, xa, dnd, invisible '), True),
-=======
                                         (_('status'), _('one of: offline, online, chat, away, xa, dnd, invisible. If not set, use accoun\'t previous status'), False),
->>>>>>> 30a1bb50
                                         (_('message'), _('status message'), False),
                                         (_('account'), _('change status of account "account". '
         'If not specified, try to change status of all accounts that have '
@@ -268,8 +264,6 @@
                                                 False)
                                 ]
                         ],
-<<<<<<< HEAD
-=======
                 'change_avatar': [
                                 _('Change the avatar'),
                                 [
@@ -279,7 +273,6 @@
                                                 False)
                                 ]
                         ],
->>>>>>> 30a1bb50
                 'handle_uri': [
                                 _('Handle a xmpp:/ uri'),
                                 [
@@ -541,11 +534,8 @@
         self.arguments += ['']*(len(args)-i)
 
     def handle_uri(self):
-<<<<<<< HEAD
-=======
         if len(sys.argv) < 3:
             send_error(_('No uri given'))
->>>>>>> 30a1bb50
         if not sys.argv[2].startswith('xmpp:'):
             send_error(_('Wrong uri'))
         sys.argv[2] = sys.argv[2][5:]
