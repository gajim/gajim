--- conflicted
+++ resolved
@@ -32,29 +32,14 @@
 
 class SearchWindow:
     def __init__(self, account, jid):
-<<<<<<< HEAD
-        '''Create new window.'''
-
-=======
         """
         Create new window
         """
->>>>>>> 30a1bb50
         # an account object
         self.account = account
         self.jid = jid
 
         # retrieving widgets from xml
-<<<<<<< HEAD
-        self.xml = gtkgui_helpers.get_glade('search_window.glade')
-        self.window = self.xml.get_widget('search_window')
-        for name in ('label', 'progressbar', 'search_vbox', 'search_button',
-        'add_contact_button', 'information_button'):
-            self.__dict__[name] = self.xml.get_widget(name)
-
-        # displaying the window
-        self.xml.signal_autoconnect(self)
-=======
         self.xml = gtkgui_helpers.get_gtk_builder('search_window.ui')
         self.window = self.xml.get_object('search_window')
         for name in ('label', 'progressbar', 'search_vbox', 'search_button',
@@ -63,7 +48,6 @@
 
         # displaying the window
         self.xml.connect_signals(self)
->>>>>>> 30a1bb50
         self.window.show_all()
         self.request_form()
         self.pulse_id = gobject.timeout_add(80, self.pulse_callback)
