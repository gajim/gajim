--- conflicted
+++ resolved
@@ -189,12 +189,8 @@
     xdg_config_home = os.environ.get('XDG_CONFIG_HOME', '')
     if xdg_config_home == '':
         xdg_config_home = os.path.expanduser('~/.config') # default
-<<<<<<< HEAD
-    xfce_config_file = os.path.join(xdg_config_home, 'xfce4/mcs_settings/gtk.xml')
-=======
     xfce_config_file = os.path.join(xdg_config_home,
         'xfce4/mcs_settings/gtk.xml')
->>>>>>> 337b09d3
 
     kde_config_file = os.path.expanduser('~/.kde/share/config/kdeglobals')
 
@@ -206,12 +202,8 @@
                     return line[start:line.find('"', start)].decode('utf-8')
         except Exception:
             #we talk about file
-<<<<<<< HEAD
-            print >> sys.stderr, _('Error: cannot open %s for reading') % xfce_config_file
-=======
             print >> sys.stderr, _('Error: cannot open %s for reading') % \
                 xfce_config_file
->>>>>>> 337b09d3
 
     elif os.path.exists(kde_config_file):
         try:
@@ -226,12 +218,8 @@
                     return font_string.decode('utf-8')
         except Exception:
             #we talk about file
-<<<<<<< HEAD
-            print >> sys.stderr, _('Error: cannot open %s for reading') % kde_config_file
-=======
             print >> sys.stderr, _('Error: cannot open %s for reading') % \
                 kde_config_file
->>>>>>> 337b09d3
 
     return None
 
@@ -276,11 +264,7 @@
         files = os.listdir('/proc')
 
         # files that doesn't have only digits in names...
-<<<<<<< HEAD
-        files = filter(str.isdigit, files)
-=======
         files = [f for f in files if f.isdigit()]
->>>>>>> 337b09d3
 
         # files that aren't directories...
         files = [f for f in files if os.path.isdir('/proc/' + f)]
@@ -294,12 +278,8 @@
         files = [f for f in files if os.path.islink('/proc/' + f + '/exe')]
 
         # list of processes
-<<<<<<< HEAD
-        processes = [os.path.basename(os.readlink('/proc/' + f +'/exe')) for f in files]
-=======
         processes = [os.path.basename(os.readlink('/proc/' + f +'/exe')) for f \
             in files]
->>>>>>> 337b09d3
 
         return processes
     return []
@@ -338,12 +318,8 @@
 
     def cleanID(self, id_):
         id_ = id_.strip().lower()
-<<<<<<< HEAD
-        for strip in (' :.-_'): id_ = id_.replace(strip, '')
-=======
         for strip in (' :.-_'):
             id_ = id_.replace(strip, '')
->>>>>>> 337b09d3
         return id_
 
     def __eq__(self, other):
@@ -465,12 +441,8 @@
                 os.chmod(path_to_script, 0700)
             except OSError: # do not traceback (could be a permission problem)
                 #we talk about a file here
-<<<<<<< HEAD
-                s = _('Could not write to %s. Session Management support will not work') % path_to_script
-=======
                 s = _('Could not write to %s. Session Management support will '
                     'not work') % path_to_script
->>>>>>> 337b09d3
                 print >> sys.stderr, s
 
     else: # normal user (not svn user)
@@ -575,15 +547,6 @@
     try:
         # try make a handle for READING the file
         hfile = win32file.CreateFile(
-<<<<<<< HEAD
-                path_to_file,                                   # path to file
-                win32con.GENERIC_READ,                  # open for reading
-                0,                                                              # do not share with other proc
-                secur_att,
-                win32con.OPEN_EXISTING,                 # existing file only
-                win32con.FILE_ATTRIBUTE_NORMAL, # normal file
-                0                                                               # no attr. template
-=======
                 path_to_file,                   # path to file
                 win32con.GENERIC_READ,          # open for reading
                 0,                              # do not share with other proc
@@ -591,7 +554,6 @@
                 win32con.OPEN_EXISTING,         # existing file only
                 win32con.FILE_ATTRIBUTE_NORMAL, # normal file
                 0                               # no attr. template
->>>>>>> 337b09d3
         )
     except pywintypes.error:
         return True
@@ -599,11 +561,7 @@
         hfile.Close()
         return False
 
-<<<<<<< HEAD
-def _get_fade_color(treeview, selected, focused):
-=======
 def get_fade_color(treeview, selected, focused):
->>>>>>> 337b09d3
     """
     Get a gdk color that is between foreground and background in 0.3
     0.7 respectively colors of the cell for the given treeview
@@ -669,12 +627,8 @@
         # don't show avatar for the transport itself
         return None
 
-<<<<<<< HEAD
-    if any(jid in gajim.contacts.get_gc_list(acc) for acc in gajim.connections):
-=======
     if any(jid in gajim.contacts.get_gc_list(acc) for acc in \
     gajim.contacts.get_accounts()):
->>>>>>> 337b09d3
         is_groupchat_contact = True
     else:
         is_groupchat_contact = False
@@ -809,15 +763,10 @@
 
             # setting for GNOME/Gconf
             client.set_bool('/desktop/gnome/url-handlers/xmpp/enabled', True)
-<<<<<<< HEAD
-            client.set_string('/desktop/gnome/url-handlers/xmpp/command', command)
-            client.set_bool('/desktop/gnome/url-handlers/xmpp/needs_terminal', False)
-=======
             client.set_string('/desktop/gnome/url-handlers/xmpp/command',
                 command)
             client.set_bool('/desktop/gnome/url-handlers/xmpp/needs_terminal',
                 False)
->>>>>>> 337b09d3
 
             # setting for KDE
             if path_to_kde_file is not None: # user has run kde at least once
@@ -840,12 +789,8 @@
 ''' % command)
                     f.close()
                 except IOError:
-<<<<<<< HEAD
-                    log.debug("I/O Error writing settings to %s", repr(path_to_kde_file), exc_info=True)
-=======
                     log.debug("I/O Error writing settings to %s",
                         repr(path_to_kde_file), exc_info=True)
->>>>>>> 337b09d3
         else: # no gajim remote, stop ask user everytime
             gajim.config.set('check_if_gajim_is_default', False)
 
@@ -872,21 +817,12 @@
         # xmpp: is currently handled by another program, so ask the user
         pritext = _('Gajim is not the default Jabber client')
         sectext = _('Would you like to make Gajim the default Jabber client?')
-<<<<<<< HEAD
-        checktext = _('Always check to see if Gajim is the default Jabber client '
-                'on startup')
-        def on_cancel(checked):
-            gajim.config.set('check_if_gajim_is_default', checked)
-        dlg = dialogs.ConfirmationDialogCheck(pritext, sectext, checktext,
-                set_gajim_as_xmpp_handler, on_cancel)
-=======
         checktext = _('Always check to see if Gajim is the default Jabber '
             'client on startup')
         def on_cancel(checked):
             gajim.config.set('check_if_gajim_is_default', checked)
         dlg = dialogs.ConfirmationDialogCheck(pritext, sectext, checktext,
             set_gajim_as_xmpp_handler, on_cancel)
->>>>>>> 337b09d3
         if gajim.config.get('check_if_gajim_is_default'):
             dlg.checkbutton.set_active(True)
 
@@ -923,20 +859,12 @@
 def destroy_widget(widget):
     widget.destroy()
 
-<<<<<<< HEAD
-def on_avatar_save_as_menuitem_activate(widget, jid, account, default_name=''):
-=======
 def on_avatar_save_as_menuitem_activate(widget, jid, default_name=''):
->>>>>>> 337b09d3
     def on_continue(response, file_path):
         if response < 0:
             return
         pixbuf = get_avatar_pixbuf_from_cache(jid)
-<<<<<<< HEAD
-        path, extension = os.path.splitext(file_path)
-=======
         extension = os.path.splitext(file_path)[1]
->>>>>>> 337b09d3
         if not extension:
             # Silently save as Jpeg image
             image_format = 'jpeg'
@@ -957,16 +885,10 @@
             def on_ok(file_path, pixbuf):
                 pixbuf.save(file_path, 'jpeg')
             dialogs.ConfirmationDialog(_('Extension not supported'),
-<<<<<<< HEAD
-                    _('Image cannot be saved in %(type)s format. Save as %(new_filename)s?'
-                    ) % {'type': image_format, 'new_filename': new_file_path},
-                    on_response_ok = (on_ok, new_file_path, pixbuf))
-=======
                 _('Image cannot be saved in %(type)s format. Save as '
                 '%(new_filename)s?') % {'type': image_format,
                 'new_filename': new_file_path},
                 on_response_ok = (on_ok, new_file_path, pixbuf))
->>>>>>> 337b09d3
         else:
             dialog.destroy()
 
@@ -977,16 +899,6 @@
             # check if we have write permissions
             if not os.access(file_path, os.W_OK):
                 file_name = os.path.basename(file_path)
-<<<<<<< HEAD
-                dialogs.ErrorDialog(_('Cannot overwrite existing file "%s"' %
-                        file_name),
-                _('A file with this name already exists and you do not have '
-                'permission to overwrite it.'))
-                return
-            dialog2 = dialogs.FTOverwriteConfirmationDialog(
-                    _('This file already exists'), _('What do you want to do?'),
-                    propose_resume=False, on_response=(on_continue, file_path))
-=======
                 dialogs.ErrorDialog(_('Cannot overwrite existing file "%s"') % \
                     file_name, _('A file with this name already exists and you '
                     'do not have permission to overwrite it.'))
@@ -994,20 +906,14 @@
             dialog2 = dialogs.FTOverwriteConfirmationDialog(
                 _('This file already exists'), _('What do you want to do?'),
                 propose_resume=False, on_response=(on_continue, file_path))
->>>>>>> 337b09d3
             dialog2.set_transient_for(dialog)
             dialog2.set_destroy_with_parent(True)
         else:
             dirname = os.path.dirname(file_path)
             if not os.access(dirname, os.W_OK):
                 dialogs.ErrorDialog(_('Directory "%s" is not writable') % \
-<<<<<<< HEAD
-                dirname, _('You do not have permission to create files in this'
-                ' directory.'))
-=======
                     dirname, _('You do not have permission to create files in '
                     'this directory.'))
->>>>>>> 337b09d3
                 return
 
         on_continue(0, file_path)
@@ -1016,17 +922,6 @@
         dialog.destroy()
 
     dialog = dialogs.FileChooserDialog(title_text=_('Save Image as...'),
-<<<<<<< HEAD
-            action=gtk.FILE_CHOOSER_ACTION_SAVE, buttons=(gtk.STOCK_CANCEL,
-            gtk.RESPONSE_CANCEL, gtk.STOCK_SAVE, gtk.RESPONSE_OK),
-            default_response=gtk.RESPONSE_OK,
-            current_folder=gajim.config.get('last_save_dir'), on_response_ok=on_ok,
-            on_response_cancel=on_cancel)
-
-    dialog.set_current_name(default_name + '.jpeg')
-    dialog.connect('delete-event', lambda widget, event:
-            on_cancel(widget))
-=======
         action=gtk.FILE_CHOOSER_ACTION_SAVE, buttons=(gtk.STOCK_CANCEL,
         gtk.RESPONSE_CANCEL, gtk.STOCK_SAVE, gtk.RESPONSE_OK),
         default_response=gtk.RESPONSE_OK,
@@ -1036,7 +931,6 @@
     dialog.set_current_name(default_name + '.jpeg')
     dialog.connect('delete-event', lambda widget, event:
         on_cancel(widget))
->>>>>>> 337b09d3
 
 def on_bm_header_changed_state(widget, event):
     widget.set_state(gtk.STATE_NORMAL) #do not allow selected_state
@@ -1240,11 +1134,7 @@
 
     # set wrap width to the pango.Layout of the labels ###
     layout.set_width (allocation.width * pango.SCALE)
-<<<<<<< HEAD
-    lw, lh = layout.get_size ()
-=======
     lh = layout.get_size()[1]
->>>>>>> 337b09d3
 
     if lh_old != lh:
         widget.set_size_request (-1, lh / pango.SCALE)