--- conflicted
+++ resolved
@@ -2076,118 +2076,10 @@
 		and file_transfer_menuitem
 		and hide()/show() for add_to_roster_menuitem
 		'''
-<<<<<<< HEAD
-		xml = gtkgui_helpers.get_glade('chat_control_popup_menu.glade')
-		menu = xml.get_widget('chat_control_popup_menu')
-
-		add_to_roster_menuitem = xml.get_widget('add_to_roster_menuitem')
-		history_menuitem = xml.get_widget('history_menuitem')
-		toggle_gpg_menuitem = xml.get_widget('toggle_gpg_menuitem')
-		toggle_e2e_menuitem = xml.get_widget('toggle_e2e_menuitem')
-		send_file_menuitem = xml.get_widget('send_file_menuitem')
-		information_menuitem = xml.get_widget('information_menuitem')
-		convert_to_gc_menuitem = xml.get_widget('convert_to_groupchat')
-		separatormenuitem1 = xml.get_widget('separatormenuitem1')
-		separatormenuitem2 = xml.get_widget('separatormenuitem2')
-
-		# add a special img for send file menuitem
-		path_to_upload_img = os.path.join(gajim.DATA_DIR, 'pixmaps', 'upload.png')
-		img = gtk.Image()
-		img.set_from_file(path_to_upload_img)
-		send_file_menuitem.set_image(img)
-
-		muc_icon = gtkgui_helpers.load_icon('muc_active')
-		if muc_icon:
-			convert_to_gc_menuitem.set_image(muc_icon)
-
-		if not hide_buttonbar_entries:
-			history_menuitem.show()
-			send_file_menuitem.show()
-			information_menuitem.show()
-			convert_to_gc_menuitem.show()
-			separatormenuitem1.show()
-			separatormenuitem2.show()
-
-		ag = gtk.accel_groups_from_object(self.parent_win.window)[0]
-		send_file_menuitem.add_accelerator('activate', ag, gtk.keysyms.f, gtk.gdk.CONTROL_MASK,
-			gtk.ACCEL_VISIBLE)
-		convert_to_gc_menuitem.add_accelerator('activate', ag, gtk.keysyms.g, gtk.gdk.CONTROL_MASK,
-			gtk.ACCEL_VISIBLE)
-		history_menuitem.add_accelerator('activate', ag, gtk.keysyms.h, gtk.gdk.CONTROL_MASK,
-			gtk.ACCEL_VISIBLE)
-		information_menuitem.add_accelerator('activate', ag, gtk.keysyms.i,
-			gtk.gdk.CONTROL_MASK, gtk.ACCEL_VISIBLE)
-
-		contact = self.parent_win.get_active_contact()
-		jid = contact.jid
-
-		e2e_is_active = self.session is not None and self.session.enable_encryption
-
-		# check if we support and use gpg
-		if not gajim.config.get_per('accounts', self.account, 'keyid') or\
-		not gajim.connections[self.account].USE_GPG or\
-		gajim.jid_is_transport(jid):
-			toggle_gpg_menuitem.set_sensitive(False)
-		else:
-			toggle_gpg_menuitem.set_sensitive(self.gpg_is_active or not e2e_is_active)
-			toggle_gpg_menuitem.set_active(self.gpg_is_active)
-
-		# disable esessions if we or the other client don't support them
-		if not gajim.HAVE_PYCRYPTO or not contact.supports(NS_ESESSION) or \
-		not gajim.config.get_per('accounts', self.account, 'enable_esessions'):
-			toggle_e2e_menuitem.set_sensitive(False)
-		else:
-			toggle_e2e_menuitem.set_active(e2e_is_active)
-			toggle_e2e_menuitem.set_sensitive(e2e_is_active or not self.gpg_is_active)
-
-		# add_to_roster_menuitem
-		if not hide_buttonbar_entries and _('Not in Roster') in contact.groups:
-			add_to_roster_menuitem.show()
-
-		# check if it's possible to send a file
-		if contact.supports(NS_FILE):
-			send_file_menuitem.set_sensitive(True)
-		else:
-			send_file_menuitem.set_sensitive(False)
-
-		# check if it's possible to convert to groupchat
-		if contact.supports(NS_MUC):
-			convert_to_gc_menuitem.set_sensitive(True)
-		else:
-			convert_to_gc_menuitem.set_sensitive(False)
-
-		# connect signals
-		id_ = history_menuitem.connect('activate',
-			self._on_history_menuitem_activate)
-		self.handlers[id_] = history_menuitem
-		id_ = send_file_menuitem.connect('activate',
-			self._on_send_file_menuitem_activate)
-		self.handlers[id_] = send_file_menuitem
-		id_ = add_to_roster_menuitem.connect('activate',
-			self._on_add_to_roster_menuitem_activate)
-		self.handlers[id_] = add_to_roster_menuitem
-		id_ = toggle_gpg_menuitem.connect('activate',
-			self._on_toggle_gpg_menuitem_activate)
-		self.handlers[id_] = toggle_gpg_menuitem
-		id_ = toggle_e2e_menuitem.connect('activate',
-			self._on_toggle_e2e_menuitem_activate)
-		self.handlers[id_] = toggle_e2e_menuitem
-		id_ = information_menuitem.connect('activate',
-			self._on_contact_information_menuitem_activate)
-		self.handlers[id_] = information_menuitem
-		id_ = convert_to_gc_menuitem.connect('activate',
-			self._on_convert_to_gc_menuitem_activate)
-		self.handlers[id_] = convert_to_gc_menuitem
-
-		menu.connect('selection-done', self.destroy_menu,
-			send_file_menuitem, convert_to_gc_menuitem,
-			information_menuitem, history_menuitem)
-=======
 		menu = gui_menu_builder.get_contact_menu(self.contact, self.account,
 			use_multiple_contacts=False, show_start_chat=False,
 			show_encryption=True, control=self,
 			show_buttonbar_items=not hide_buttonbar_items)
->>>>>>> 56983278
 		return menu
 
 	def send_chatstate(self, state, contact = None):
