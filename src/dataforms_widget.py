--- conflicted
+++ resolved
@@ -401,11 +401,7 @@
                         check.set_active(value in field.values)
                         check.connect('toggled',
                                 self.on_list_multi_checkbutton_toggled, field, value)
-<<<<<<< HEAD
-                    widget.pack_start(check, expand=False)
-=======
                         widget.pack_start(check, expand=False)
->>>>>>> 337b09d3
                 else:
                     # more than 5 options: show combobox
                     def on_list_multi_treeview_changed(selection, f):
@@ -433,15 +429,9 @@
                 commonwidget = False
 
                 xml = gtkgui_helpers.get_gtk_builder('data_form_window.ui',
-<<<<<<< HEAD
-                        'item_list_table')
-                widget = xml.get_object('item_list_table')
-                treeview = xml.get_object('item_treeview')
-=======
                     'multiple_form_hbox')
                 widget = xml.get_object('multiple_form_hbox')
                 treeview = xml.get_object('records_treeview')
->>>>>>> 337b09d3
 
                 listmodel = gtk.ListStore(str)
                 for value in field.iter_values():
@@ -540,8 +530,6 @@
                 self.attach(label, 0, 1, linecounter, linecounter+1,
                         xoptions=gtk.FILL, yoptions=gtk.FILL)
 
-<<<<<<< HEAD
-=======
             if field.media is not None:
                 for uri in field.media.uris:
                     if uri.type_.startswith('image/'):
@@ -561,7 +549,6 @@
                     self.attach(media, 0, 1, linecounter, linecounter+1,
                         xoptions=gtk.FILL, yoptions=gtk.FILL)
 
->>>>>>> 337b09d3
             if commonwidget:
                 assert widget is not None
                 widget.set_sensitive(readwrite)
