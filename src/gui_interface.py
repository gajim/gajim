--- conflicted
+++ resolved
@@ -2164,16 +2164,13 @@
             'JINGLE_ERROR': [self.handle_event_jingle_error],
             'PEP_RECEIVED': [self.handle_event_pep_received],
             'CAPS_RECEIVED': [self.handle_event_caps_received],
-<<<<<<< HEAD
+            'ARCHIVING_CHANGED': [self.handle_event_archiving_changed],
+            'ARCHIVING_ERROR': [self.handle_event_archiving_error],
             'gmail-notify': [self.handle_event_gmail_notify],
             'http-auth-received': [self.handle_event_http_auth],
             'last-result-received': [self.handle_event_last_status_time],
             'roster-item-exchange-received': \
                 [self.handle_event_roster_item_exchange],
-=======
-            'ARCHIVING_CHANGED': [self.handle_event_archiving_changed],
-            'ARCHIVING_ERROR': [self.handle_event_archiving_error],
->>>>>>> af804641
         }
 
     def register_core_handlers(self):
