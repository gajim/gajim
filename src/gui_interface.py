# -*- coding:utf-8 -*-
## src/gajim.py
##
## Copyright (C) 2003-2008 Yann Leboulanger <asterix AT lagaule.org>
## Copyright (C) 2004-2005 Vincent Hanquez <tab AT snarc.org>
## Copyright (C) 2005 Alex Podaras <bigpod AT gmail.com>
##                    Norman Rasmussen <norman AT rasmussen.co.za>
##                    Stéphan Kochen <stephan AT kochen.nl>
## Copyright (C) 2005-2006 Dimitur Kirov <dkirov AT gmail.com>
##                         Alex Mauer <hawke AT hawkesnest.net>
## Copyright (C) 2005-2007 Travis Shirk <travis AT pobox.com>
##                         Nikos Kouremenos <kourem AT gmail.com>
## Copyright (C) 2006 Junglecow J <junglecow AT gmail.com>
##                    Stefan Bethge <stefan AT lanpartei.de>
## Copyright (C) 2006-2008 Jean-Marie Traissard <jim AT lapin.org>
## Copyright (C) 2007 Lukas Petrovicky <lukas AT petrovicky.net>
##                    James Newton <redshodan AT gmail.com>
## Copyright (C) 2007-2008 Brendan Taylor <whateley AT gmail.com>
##                         Julien Pivotto <roidelapluie AT gmail.com>
##                         Stephan Erb <steve-e AT h3c.de>
## Copyright (C) 2008 Jonathan Schleifer <js-gajim AT webkeks.org>
##
## This file is part of Gajim.
##
## Gajim is free software; you can redistribute it and/or modify
## it under the terms of the GNU General Public License as published
## by the Free Software Foundation; version 3 only.
##
## Gajim is distributed in the hope that it will be useful,
## but WITHOUT ANY WARRANTY; without even the implied warranty of
## MERCHANTABILITY or FITNESS FOR A PARTICULAR PURPOSE. See the
## GNU General Public License for more details.
##
## You should have received a copy of the GNU General Public License
## along with Gajim. If not, see <http://www.gnu.org/licenses/>.
##

import os
import sys
import re
import time
import math

import gtk
import gobject

from common import i18n
from common import gajim

from common import dbus_support
if dbus_support.supported:
	from music_track_listener import MusicTrackListener
	from common import location_listener
	import dbus

import gtkgui_helpers

import dialogs
import notify
import message_control

from chat_control import ChatControlBase
from chat_control import ChatControl
from groupchat_control import GroupchatControl
from groupchat_control import PrivateChatControl

from atom_window import AtomWindow
from session import ChatControlSession

import common.sleepy

from common.xmpp import idlequeue
from common.zeroconf import connection_zeroconf
from common import resolver
from common import caps_cache
from common import proxy65_manager
from common import socks5
from common import helpers
from common import dataforms
from common import passwords
from common import pep
from common import logging_helpers

import roster_window
import profile_window
import config
from threading import Thread
from common import ged

gajimpaths = common.configpaths.gajimpaths
config_filename = gajimpaths['CONFIG_FILE']

from common import optparser
parser = optparser.OptionsParser(config_filename)

import logging
log = logging.getLogger('gajim.interface')

class Interface:

################################################################################
### Methods handling events from connection
################################################################################

	def handle_event_roster(self, account, data):
		#('ROSTER', account, array)
		# FIXME: Those methods depend to highly on each other
		# and the order in which they are called
		self.roster.fill_contacts_and_groups_dicts(data, account)
		self.roster.add_account_contacts(account)
		self.roster.fire_up_unread_messages_events(account)
		if self.remote_ctrl:
			self.remote_ctrl.raise_signal('Roster', (account, data))

	def handle_event_warning(self, unused, data):
		#('WARNING', account, (title_text, section_text))
		dialogs.WarningDialog(data[0], data[1])

	def handle_event_error(self, unused, data):
		#('ERROR', account, (title_text, section_text))
		dialogs.ErrorDialog(data[0], data[1])

	def handle_event_information(self, unused, data):
		#('INFORMATION', account, (title_text, section_text))
		dialogs.InformationDialog(data[0], data[1])

	def handle_event_ask_new_nick(self, account, data):
		#('ASK_NEW_NICK', account, (room_jid,))
		room_jid = data[0]
		title = _('Unable to join group chat')
		prompt = _('Your desired nickname in group chat %s is in use or '
			'registered by another occupant.\nPlease specify another nickname '
			'below:') % room_jid
		check_text = _('Always use this nickname when there is a conflict')
		if 'change_nick_dialog' in self.instances:
			self.instances['change_nick_dialog'].add_room(account, room_jid,
				prompt)
		else:
			self.instances['change_nick_dialog'] = dialogs.ChangeNickDialog(
				account, room_jid, title, prompt)

	def handle_event_http_auth(self, account, data):
		#('HTTP_AUTH', account, (method, url, transaction_id, iq_obj, msg))
		def response(account, iq_obj, answer):
			self.dialog.destroy()
			gajim.connections[account].build_http_auth_answer(iq_obj, answer)

		def on_yes(is_checked, account, iq_obj):
			response(account, iq_obj, 'yes')

		sec_msg = _('Do you accept this request?')
		if gajim.get_number_of_connected_accounts() > 1:
			sec_msg = _('Do you accept this request on account %s?') % account
		if data[4]:
			sec_msg = data[4] + '\n' + sec_msg
		self.dialog = dialogs.YesNoDialog(_('HTTP (%(method)s) Authorization for '
			'%(url)s (id: %(id)s)') % {'method': data[0], 'url': data[1],
			'id': data[2]}, sec_msg, on_response_yes=(on_yes, account, data[3]),
			on_response_no=(response, account, data[3], 'no'))

	def handle_event_error_answer(self, account, array):
		#('ERROR_ANSWER', account, (id, jid_from, errmsg, errcode))
		id_, jid_from, errmsg, errcode = array
		if unicode(errcode) in ('400', '403', '406') and id_:
			# show the error dialog
			ft = self.instances['file_transfers']
			sid = id_
			if len(id_) > 3 and id_[2] == '_':
				sid = id_[3:]
			if sid in ft.files_props['s']:
				file_props = ft.files_props['s'][sid]
				if unicode(errcode) == '400':
					file_props['error'] = -3
				else:
					file_props['error'] = -4
				self.handle_event_file_request_error(account,
					(jid_from, file_props, errmsg))
				conn = gajim.connections[account]
				conn.disconnect_transfer(file_props)
				return
		elif unicode(errcode) == '404':
			conn = gajim.connections[account]
			sid = id_
			if len(id_) > 3 and id_[2] == '_':
				sid = id_[3:]
			if sid in conn.files_props:
				file_props = conn.files_props[sid]
				self.handle_event_file_send_error(account,
					(jid_from, file_props))
				conn.disconnect_transfer(file_props)
				return

		ctrl = self.msg_win_mgr.get_control(jid_from, account)
		if ctrl and ctrl.type_id == message_control.TYPE_GC:
			ctrl.print_conversation('Error %s: %s' % (array[2], array[1]))

	def handle_event_con_type(self, account, con_type):
		# ('CON_TYPE', account, con_type) which can be 'ssl', 'tls', 'plain'
		gajim.con_types[account] = con_type
		self.roster.draw_account(account)

	def handle_event_connection_lost(self, account, array):
		# ('CONNECTION_LOST', account, [title, text])
		path = gtkgui_helpers.get_icon_path('gajim-connection_lost', 48)
		notify.popup(_('Connection Failed'), account, account,
			'connection_failed', path, array[0], array[1])

	def unblock_signed_in_notifications(self, account):
		gajim.block_signed_in_notifications[account] = False

	def handle_event_status(self, account, show): # OUR status
		#('STATUS', account, show)
		model = self.roster.status_combobox.get_model()
		if show in ('offline', 'error'):
			for name in self.instances[account]['online_dialog'].keys():
				# .keys() is needed to not have a dictionary length changed during
				# iteration error
				self.instances[account]['online_dialog'][name].destroy()
				del self.instances[account]['online_dialog'][name]
			for request in self.gpg_passphrase.values():
				if request:
					request.interrupt()
			# .keys() is needed because dict changes during loop
			for account in self.pass_dialog.keys():
				self.pass_dialog[account].window.destroy()
		if show == 'offline':
			# sensitivity for this menuitem
			if gajim.get_number_of_connected_accounts() == 0:
				model[self.roster.status_message_menuitem_iter][3] = False
			gajim.block_signed_in_notifications[account] = True
		else:
			# 30 seconds after we change our status to sth else than offline
			# we stop blocking notifications of any kind
			# this prevents from getting the roster items as 'just signed in'
			# contacts. 30 seconds should be enough time
			gobject.timeout_add_seconds(30, self.unblock_signed_in_notifications, account)
			# sensitivity for this menuitem
			model[self.roster.status_message_menuitem_iter][3] = True

		# Inform all controls for this account of the connection state change
		ctrls = self.msg_win_mgr.get_controls()
		if account in self.minimized_controls:
			# Can not be the case when we remove account
			ctrls += self.minimized_controls[account].values()
		for ctrl in ctrls:
			if ctrl.account == account:
				if show == 'offline' or (show == 'invisible' and \
				gajim.connections[account].is_zeroconf):
					ctrl.got_disconnected()
				else:
					# Other code rejoins all GCs, so we don't do it here
					if not ctrl.type_id == message_control.TYPE_GC:
						ctrl.got_connected()
				if ctrl.parent_win:
					ctrl.parent_win.redraw_tab(ctrl)

		self.roster.on_status_changed(account, show)
		if account in self.show_vcard_when_connect and show not in ('offline',
		'error'):
			self.edit_own_details(account)
		if self.remote_ctrl:
			self.remote_ctrl.raise_signal('AccountPresence', (show, account))

	def handle_event_new_jid(self, account, data):
		#('NEW_JID', account, (old_jid, new_jid))
		"""
		This event is raised when our JID changed (most probably because we use
		anonymous account. We update contact and roster entry in this case
		"""
		self.roster.rename_self_contact(data[0], data[1], account)

	def edit_own_details(self, account):
		jid = gajim.get_jid_from_account(account)
		if 'profile' not in self.instances[account]:
			self.instances[account]['profile'] = \
				profile_window.ProfileWindow(account)
			gajim.connections[account].request_vcard(jid)

	def handle_event_notify(self, account, array):
		# 'NOTIFY' (account, (jid, status, status message, resource,
		# priority, # keyID, timestamp, contact_nickname))
		#
		# Contact changed show

		# FIXME: Drop and rewrite...

		statuss = ['offline', 'error', 'online', 'chat', 'away', 'xa', 'dnd',
			'invisible']
		# Ignore invalid show
		if array[1] not in statuss:
			return
		old_show = 0
		new_show = statuss.index(array[1])
		status_message = array[2]
		jid = array[0].split('/')[0]
		keyID = array[5]
		contact_nickname = array[7]

		# Get the proper keyID
		keyID = helpers.prepare_and_validate_gpg_keyID(account, jid, keyID)

		resource = array[3]
		if not resource:
			resource = ''
		priority = array[4]
		if gajim.jid_is_transport(jid):
			# It must be an agent
			ji = jid.replace('@', '')
		else:
			ji = jid

		highest = gajim.contacts. \
			get_contact_with_highest_priority(account, jid)
		was_highest = (highest and highest.resource == resource)

		conn = gajim.connections[account]

		# Update contact
		jid_list = gajim.contacts.get_jid_list(account)
		if ji in jid_list or jid == gajim.get_jid_from_account(account):
			lcontact = gajim.contacts.get_contacts(account, ji)
			contact1 = None
			resources = []
			for c in lcontact:
				resources.append(c.resource)
				if c.resource == resource:
					contact1 = c
					break

			if contact1:
				if contact1.show in statuss:
					old_show = statuss.index(contact1.show)
				# nick changed
				if contact_nickname is not None and \
				contact1.contact_name != contact_nickname:
					contact1.contact_name = contact_nickname
					self.roster.draw_contact(jid, account)

				if old_show == new_show and contact1.status == status_message and \
				contact1.priority == priority: # no change
					return
			else:
				contact1 = gajim.contacts.get_first_contact_from_jid(account, ji)
				if not contact1:
					# Presence of another resource of our
					# jid
					# Create self contact and add to roster
					if resource == conn.server_resource:
						return
					# Ignore offline presence of unknown self resource
					if new_show < 2:
						return
					contact1 = gajim.contacts.create_self_contact(jid=ji,
						account=account, show=array[1], status=status_message,
						priority=priority, keyID=keyID, resource=resource)
					old_show = 0
					gajim.contacts.add_contact(account, contact1)
					lcontact.append(contact1)
				elif contact1.show in statuss:
					old_show = statuss.index(contact1.show)
				if (resources != [''] and (len(lcontact) != 1 or \
				lcontact[0].show != 'offline')) and jid.find('@') > 0:
					# Another resource of an existing contact connected
					old_show = 0
					contact1 = gajim.contacts.copy_contact(contact1)
					lcontact.append(contact1)
				contact1.resource = resource

				self.roster.add_contact(contact1.jid, account)

			if contact1.jid.find('@') > 0 and len(lcontact) == 1:
				# It's not an agent
				if old_show == 0 and new_show > 1:
					if not contact1.jid in gajim.newly_added[account]:
						gajim.newly_added[account].append(contact1.jid)
					if contact1.jid in gajim.to_be_removed[account]:
						gajim.to_be_removed[account].remove(contact1.jid)
					gobject.timeout_add_seconds(5, self.roster.remove_newly_added,
						contact1.jid, account)
				elif old_show > 1 and new_show == 0 and conn.connected > 1:
					if not contact1.jid in gajim.to_be_removed[account]:
						gajim.to_be_removed[account].append(contact1.jid)
					if contact1.jid in gajim.newly_added[account]:
						gajim.newly_added[account].remove(contact1.jid)
					self.roster.draw_contact(contact1.jid, account)
					gobject.timeout_add_seconds(5, self.roster.remove_to_be_removed,
						contact1.jid, account)

			# unset custom status
			if (old_show == 0 and new_show > 1) or (old_show > 1 and new_show == 0\
			and conn.connected > 1):
				if account in self.status_sent_to_users and \
				jid in self.status_sent_to_users[account]:
					del self.status_sent_to_users[account][jid]

			contact1.show = array[1]
			contact1.status = status_message
			contact1.priority = priority
			contact1.keyID = keyID
			timestamp = array[6]
			if timestamp:
				contact1.last_status_time = timestamp
			elif not gajim.block_signed_in_notifications[account]:
				# We're connected since more that 30 seconds
				contact1.last_status_time = time.localtime()
			contact1.contact_nickname = contact_nickname

		if gajim.jid_is_transport(jid):
			# It must be an agent
			if ji in jid_list:
				# Update existing iter and group counting
				self.roster.draw_contact(ji, account)
				self.roster.draw_group(_('Transports'), account)
				if new_show > 1 and ji in gajim.transport_avatar[account]:
					# transport just signed in.
					# request avatars
					for jid_ in gajim.transport_avatar[account][ji]:
						conn.request_vcard(jid_)
				# transport just signed in/out, don't show
				# popup notifications for 30s
				account_ji = account + '/' + ji
				gajim.block_signed_in_notifications[account_ji] = True
				gobject.timeout_add_seconds(30,
					self.unblock_signed_in_notifications, account_ji)
			locations = (self.instances, self.instances[account])
			for location in locations:
				if 'add_contact' in location:
					if old_show == 0 and new_show > 1:
						location['add_contact'].transport_signed_in(jid)
						break
					elif old_show > 1 and new_show == 0:
						location['add_contact'].transport_signed_out(jid)
						break
		elif ji in jid_list:
			# It isn't an agent
			# reset chatstate if needed:
			# (when contact signs out or has errors)
			if array[1] in ('offline', 'error'):
				contact1.our_chatstate = contact1.chatstate = \
					contact1.composing_xep = None

				# TODO: This causes problems when another
				#	resource signs off!
				conn.stop_all_active_file_transfers(contact1)

				# disable encryption, since if any messages are
				# lost they'll be not decryptable (note that
				# this contradicts XEP-0201 - trying to get that
				# in the XEP, though)

				# there won't be any sessions here if the contact terminated
				# their sessions before going offline (which we do)
				for sess in conn.get_sessions(ji):
					if (ji+'/'+resource) != str(sess.jid):
						continue
					if sess.control:
						sess.control.no_autonegotiation = False
					if sess.enable_encryption:
						sess.terminate_e2e()
						conn.delete_session(jid, sess.thread_id)

			self.roster.chg_contact_status(contact1, array[1], status_message,
				account)
			# Notifications
			if old_show < 2 and new_show > 1:
				notify.notify('contact_connected', jid, account, status_message)
				if self.remote_ctrl:
					self.remote_ctrl.raise_signal('ContactPresence', (account,
						array))

			elif old_show > 1 and new_show < 2:
				notify.notify('contact_disconnected', jid, account, status_message)
				if self.remote_ctrl:
					self.remote_ctrl.raise_signal('ContactAbsence', (account, array))
				# FIXME: stop non active file transfers
			# Status change (not connected/disconnected or
			# error (<1))
			elif new_show > 1:
				notify.notify('status_change', jid, account, [new_show,
					status_message])
				if self.remote_ctrl:
					self.remote_ctrl.raise_signal('ContactStatus', (account, array))
		else:
			# FIXME: MSN transport (CMSN1.2.1 and PyMSN) don't
			#	 follow the XEP, still the case in 2008.
			#	 It's maybe a GC_NOTIFY (specialy for MSN gc)
			self.handle_event_gc_notify(account, (jid, array[1], status_message,
				array[3], None, None, None, None, None, [], None, None))

		highest = gajim.contacts.get_contact_with_highest_priority(account, jid)
		is_highest = (highest and highest.resource == resource)

		# disconnect the session from the ctrl if the highest resource has changed
		if (was_highest and not is_highest) or (not was_highest and is_highest):
			ctrl = self.msg_win_mgr.get_control(jid, account)

			if ctrl:
				ctrl.no_autonegotiation = False
				ctrl.set_session(None)
				ctrl.contact = highest

	def handle_event_msgerror(self, account, array):
		#'MSGERROR' (account, (jid, error_code, error_msg, msg, time[, session]))
		full_jid_with_resource = array[0]
		jids = full_jid_with_resource.split('/', 1)
		jid = jids[0]

		if array[1] == '503':
			# If we get server-not-found error, stop sending chatstates
			for contact in gajim.contacts.get_contacts(account, jid):
				contact.composing_xep = False

		session = None
		if len(array) > 5:
			session = array[5]

		gc_control = self.msg_win_mgr.get_gc_control(jid, account)
		if not gc_control and \
		jid in self.minimized_controls[account]:
			gc_control = self.minimized_controls[account][jid]
		if gc_control and gc_control.type_id != message_control.TYPE_GC:
			gc_control = None
		if gc_control:
			if len(jids) > 1: # it's a pm
				nick = jids[1]

				if session:
					ctrl = session.control
				else:
					ctrl = self.msg_win_mgr.get_control(full_jid_with_resource, account)

				if not ctrl:
					tv = gc_control.list_treeview
					model = tv.get_model()
					iter_ = gc_control.get_contact_iter(nick)
					if iter_:
						show = model[iter_][3]
					else:
						show = 'offline'
					gc_c = gajim.contacts.create_gc_contact(room_jid=jid, account=account,
						name=nick, show=show)
					ctrl = self.new_private_chat(gc_c, account, session)

				ctrl.print_conversation(_('Error %(code)s: %(msg)s') % {
					'code': array[1], 'msg': array[2]}, 'status')
				return

			gc_control.print_conversation(_('Error %(code)s: %(msg)s') % {
				'code': array[1], 'msg': array[2]}, 'status')
			if gc_control.parent_win and gc_control.parent_win.get_active_jid() == jid:
				gc_control.set_subject(gc_control.subject)
			return

		if gajim.jid_is_transport(jid):
			jid = jid.replace('@', '')
		msg = array[2]
		if array[3]:
			msg = _('error while sending %(message)s ( %(error)s )') % {
				'message': array[3], 'error': msg}
		if session:
			session.roster_message(jid, msg, array[4], msg_type='error')

	def handle_event_msgsent(self, account, array):
		#('MSGSENT', account, (jid, msg, keyID))
		msg = array[1]
		# do not play sound when standalone chatstate message (eg no msg)
		if msg and gajim.config.get_per('soundevents', 'message_sent', 'enabled'):
			helpers.play_sound('message_sent')

	def handle_event_msgnotsent(self, account, array):
		#('MSGNOTSENT', account, (jid, ierror_msg, msg, time, session))
		msg = _('error while sending %(message)s ( %(error)s )') % {
			'message': array[2], 'error': array[1]}
		if not array[4]:
			# No session. This can happen when sending a message from gajim-remote
			log.warn(msg)
			return
		array[4].roster_message(array[0], msg, array[3], account,
			msg_type='error')

	def handle_event_subscribe(self, account, array):
		#('SUBSCRIBE', account, (jid, text, user_nick)) user_nick is JEP-0172
		if self.remote_ctrl:
			self.remote_ctrl.raise_signal('Subscribe', (account, array))

		jid = array[0]
		text = array[1]
		nick = array[2]
		if helpers.allow_popup_window(account) or not self.systray_enabled:
			dialogs.SubscriptionRequestWindow(jid, text, account, nick)
			return

		self.add_event(account, jid, 'subscription_request', (text, nick))

		if helpers.allow_showing_notification(account):
			path = gtkgui_helpers.get_icon_path('gajim-subscription_request', 48)
			event_type = _('Subscription request')
			notify.popup(event_type, jid, account, 'subscription_request', path,
				event_type, jid)

	def handle_event_subscribed(self, account, array):
		#('SUBSCRIBED', account, (jid, resource))
		jid = array[0]
		if jid in gajim.contacts.get_jid_list(account):
			c = gajim.contacts.get_first_contact_from_jid(account, jid)
			c.resource = array[1]
			self.roster.remove_contact_from_groups(c.jid, account,
				[_('Not in Roster'), _('Observers')], update=False)
		else:
			keyID = ''
			attached_keys = gajim.config.get_per('accounts', account,
				'attached_gpg_keys').split()
			if jid in attached_keys:
				keyID = attached_keys[attached_keys.index(jid) + 1]
			name = jid.split('@', 1)[0]
			name = name.split('%', 1)[0]
			contact1 = gajim.contacts.create_contact(jid=jid, account=account,
				name=name, groups=[], show='online', status='online',
				ask='to', resource=array[1], keyID=keyID)
			gajim.contacts.add_contact(account, contact1)
			self.roster.add_contact(jid, account)
		dialogs.InformationDialog(_('Authorization accepted'),
				_('The contact "%s" has authorized you to see his or her status.')
				% jid)
		if not gajim.config.get_per('accounts', account, 'dont_ack_subscription'):
			gajim.connections[account].ack_subscribed(jid)
		if self.remote_ctrl:
			self.remote_ctrl.raise_signal('Subscribed', (account, array))

	def show_unsubscribed_dialog(self, account, contact):
		def on_yes(is_checked, list_):
			self.roster.on_req_usub(None, list_)
		list_ = [(contact, account)]
		dialogs.YesNoDialog(
			_('Contact "%s" removed subscription from you') % contact.jid,
			_('You will always see him or her as offline.\nDo you want to '
				'remove him or her from your contact list?'),
			on_response_yes=(on_yes, list_))
			# FIXME: Per RFC 3921, we can "deny" ack as well, but the GUI does
			# not show deny

	def handle_event_unsubscribed(self, account, jid):
		#('UNSUBSCRIBED', account, jid)
		gajim.connections[account].ack_unsubscribed(jid)
		if self.remote_ctrl:
			self.remote_ctrl.raise_signal('Unsubscribed', (account, jid))

		contact = gajim.contacts.get_first_contact_from_jid(account, jid)
		if not contact:
			return

		if helpers.allow_popup_window(account) or not self.systray_enabled:
			self.show_unsubscribed_dialog(account, contact)
			return

		self.add_event(account, jid, 'unsubscribed', contact)

		if helpers.allow_showing_notification(account):
			path = gtkgui_helpers.get_icon_path('gajim-unsubscribed', 48)
			event_type = _('Unsubscribed')
			notify.popup(event_type, jid, account, 'unsubscribed', path,
				event_type, jid)

	def handle_event_agent_info_error(self, account, agent):
		#('AGENT_ERROR_INFO', account, (agent))
		try:
			gajim.connections[account].services_cache.agent_info_error(agent)
		except AttributeError:
			return

	def handle_event_agent_items_error(self, account, agent):
		#('AGENT_ERROR_INFO', account, (agent))
		try:
			gajim.connections[account].services_cache.agent_items_error(agent)
		except AttributeError:
			return

	def handle_event_agent_removed(self, account, agent):
		# remove transport's contacts from treeview
		jid_list = gajim.contacts.get_jid_list(account)
		for jid in jid_list:
			if jid.endswith('@' + agent):
				c = gajim.contacts.get_first_contact_from_jid(account, jid)
				gajim.log.debug(
					'Removing contact %s due to unregistered transport %s'\
					% (jid, agent))
				gajim.connections[account].unsubscribe(c.jid)
				# Transport contacts can't have 2 resources
				if c.jid in gajim.to_be_removed[account]:
					# This way we'll really remove it
					gajim.to_be_removed[account].remove(c.jid)
				self.roster.remove_contact(c.jid, account, backend=True)

	def handle_event_register_agent_info(self, account, array):
		# ('REGISTER_AGENT_INFO', account, (agent, infos, is_form))
		# info in a dataform if is_form is True
		if array[2] or 'instructions' in array[1]:
			config.ServiceRegistrationWindow(array[0], array[1], account,
				array[2])
		else:
			dialogs.ErrorDialog(_('Contact with "%s" cannot be established') \
				% array[0], _('Check your connection or try again later.'))

	def handle_event_agent_info_items(self, account, array):
		#('AGENT_INFO_ITEMS', account, (agent, node, items))
		our_jid = gajim.get_jid_from_account(account)
		if 'pep_services' in gajim.interface.instances[account] and \
		array[0] == our_jid:
			gajim.interface.instances[account]['pep_services'].items_received(
				array[2])
		try:
			gajim.connections[account].services_cache.agent_items(array[0],
				array[1], array[2])
		except AttributeError:
			return

	def handle_event_agent_info_info(self, account, array):
		#('AGENT_INFO_INFO', account, (agent, node, identities, features, data))
		try:
			gajim.connections[account].services_cache.agent_info(array[0],
				array[1], array[2], array[3], array[4])
		except AttributeError:
			return

	def handle_event_new_acc_connected(self, account, array):
		#('NEW_ACC_CONNECTED', account, (infos, is_form, ssl_msg, ssl_err,
		# ssl_cert, ssl_fingerprint))
		if 'account_creation_wizard' in self.instances:
			self.instances['account_creation_wizard'].new_acc_connected(array[0],
				array[1], array[2], array[3], array[4], array[5])

	def handle_event_new_acc_not_connected(self, account, array):
		#('NEW_ACC_NOT_CONNECTED', account, (reason))
		if 'account_creation_wizard' in self.instances:
			self.instances['account_creation_wizard'].new_acc_not_connected(array)

	def handle_event_acc_ok(self, account, array):
		#('ACC_OK', account, (config))
		if 'account_creation_wizard' in self.instances:
			self.instances['account_creation_wizard'].acc_is_ok(array)

		if self.remote_ctrl:
			self.remote_ctrl.raise_signal('NewAccount', (account, array))

	def handle_event_acc_not_ok(self, account, array):
		#('ACC_NOT_OK', account, (reason))
		if 'account_creation_wizard' in self.instances:
			self.instances['account_creation_wizard'].acc_is_not_ok(array)

	def handle_event_quit(self, p1, p2):
		self.roster.quit_gtkgui_interface()

	def handle_event_myvcard(self, account, array):
		nick = ''
		if 'NICKNAME' in array and array['NICKNAME']:
			gajim.nicks[account] = array['NICKNAME']
		elif 'FN' in array and array['FN']:
			gajim.nicks[account] = array['FN']
		if 'profile' in self.instances[account]:
			win = self.instances[account]['profile']
			win.set_values(array)
			if account in self.show_vcard_when_connect:
				self.show_vcard_when_connect.remove(account)
		jid = array['jid']
		if jid in self.instances[account]['infos']:
			self.instances[account]['infos'][jid].set_values(array)

	def handle_event_vcard(self, account, vcard):
		# ('VCARD', account, data)
		'''vcard holds the vcard data'''
		jid = vcard['jid']
		resource = vcard.get('resource', '')
		fjid = jid + '/' + str(resource)

		# vcard window
		win = None
		if jid in self.instances[account]['infos']:
			win = self.instances[account]['infos'][jid]
		elif resource and fjid in self.instances[account]['infos']:
			win = self.instances[account]['infos'][fjid]
		if win:
			win.set_values(vcard)

		# show avatar in chat
		ctrl = None
		if resource and self.msg_win_mgr.has_window(fjid, account):
			win = self.msg_win_mgr.get_window(fjid, account)
			ctrl = win.get_control(fjid, account)
		elif self.msg_win_mgr.has_window(jid, account):
			win = self.msg_win_mgr.get_window(jid, account)
			ctrl = win.get_control(jid, account)

		if ctrl and ctrl.type_id != message_control.TYPE_GC:
			ctrl.show_avatar()

		# Show avatar in roster or gc_roster
		gc_ctrl = self.msg_win_mgr.get_gc_control(jid, account)
		if not gc_ctrl and \
		jid in self.minimized_controls[account]:
			gc_ctrl = self.minimized_controls[account][jid]
		if gc_ctrl and gc_ctrl.type_id == message_control.TYPE_GC:
			gc_ctrl.draw_avatar(resource)
		else:
			self.roster.draw_avatar(jid, account)
		if self.remote_ctrl:
			self.remote_ctrl.raise_signal('VcardInfo', (account, vcard))

	def handle_event_last_status_time(self, account, array):
		# ('LAST_STATUS_TIME', account, (jid, resource, seconds, status))
		tim = array[2]
		if tim < 0:
			# Ann error occured
			return
		win = None
		if array[0] in self.instances[account]['infos']:
			win = self.instances[account]['infos'][array[0]]
		elif array[0] + '/' + array[1] in self.instances[account]['infos']:
			win = self.instances[account]['infos'][array[0] + '/' + array[1]]
		c = gajim.contacts.get_contact(account, array[0], array[1])
		if c: # c can be none if it's a gc contact
			if array[3]:
				c.status = array[3]
				self.roster.draw_contact(c.jid, account) # draw offline status
			last_time = time.localtime(time.time() - tim)
			if c.show == 'offline':
				c.last_status_time = last_time
			else:
				c.last_activity_time = last_time
		if win:
			win.set_last_status_time()
		if self.roster.tooltip.id and self.roster.tooltip.win:
			self.roster.tooltip.update_last_time(last_time)
		if self.remote_ctrl:
			self.remote_ctrl.raise_signal('LastStatusTime', (account, array))

	def handle_event_os_info(self, account, array):
		#'OS_INFO' (account, (jid, resource, client_info, os_info))
		win = None
		if array[0] in self.instances[account]['infos']:
			win = self.instances[account]['infos'][array[0]]
		elif array[0] + '/' + array[1] in self.instances[account]['infos']:
			win = self.instances[account]['infos'][array[0] + '/' + array[1]]
		if win:
			win.set_os_info(array[1], array[2], array[3])
		if self.remote_ctrl:
			self.remote_ctrl.raise_signal('OsInfo', (account, array))

	def handle_event_entity_time(self, account, array):
		#'ENTITY_TIME' (account, (jid, resource, time_info))
		win = None
		if array[0] in self.instances[account]['infos']:
			win = self.instances[account]['infos'][array[0]]
		elif array[0] + '/' + array[1] in self.instances[account]['infos']:
			win = self.instances[account]['infos'][array[0] + '/' + array[1]]
		if win:
			win.set_entity_time(array[1], array[2])
		if self.remote_ctrl:
			self.remote_ctrl.raise_signal('EntityTime', (account, array))

	def handle_event_gc_notify(self, account, array):
		#'GC_NOTIFY' (account, (room_jid, show, status, nick,
		# role, affiliation, jid, reason, actor, statusCode, newNick, avatar_sha))
		nick = array[3]
		if not nick:
			return
		room_jid = array[0]
		fjid = room_jid + '/' + nick
		show = array[1]
		status = array[2]
		conn = gajim.connections[account]

		# Get the window and control for the updated status, this may be a
		# PrivateChatControl
		control = self.msg_win_mgr.get_gc_control(room_jid, account)

		if not control and \
		room_jid in self.minimized_controls[account]:
			control = self.minimized_controls[account][room_jid]

		if not control or (control and control.type_id != message_control.TYPE_GC):
			return

		control.chg_contact_status(nick, show, status, array[4], array[5],
			array[6], array[7], array[8], array[9], array[10], array[11])

		contact = gajim.contacts.\
			get_contact_with_highest_priority(account, room_jid)
		if contact:
			self.roster.draw_contact(room_jid, account)

		# print status in chat window and update status/GPG image
		ctrl = self.msg_win_mgr.get_control(fjid, account)
		if ctrl:
			statusCode = array[9]
			if '303' in statusCode:
				new_nick = array[10]
				ctrl.print_conversation(_('%(nick)s is now known as %(new_nick)s') \
					% {'nick': nick, 'new_nick': new_nick}, 'status')
				gc_c = gajim.contacts.get_gc_contact(account, room_jid, new_nick)
				c = gc_c.as_contact()
				ctrl.gc_contact = gc_c
				ctrl.contact = c
				if ctrl.session:
					# stop e2e
					if ctrl.session.enable_encryption:
						thread_id = ctrl.session.thread_id
						ctrl.session.terminate_e2e()
						conn.delete_session(fjid, thread_id)
						ctrl.no_autonegotiation = False
				ctrl.draw_banner()
				old_jid = room_jid + '/' + nick
				new_jid = room_jid + '/' + new_nick
				self.msg_win_mgr.change_key(old_jid, new_jid, account)
			else:
				contact = ctrl.contact
				contact.show = show
				contact.status = status
				gc_contact = ctrl.gc_contact
				gc_contact.show = show
				gc_contact.status = status
				uf_show = helpers.get_uf_show(show)
				ctrl.print_conversation(_('%(nick)s is now %(status)s') % {
					'nick': nick, 'status': uf_show}, 'status')
				if status:
					ctrl.print_conversation(' (', 'status', simple=True)
					ctrl.print_conversation('%s' % (status), 'status', simple=True)
					ctrl.print_conversation(')', 'status', simple=True)
				ctrl.parent_win.redraw_tab(ctrl)
				ctrl.update_ui()
			if self.remote_ctrl:
				self.remote_ctrl.raise_signal('GCPresence', (account, array))

	def handle_event_gc_msg(self, account, array):
		# ('GC_MSG', account, (jid, msg, time, has_timestamp, htmlmsg,
		# [status_codes]))
		jids = array[0].split('/', 1)
		room_jid = jids[0]

		msg = array[1]

		gc_control = self.msg_win_mgr.get_gc_control(room_jid, account)
		if not gc_control and \
		room_jid in self.minimized_controls[account]:
			gc_control = self.minimized_controls[account][room_jid]

		if not gc_control:
			return
		xhtml = array[4]

		if gajim.config.get('ignore_incoming_xhtml'):
			xhtml = None
		if len(jids) == 1:
			# message from server
			nick = ''
		else:
			# message from someone
			nick = jids[1]

		gc_control.on_message(nick, msg, array[2], array[3], xhtml, array[5])

		if self.remote_ctrl:
			highlight = gc_control.needs_visual_notification(msg)
			array += (highlight,)
			self.remote_ctrl.raise_signal('GCMessage', (account, array))

	def handle_event_gc_subject(self, account, array):
		#('GC_SUBJECT', account, (jid, subject, body, has_timestamp))
		jids = array[0].split('/', 1)
		jid = jids[0]

		gc_control = self.msg_win_mgr.get_gc_control(jid, account)

		if not gc_control and \
		jid in self.minimized_controls[account]:
			gc_control = self.minimized_controls[account][jid]

		contact = gajim.contacts.\
			get_contact_with_highest_priority(account, jid)
		if contact:
			contact.status = array[1]
			self.roster.draw_contact(jid, account)

		if not gc_control:
			return
		gc_control.set_subject(array[1])
		# Standard way, the message comes from the occupant who set the subject
		text = None
		if len(jids) > 1:
			text = _('%(jid)s has set the subject to %(subject)s') % {
				'jid': jids[1], 'subject': array[1]}
		# Workaround for psi bug http://flyspray.psi-im.org/task/595 , to be
		# deleted one day. We can receive a subject with a body that contains
		# "X has set the subject to Y" ...
		elif array[2]:
			text = array[2]
		if text is not None:
			if array[3]:
				gc_control.print_old_conversation(text)
			else:
				gc_control.print_conversation(text)

	def handle_event_gc_config(self, account, array):
		#('GC_CONFIG', account, (jid, form))  config is a dict
		room_jid = array[0].split('/')[0]
		if room_jid in gajim.automatic_rooms[account]:
			if 'continue_tag' in gajim.automatic_rooms[account][room_jid]:
				# We're converting chat to muc. allow participants to invite
				form = dataforms.ExtendForm(node = array[1])
				for f in form.iter_fields():
					if f.var == 'muc#roomconfig_allowinvites':
						f.value = True
					elif f.var == 'muc#roomconfig_publicroom':
						f.value = False
					elif f.var == 'muc#roomconfig_membersonly':
						f.value = True
					elif f.var == 'public_list':
						f.value = False
				gajim.connections[account].send_gc_config(room_jid, form)
			else:
				# use default configuration
				gajim.connections[account].send_gc_config(room_jid, array[1])
			# invite contacts
			# check if it is necessary to add <continue />
			continue_tag = False
			if 'continue_tag' in gajim.automatic_rooms[account][room_jid]:
				continue_tag = True
			if 'invities' in gajim.automatic_rooms[account][room_jid]:
				for jid in gajim.automatic_rooms[account][room_jid]['invities']:
					gajim.connections[account].send_invite(room_jid, jid,
						continue_tag=continue_tag)
			del gajim.automatic_rooms[account][room_jid]
		elif room_jid not in self.instances[account]['gc_config']:
			self.instances[account]['gc_config'][room_jid] = \
			config.GroupchatConfigWindow(account, room_jid, array[1])

	def handle_event_gc_config_change(self, account, array):
		#('GC_CONFIG_CHANGE', account, (jid, statusCode))  statuscode is a list
		# http://www.xmpp.org/extensions/xep-0045.html#roomconfig-notify
		# http://www.xmpp.org/extensions/xep-0045.html#registrar-statuscodes-init
		jid = array[0]
		statusCode = array[1]

		gc_control = self.msg_win_mgr.get_gc_control(jid, account)
		if not gc_control and \
		jid in self.minimized_controls[account]:
			gc_control = self.minimized_controls[account][jid]
		if not gc_control:
			return

		changes = []
		if '100' in statusCode:
			# Can be a presence (see chg_contact_status in groupchat_control.py)
			changes.append(_('Any occupant is allowed to see your full JID'))
			gc_control.is_anonymous = False
		if '102' in statusCode:
			changes.append(_('Room now shows unavailable member'))
		if '103' in statusCode:
			changes.append(_('room now does not show unavailable members'))
		if '104' in statusCode:
			changes.append(
				_('A non-privacy-related room configuration change has occurred'))
		if '170' in statusCode:
			# Can be a presence (see chg_contact_status in groupchat_control.py)
			changes.append(_('Room logging is now enabled'))
		if '171' in statusCode:
			changes.append(_('Room logging is now disabled'))
		if '172' in statusCode:
			changes.append(_('Room is now non-anonymous'))
			gc_control.is_anonymous = False
		if '173' in statusCode:
			changes.append(_('Room is now semi-anonymous'))
			gc_control.is_anonymous = True
		if '174' in statusCode:
			changes.append(_('Room is now fully-anonymous'))
			gc_control.is_anonymous = True

		for change in changes:
			gc_control.print_conversation(change)

	def handle_event_gc_affiliation(self, account, array):
		#('GC_AFFILIATION', account, (room_jid, users_dict))
		room_jid = array[0]
		if room_jid in self.instances[account]['gc_config']:
			self.instances[account]['gc_config'][room_jid].\
				affiliation_list_received(array[1])

	def handle_event_gc_password_required(self, account, array):
		#('GC_PASSWORD_REQUIRED', account, (room_jid, nick))
		room_jid = array[0]
		nick = array[1]

		def on_ok(text):
			gajim.connections[account].join_gc(nick, room_jid, text)
			gajim.gc_passwords[room_jid] = text

		def on_cancel():
			# get and destroy window
			if room_jid in gajim.interface.minimized_controls[account]:
				self.roster.on_disconnect(None, room_jid, account)
			else:
				win = self.msg_win_mgr.get_window(room_jid, account)
				ctrl = self.msg_win_mgr.get_gc_control(room_jid, account)
				win.remove_tab(ctrl, 3)

		dlg = dialogs.InputDialog(_('Password Required'),
			_('A Password is required to join the room %s. Please type it.') % \
			room_jid, is_modal=False, ok_handler=on_ok, cancel_handler=on_cancel)
		dlg.input_entry.set_visibility(False)

	def handle_event_gc_invitation(self, account, array):
		#('GC_INVITATION', (room_jid, jid_from, reason, password, is_continued))
		jid = gajim.get_jid_without_resource(array[1])
		room_jid = array[0]
		if helpers.allow_popup_window(account) or not self.systray_enabled:
			dialogs.InvitationReceivedDialog(account, room_jid, jid, array[3],
				array[2], is_continued=array[4])
			return

		self.add_event(account, jid, 'gc-invitation', (room_jid, array[2],
			array[3], array[4]))

		if helpers.allow_showing_notification(account):
			path = gtkgui_helpers.get_icon_path('gajim-gc_invitation', 48)
			event_type = _('Groupchat Invitation')
			notify.popup(event_type, jid, account, 'gc-invitation', path,
				event_type, room_jid)

	def forget_gpg_passphrase(self, keyid):
		if keyid in self.gpg_passphrase:
			del self.gpg_passphrase[keyid]
		return False

	def handle_event_bad_passphrase(self, account, array):
		#('BAD_PASSPHRASE', account, ())
		use_gpg_agent = gajim.config.get('use_gpg_agent')
		sectext = ''
		if use_gpg_agent:
			sectext = _('You configured Gajim to use GPG agent, but there is no '
			'GPG agent running or it returned a wrong passphrase.\n')
			sectext += _('You are currently connected without your OpenPGP key.')
			dialogs.WarningDialog(_('Your passphrase is incorrect'), sectext)
		else:
			path = gtkgui_helpers.get_icon_path('gajim-warning', 48)
			notify.popup('warning', account, account, 'warning', path,
				_('OpenGPG Passphrase Incorrect'),
				_('You are currently connected without your OpenPGP key.'))
		keyID = gajim.config.get_per('accounts', account, 'keyid')
		self.forget_gpg_passphrase(keyID)

	def handle_event_gpg_password_required(self, account, array):
		#('GPG_PASSWORD_REQUIRED', account, (callback,))
		callback = array[0]
		keyid = gajim.config.get_per('accounts', account, 'keyid')
		if keyid in self.gpg_passphrase:
			request = self.gpg_passphrase[keyid]
		else:
			request = PassphraseRequest(keyid)
			self.gpg_passphrase[keyid] = request
		request.add_callback(account, callback)

	def handle_event_gpg_always_trust(self, account, callback):
		#('GPG_ALWAYS_TRUST', account, callback)
		def on_yes(checked):
			if checked:
				gajim.connections[account].gpg.always_trust = True
			callback(True)

		def on_no():
			callback(False)

		dialogs.YesNoDialog(_('GPG key not trusted'), _('The GPG key used to '
			'encrypt this chat is not trusted. Do you really want to encrypt this '
			'message?'), checktext=_('Do _not ask me again'),
			on_response_yes=on_yes, on_response_no=on_no)

	def handle_event_password_required(self, account, array):
		#('PASSWORD_REQUIRED', account, None)
		if account in self.pass_dialog:
			return
		text = _('Enter your password for account %s') % account
		if passwords.USER_HAS_GNOMEKEYRING and \
		not passwords.USER_USES_GNOMEKEYRING:
			text += '\n' + _('Gnome Keyring is installed but not \
				correctly started (environment variable probably not \
				correctly set)')

		def on_ok(passphrase, save):
			if save:
				gajim.config.set_per('accounts', account, 'savepass', True)
				passwords.save_password(account, passphrase)
			gajim.connections[account].set_password(passphrase)
			del self.pass_dialog[account]

		def on_cancel():
			self.roster.set_state(account, 'offline')
			self.roster.update_status_combobox()
			del self.pass_dialog[account]

		self.pass_dialog[account] = dialogs.PassphraseDialog(
			_('Password Required'), text, _('Save password'), ok_handler=on_ok,
			cancel_handler=on_cancel)

	def handle_event_roster_info(self, account, array):
		#('ROSTER_INFO', account, (jid, name, sub, ask, groups))
		jid = array[0]
		name = array[1]
		sub = array[2]
		ask = array[3]
		groups = array[4]
		contacts = gajim.contacts.get_contacts(account, jid)
		if (not sub or sub == 'none') and (not ask or ask == 'none') and \
		not name and not groups:
			# contact removed us.
			if contacts:
				self.roster.remove_contact(jid, account, backend=True)
				return
		elif not contacts:
			if sub == 'remove':
				return
			# Add new contact to roster
			contact = gajim.contacts.create_contact(jid=jid, account=account,
				name=name, groups=groups, show='offline', sub=sub, ask=ask)
			gajim.contacts.add_contact(account, contact)
			self.roster.add_contact(jid, account)
		else:
			# it is an existing contact that might has changed
			re_place = False
			# If contact has changed (sub, ask or group) update roster
			# Mind about observer status changes:
			# 	According to xep 0162, a contact is not an observer anymore when
			# 	we asked for auth, so also remove him if ask changed
			old_groups = contacts[0].groups
			if contacts[0].sub != sub or contacts[0].ask != ask\
			or old_groups != groups:
				re_place = True
				# c.get_shown_groups() has changed. Reflect that in roster_winodow
				self.roster.remove_contact(jid, account, force=True)
			for contact in contacts:
				contact.name = name or ''
				contact.sub = sub
				contact.ask = ask
				contact.groups = groups or []
			if re_place:
				self.roster.add_contact(jid, account)
				# Refilter and update old groups
				for group in old_groups:
					self.roster.draw_group(group, account)
			else:
				self.roster.draw_contact(jid, account)

		if self.remote_ctrl:
			self.remote_ctrl.raise_signal('RosterInfo', (account, array))

	def handle_event_bookmarks(self, account, bms):
		# ('BOOKMARKS', account, [{name,jid,autojoin,password,nick}, {}])
		# We received a bookmark item from the server (JEP48)
		# Auto join GC windows if neccessary

		self.roster.set_actions_menu_needs_rebuild()
		invisible_show = gajim.SHOW_LIST.index('invisible')
		# do not autojoin if we are invisible
		if gajim.connections[account].connected == invisible_show:
			return

		self.auto_join_bookmarks(account)

	def handle_event_file_send_error(self, account, array):
		jid = array[0]
		file_props = array[1]
		ft = self.instances['file_transfers']
		ft.set_status(file_props['type'], file_props['sid'], 'stop')

		if helpers.allow_popup_window(account):
			ft.show_send_error(file_props)
			return

		self.add_event(account, jid, 'file-send-error', file_props)

		if helpers.allow_showing_notification(account):
			path = gtkgui_helpers.get_icon_path('gajim-ft_error', 48)
			event_type = _('File Transfer Error')
			notify.popup(event_type, jid, account, 'file-send-error', path,
				event_type, file_props['name'])

	def handle_event_gmail_notify(self, account, array):
		jid = array[0]
		gmail_new_messages = int(array[1])
		gmail_messages_list = array[2]
		if gajim.config.get('notify_on_new_gmail_email'):
			path = gtkgui_helpers.get_icon_path('gajim-new_email_recv', 48)
			title = _('New mail on %(gmail_mail_address)s') % \
				{'gmail_mail_address': jid}
			text = i18n.ngettext('You have %d new mail conversation',
				'You have %d new mail conversations', gmail_new_messages,
				gmail_new_messages, gmail_new_messages)

			if gajim.config.get('notify_on_new_gmail_email_extra'):
				cnt = 0
				for gmessage in gmail_messages_list:
					#FIXME: emulate Gtalk client popups. find out what they parse and
					# how they decide what to show each message has a 'From',
					# 'Subject' and 'Snippet' field
					if cnt >=5:
						break
					senders = ',\n     '.join(reversed(gmessage['From']))
					text += _('\n\nFrom: %(from_address)s\nSubject: %(subject)s\n%(snippet)s') % \
						{'from_address': senders, 'subject': gmessage['Subject'],
						'snippet': gmessage['Snippet']}
					cnt += 1

			if gajim.config.get_per('soundevents', 'gmail_received', 'enabled'):
				helpers.play_sound('gmail_received')
			notify.popup(_('New E-mail'), jid, account, 'gmail',
				path_to_image=path, title=title,
				text=text)

		if self.remote_ctrl:
			self.remote_ctrl.raise_signal('NewGmail', (account, array))

	def handle_event_file_request_error(self, account, array):
		# ('FILE_REQUEST_ERROR', account, (jid, file_props, error_msg))
		jid, file_props, errmsg = array
		jid = gajim.get_jid_without_resource(jid)
		ft = self.instances['file_transfers']
		ft.set_status(file_props['type'], file_props['sid'], 'stop')
		errno = file_props['error']

		if helpers.allow_popup_window(account):
			if errno in (-4, -5):
				ft.show_stopped(jid, file_props, errmsg)
			else:
				ft.show_request_error(file_props)
			return

		if errno in (-4, -5):
			msg_type = 'file-error'
		else:
			msg_type = 'file-request-error'

		self.add_event(account, jid, msg_type, file_props)

		if helpers.allow_showing_notification(account):
			# check if we should be notified
			path = gtkgui_helpers.get_icon_path('gajim-ft_error', 48)
			event_type = _('File Transfer Error')
			notify.popup(event_type, jid, account, msg_type, path,
				title = event_type, text = file_props['name'])

	def handle_event_file_request(self, account, array):
		jid = array[0]
		jid = gajim.get_jid_without_resource(jid)
		if jid not in gajim.contacts.get_jid_list(account):
			keyID = ''
			attached_keys = gajim.config.get_per('accounts', account,
				'attached_gpg_keys').split()
			if jid in attached_keys:
				keyID = attached_keys[attached_keys.index(jid) + 1]
			contact = gajim.contacts.create_not_in_roster_contact(jid=jid,
				account=account, keyID=keyID)
			gajim.contacts.add_contact(account, contact)
			self.roster.add_contact(contact.jid, account)
		file_props = array[1]
		contact = gajim.contacts.get_first_contact_from_jid(account, jid)

		if helpers.allow_popup_window(account):
			self.instances['file_transfers'].show_file_request(account, contact,
				file_props)
			return

		self.add_event(account, jid, 'file-request', file_props)

		if helpers.allow_showing_notification(account):
			path = gtkgui_helpers.get_icon_path('gajim-ft_request', 48)
			txt = _('%s wants to send you a file.') % gajim.get_name_from_jid(
				account, jid)
			event_type = _('File Transfer Request')
			notify.popup(event_type, jid, account, 'file-request',
				path_to_image = path, title = event_type, text = txt)

	def handle_event_file_error(self, title, message):
		dialogs.ErrorDialog(title, message)

	def handle_event_file_progress(self, account, file_props):
		if time.time() - self.last_ftwindow_update > 0.5:
			# update ft window every 500ms
			self.last_ftwindow_update = time.time()
			self.instances['file_transfers'].set_progress(file_props['type'],
				file_props['sid'], file_props['received-len'])

	def handle_event_file_rcv_completed(self, account, file_props):
		ft = self.instances['file_transfers']
		if file_props['error'] == 0:
			ft.set_progress(file_props['type'], file_props['sid'],
				file_props['received-len'])
		else:
			ft.set_status(file_props['type'], file_props['sid'], 'stop')
		if 'stalled' in file_props and file_props['stalled'] or \
			'paused' in file_props and file_props['paused']:
			return
		if file_props['type'] == 'r': # we receive a file
			jid = unicode(file_props['sender'])
		else: # we send a file
			jid = unicode(file_props['receiver'])

		if helpers.allow_popup_window(account):
			if file_props['error'] == 0:
				if gajim.config.get('notify_on_file_complete'):
					ft.show_completed(jid, file_props)
			elif file_props['error'] == -1:
				ft.show_stopped(jid, file_props,
					error_msg=_('Remote contact stopped transfer'))
			elif file_props['error'] == -6:
				ft.show_stopped(jid, file_props, error_msg=_('Error opening file'))
			return

		msg_type = ''
		event_type = ''
		if file_props['error'] == 0 and gajim.config.get(
		'notify_on_file_complete'):
			msg_type = 'file-completed'
			event_type = _('File Transfer Completed')
		elif file_props['error'] in (-1, -6):
			msg_type = 'file-stopped'
			event_type = _('File Transfer Stopped')

		if event_type == '':
			# FIXME: ugly workaround (this can happen Gajim sent, Gaim recvs)
			# this should never happen but it does. see process_result() in socks5.py
			# who calls this func (sth is really wrong unless this func is also registered
			# as progress_cb
			return

		if msg_type:
			self.add_event(account, jid, msg_type, file_props)

		if file_props is not None:
			if file_props['type'] == 'r':
				# get the name of the sender, as it is in the roster
				sender = unicode(file_props['sender']).split('/')[0]
				name = gajim.contacts.get_first_contact_from_jid(account,
					sender).get_shown_name()
				filename = os.path.basename(file_props['file-name'])
				if event_type == _('File Transfer Completed'):
					txt = _('You successfully received %(filename)s from %(name)s.')\
						% {'filename': filename, 'name': name}
					img_name = 'gajim-ft_done'
				else: # ft stopped
					txt = _('File transfer of %(filename)s from %(name)s stopped.')\
						% {'filename': filename, 'name': name}
					img_name = 'gajim-ft_stopped'
			else:
				receiver = file_props['receiver']
				if hasattr(receiver, 'jid'):
					receiver = receiver.jid
				receiver = receiver.split('/')[0]
				# get the name of the contact, as it is in the roster
				name = gajim.contacts.get_first_contact_from_jid(account,
					receiver).get_shown_name()
				filename = os.path.basename(file_props['file-name'])
				if event_type == _('File Transfer Completed'):
					txt = _('You successfully sent %(filename)s to %(name)s.')\
						% {'filename': filename, 'name': name}
					img_name = 'gajim-ft_done'
				else: # ft stopped
					txt = _('File transfer of %(filename)s to %(name)s stopped.')\
						% {'filename': filename, 'name': name}
					img_name = 'gajim-ft_stopped'
			path = gtkgui_helpers.get_icon_path(img_name, 48)
		else:
			txt = ''
			path = ''

		if gajim.config.get('notify_on_file_complete') and \
			(gajim.config.get('autopopupaway') or \
			gajim.connections[account].connected in (2, 3)):
			# we want to be notified and we are online/chat or we don't mind
			# bugged when away/na/busy
			notify.popup(event_type, jid, account, msg_type, path_to_image=path,
				title=event_type, text=txt)

	def handle_event_stanza_arrived(self, account, stanza):
		if account not in self.instances:
			return
		if 'xml_console' in self.instances[account]:
			self.instances[account]['xml_console'].print_stanza(stanza, 'incoming')

	def handle_event_stanza_sent(self, account, stanza):
		if account not in self.instances:
			return
		if 'xml_console' in self.instances[account]:
			self.instances[account]['xml_console'].print_stanza(stanza, 'outgoing')

	def handle_event_vcard_published(self, account, array):
		if 'profile' in self.instances[account]:
			win = self.instances[account]['profile']
			win.vcard_published()
		for gc_control in self.msg_win_mgr.get_controls(message_control.TYPE_GC) + \
		self.minimized_controls[account].values():
			if gc_control.account == account:
				show = gajim.SHOW_LIST[gajim.connections[account].connected]
				status = gajim.connections[account].status
				gajim.connections[account].send_gc_status(gc_control.nick,
					gc_control.room_jid, show, status)

	def handle_event_vcard_not_published(self, account, array):
		if 'profile' in self.instances[account]:
			win = self.instances[account]['profile']
			win.vcard_not_published()

	def ask_offline_status(self, account):
		for contact in gajim.contacts.iter_contacts(account):
			gajim.connections[account].request_last_status_time(contact.jid,
				contact.resource)

	def handle_event_signed_in(self, account, empty):
		"""
		SIGNED_IN event is emitted when we sign in, so handle it
		"""
		# ('SIGNED_IN', account, ())
		# block signed in notifications for 30 seconds
		gajim.block_signed_in_notifications[account] = True
		self.roster.set_actions_menu_needs_rebuild()
		self.roster.draw_account(account)
		state = self.sleeper.getState()
		connected = gajim.connections[account].connected
		if gajim.config.get('ask_offline_status_on_connection'):
			# Ask offline status in 1 minute so w'are sure we got all online
			# presences
			gobject.timeout_add_seconds(60, self.ask_offline_status, account)
		if state != common.sleepy.STATE_UNKNOWN and connected in (2, 3):
			# we go online or free for chat, so we activate auto status
			gajim.sleeper_state[account] = 'online'
		elif not ((state == common.sleepy.STATE_AWAY and connected == 4) or \
			(state == common.sleepy.STATE_XA and connected == 5)):
			# If we are autoaway/xa and come back after a disconnection, do nothing
			# Else disable autoaway
			gajim.sleeper_state[account] = 'off'
		invisible_show = gajim.SHOW_LIST.index('invisible')
		# We cannot join rooms if we are invisible
		if gajim.connections[account].connected == invisible_show:
			return
		# join already open groupchats
		for gc_control in self.msg_win_mgr.get_controls(message_control.TYPE_GC) \
		+ self.minimized_controls[account].values():
			if account != gc_control.account:
				continue
			room_jid = gc_control.room_jid
			if room_jid in gajim.gc_connected[account] and \
					gajim.gc_connected[account][room_jid]:
				continue
			nick = gc_control.nick
			password = gajim.gc_passwords.get(room_jid, '')
			gajim.connections[account].join_gc(nick, room_jid, password)
		# send currently played music
		if gajim.connections[account].pep_supported and dbus_support.supported \
		and gajim.config.get_per('accounts', account, 'publish_tune'):
			self.enable_music_listener()
		# enable location listener
		if gajim.connections[account].pep_supported and dbus_support.supported \
		and gajim.config.get_per('accounts', account, 'publish_location'):
			location_listener.enable()

	def handle_event_metacontacts(self, account, tags_list):
		gajim.contacts.define_metacontacts(account, tags_list)
		self.roster.redraw_metacontacts(account)

	def handle_atom_entry(self, account, data):
		atom_entry, = data
		AtomWindow.newAtomEntry(atom_entry)

	def handle_event_failed_decrypt(self, account, data):
		jid, tim, session = data

		details = _('Unable to decrypt message from '
			'%s\nIt may have been tampered with.') % jid

		ctrl = session.control
		if ctrl:
			ctrl.print_conversation_line(details, 'status', '', tim)
		else:
			dialogs.WarningDialog(_('Unable to decrypt message'),
				details)

		# terminate the session
		session.terminate_e2e()
		session.conn.delete_session(jid, session.thread_id)

		# restart the session
		if ctrl:
			ctrl.begin_e2e_negotiation()

	def handle_event_privacy_lists_received(self, account, data):
		# ('PRIVACY_LISTS_RECEIVED', account, list)
		if account not in self.instances:
			return
		if 'privacy_lists' in self.instances[account]:
			self.instances[account]['privacy_lists'].privacy_lists_received(data)

	def handle_event_privacy_list_received(self, account, data):
		# ('PRIVACY_LIST_RECEIVED', account, (name, rules))
		if account not in self.instances:
			return
		name = data[0]
		rules = data[1]
		if 'privacy_list_%s' % name in self.instances[account]:
			self.instances[account]['privacy_list_%s' % name].\
				privacy_list_received(rules)
		if name == 'block':
			gajim.connections[account].blocked_contacts = []
			gajim.connections[account].blocked_groups = []
			gajim.connections[account].blocked_list = []
			gajim.connections[account].blocked_all = False
			for rule in rules:
				if not 'type' in rule:
					gajim.connections[account].blocked_all = True
				elif rule['type'] == 'jid' and rule['action'] == 'deny':
					gajim.connections[account].blocked_contacts.append(rule['value'])
				elif rule['type'] == 'group' and rule['action'] == 'deny':
					gajim.connections[account].blocked_groups.append(rule['value'])
				gajim.connections[account].blocked_list.append(rule)
				#elif rule['type'] == "group" and action == "deny":
				#	text_item = _('%s group "%s"') % _(rule['action']), rule['value']
				#	self.store.append([text_item])
				#	self.global_rules.append(rule)
				#else:
				#	self.global_rules_to_append.append(rule)
			if 'blocked_contacts' in self.instances[account]:
				self.instances[account]['blocked_contacts'].\
					privacy_list_received(rules)

	def handle_event_privacy_lists_active_default(self, account, data):
		if not data:
			return
		# Send to all privacy_list_* windows as we can't know which one asked
		for win in self.instances[account]:
			if win.startswith('privacy_list_'):
				self.instances[account][win].check_active_default(data)

	def handle_event_privacy_list_removed(self, account, name):
		# ('PRIVACY_LISTS_REMOVED', account, name)
		if account not in self.instances:
			return
		if 'privacy_lists' in self.instances[account]:
			self.instances[account]['privacy_lists'].privacy_list_removed(name)

	def handle_event_zc_name_conflict(self, account, data):
		def on_ok(new_name):
			gajim.config.set_per('accounts', account, 'name', new_name)
			status = gajim.connections[account].status
			gajim.connections[account].username = new_name
			gajim.connections[account].change_status(status, '')
		def on_cancel():
			gajim.connections[account].change_status('offline','')

		dlg = dialogs.InputDialog(_('Username Conflict'),
			_('Please type a new username for your local account'), input_str=data,
			is_modal=True, ok_handler=on_ok, cancel_handler=on_cancel)

	def handle_event_ping_sent(self, account, contact):
		if contact.jid == contact.get_full_jid():
			# If contact is a groupchat user
			jids = [contact.jid]
		else:
			jids = [contact.jid, contact.get_full_jid()]
		for jid in jids:
			ctrl = self.msg_win_mgr.get_control(jid, account)
			if ctrl:
				ctrl.print_conversation(_('Ping?'), 'status')

	def handle_event_ping_reply(self, account, data):
		contact = data[0]
		seconds = data[1]
		if contact.jid == contact.get_full_jid():
			# If contact is a groupchat user
			jids = [contact.jid]
		else:
			jids = [contact.jid, contact.get_full_jid()]
		for jid in jids:
			ctrl = self.msg_win_mgr.get_control(jid, account)
			if ctrl:
				ctrl.print_conversation(_('Pong! (%s s.)') % seconds, 'status')

	def handle_event_ping_error(self, account, contact):
		if contact.jid == contact.get_full_jid():
			# If contact is a groupchat user
			jids = [contact.jid]
		else:
			jids = [contact.jid, contact.get_full_jid()]
		for jid in jids:
			ctrl = self.msg_win_mgr.get_control(jid, account)
			if ctrl:
				ctrl.print_conversation(_('Error.'), 'status')

	def handle_event_search_form(self, account, data):
		# ('SEARCH_FORM', account, (jid, dataform, is_dataform))
		if data[0] not in self.instances[account]['search']:
			return
		self.instances[account]['search'][data[0]].on_form_arrived(data[1],
			data[2])

	def handle_event_search_result(self, account, data):
		# ('SEARCH_RESULT', account, (jid, dataform, is_dataform))
		if data[0] not in self.instances[account]['search']:
			return
		self.instances[account]['search'][data[0]].on_result_arrived(data[1],
			data[2])

	def handle_event_resource_conflict(self, account, data):
		# ('RESOURCE_CONFLICT', account, ())
		# First we go offline, but we don't overwrite status message
		self.roster.send_status(account, 'offline',
			gajim.connections[account].status)
		def on_ok(new_resource):
			gajim.config.set_per('accounts', account, 'resource', new_resource)
			self.roster.send_status(account, gajim.connections[account].old_show,
				gajim.connections[account].status)
		proposed_resource = gajim.connections[account].server_resource
		proposed_resource += gajim.config.get('gc_proposed_nick_char')
		dlg = dialogs.ResourceConflictDialog(_('Resource Conflict'),
			_('You are already connected to this account with the same resource. '
			'Please type a new one'), resource=proposed_resource, ok_handler=on_ok)

	def handle_event_jingle_incoming(self, account, data):
		# ('JINGLE_INCOMING', account, peer jid, sid, tuple-of-contents==(type,
		# data...))
		# TODO: conditional blocking if peer is not in roster

		# unpack data
		peerjid, sid, contents = data
		content_types = set(c[0] for c in contents)

		# check type of jingle session
		if 'audio' in content_types or 'video' in content_types:
			# a voip session...
			# we now handle only voip, so the only thing we will do here is
			# not to return from function
			pass
		else:
			# unknown session type... it should be declined in common/jingle.py
			return

		jid = gajim.get_jid_without_resource(peerjid)
		resource = gajim.get_resource_from_jid(peerjid)
		ctrl = self.msg_win_mgr.get_control(peerjid, account)
		if not ctrl:
			ctrl = self.msg_win_mgr.get_control(jid, account)
		if ctrl:
			if 'audio' in content_types:
				ctrl.set_audio_state('connection_received', sid)
			if 'video' in content_types:
				ctrl.set_video_state('connection_received', sid)

		dlg = dialogs.VoIPCallReceivedDialog.get_dialog(peerjid, sid)
		if dlg:
			dlg.add_contents(content_types)
			return

		if helpers.allow_popup_window(account):
			dialogs.VoIPCallReceivedDialog(account, peerjid, sid, content_types)
			return

		self.add_event(account, peerjid, 'jingle-incoming', (peerjid, sid,
			content_types))

		if helpers.allow_showing_notification(account):
			# TODO: we should use another pixmap ;-)
			txt = _('%s wants to start a voice chat.') % gajim.get_name_from_jid(
				account, peerjid)
			path = gtkgui_helpers.get_icon_path('gajim-mic_active', 48)
			event_type = _('Voice Chat Request')
			notify.popup(event_type, peerjid, account, 'jingle-incoming',
				path_to_image = path, title = event_type, text = txt)

	def handle_event_jingle_connected(self, account, data):
		# ('JINGLE_CONNECTED', account, (peerjid, sid, media))
		peerjid, sid, media = data
		if media in ('audio', 'video'):
			jid = gajim.get_jid_without_resource(peerjid)
			resource = gajim.get_resource_from_jid(peerjid)
			ctrl = self.msg_win_mgr.get_control(peerjid, account)
			if not ctrl:
				ctrl = self.msg_win_mgr.get_control(jid, account)
			if ctrl:
				if media == 'audio':
					ctrl.set_audio_state('connected', sid)
				else:
					ctrl.set_video_state('connected', sid)

	def handle_event_jingle_disconnected(self, account, data):
		# ('JINGLE_DISCONNECTED', account, (peerjid, sid, reason))
		peerjid, sid, media, reason = data
		jid = gajim.get_jid_without_resource(peerjid)
		resource = gajim.get_resource_from_jid(peerjid)
		ctrl = self.msg_win_mgr.get_control(peerjid, account)
		if not ctrl:
			ctrl = self.msg_win_mgr.get_control(jid, account)
		if ctrl:
			if media in ('audio', None):
				ctrl.set_audio_state('stop', sid=sid, reason=reason)
			if media in ('video', None):
				ctrl.set_video_state('stop', sid=sid, reason=reason)
		dialog = dialogs.VoIPCallReceivedDialog.get_dialog(peerjid, sid)
		if dialog:
			dialog.dialog.destroy()

	def handle_event_jingle_error(self, account, data):
		# ('JINGLE_ERROR', account, (peerjid, sid, reason))
		peerjid, sid, reason = data
		jid = gajim.get_jid_without_resource(peerjid)
		resource = gajim.get_resource_from_jid(peerjid)
		ctrl = self.msg_win_mgr.get_control(peerjid, account)
		if not ctrl:
			ctrl = self.msg_win_mgr.get_control(jid, account)
		if ctrl:
			ctrl.set_audio_state('error', reason=reason)

	def handle_event_pep_config(self, account, data):
		# ('PEP_CONFIG', account, (node, form))
		if 'pep_services' in self.instances[account]:
			self.instances[account]['pep_services'].config(data[0], data[1])
			
	def handle_event_roster_item_exchange(self, account, data):
		# data = (action in [add, delete, modify], exchange_list, jid_from)
		dialogs.RosterItemExchangeWindow(account, data[0], data[1], data[2])

	def handle_event_unique_room_id_supported(self, account, data):
		"""
		Receive confirmation that unique_room_id are supported
		"""
		# ('UNIQUE_ROOM_ID_SUPPORTED', server, instance, room_id)
		instance = data[1]
		instance.unique_room_id_supported(data[0], data[2])

	def handle_event_unique_room_id_unsupported(self, account, data):
		# ('UNIQUE_ROOM_ID_UNSUPPORTED', server, instance)
		instance = data[1]
		instance.unique_room_id_error(data[0])

	def handle_event_ssl_error(self, account, data):
		# ('SSL_ERROR', account, (text, errnum, cert, sha1_fingerprint))
		server = gajim.config.get_per('accounts', account, 'hostname')

		def on_ok(is_checked):
			del self.instances[account]['online_dialog']['ssl_error']
			if is_checked[0]:
				# Check if cert is already in file
				certs = ''
				if os.path.isfile(gajim.MY_CACERTS):
					f = open(gajim.MY_CACERTS)
					certs = f.read()
					f.close()
				if data[2] in certs:
					dialogs.ErrorDialog(_('Certificate Already in File'),
						_('This certificate is already in file %s, so it\'s not added again.') % gajim.MY_CACERTS)
				else:
					f = open(gajim.MY_CACERTS, 'a')
					f.write(server + '\n')
					f.write(data[2] + '\n\n')
					f.close()
				gajim.config.set_per('accounts', account, 'ssl_fingerprint_sha1',
					data[3])
			if is_checked[1]:
				ignore_ssl_errors = gajim.config.get_per('accounts', account,
					'ignore_ssl_errors').split()
				ignore_ssl_errors.append(str(data[1]))
				gajim.config.set_per('accounts', account, 'ignore_ssl_errors',
					' '.join(ignore_ssl_errors))
			gajim.connections[account].ssl_certificate_accepted()

		def on_cancel():
			del self.instances[account]['online_dialog']['ssl_error']
			gajim.connections[account].disconnect(on_purpose=True)
			self.handle_event_status(account, 'offline')

		pritext = _('Error verifying SSL certificate')
		sectext = _('There was an error verifying the SSL certificate of your jabber server: %(error)s\nDo you still want to connect to this server?') % {'error': data[0]}
		if data[1] in (18, 27):
			checktext1 = _('Add this certificate to the list of trusted certificates.\nSHA1 fingerprint of the certificate:\n%s') % data[3]
		else:
			checktext1 = ''
		checktext2 = _('Ignore this error for this certificate.')
		if 'ssl_error' in self.instances[account]['online_dialog']:
			self.instances[account]['online_dialog']['ssl_error'].destroy()
		self.instances[account]['online_dialog']['ssl_error'] = \
			dialogs.ConfirmationDialogDubbleCheck(pritext, sectext, checktext1,
			checktext2, on_response_ok=on_ok, on_response_cancel=on_cancel)

	def handle_event_fingerprint_error(self, account, data):
		# ('FINGERPRINT_ERROR', account, (new_fingerprint,))
		def on_yes(is_checked):
			del self.instances[account]['online_dialog']['fingerprint_error']
			gajim.config.set_per('accounts', account, 'ssl_fingerprint_sha1',
				data[0])
			# Reset the ignored ssl errors
			gajim.config.set_per('accounts', account, 'ignore_ssl_errors', '')
			gajim.connections[account].ssl_certificate_accepted()
		def on_no():
			del self.instances[account]['online_dialog']['fingerprint_error']
			gajim.connections[account].disconnect(on_purpose=True)
			self.handle_event_status(account, 'offline')
		pritext = _('SSL certificate error')
		sectext = _('It seems the SSL certificate of account %(account)s has '
			'changed or your connection is being hacked.\nOld fingerprint: %(old)s'
			'\nNew fingerprint: %(new)s\n\nDo you still want to connect and update'
			' the fingerprint of the certificate?') % {'account': account,
			'old': gajim.config.get_per('accounts', account,
			'ssl_fingerprint_sha1'), 'new': data[0]}
		if 'fingerprint_error' in self.instances[account]['online_dialog']:
			self.instances[account]['online_dialog']['fingerprint_error'].destroy()
		self.instances[account]['online_dialog']['fingerprint_error'] = \
			dialogs.YesNoDialog(pritext, sectext, on_response_yes=on_yes,
			on_response_no=on_no)

	def handle_event_plain_connection(self, account, data):
		# ('PLAIN_CONNECTION', account, (connection))
		server = gajim.config.get_per('accounts', account, 'hostname')
		def on_ok(is_checked):
			if not is_checked[0]:
				on_cancel()
				return
			# On cancel call del self.instances, so don't call it another time
			# before
			del self.instances[account]['online_dialog']['plain_connection']
			if is_checked[1]:
				gajim.config.set_per('accounts', account,
					'warn_when_plaintext_connection', False)
			gajim.connections[account].connection_accepted(data[0], 'plain')
		def on_cancel():
			del self.instances[account]['online_dialog']['plain_connection']
			gajim.connections[account].disconnect(on_purpose=True)
			self.handle_event_status(account, 'offline')
		pritext = _('Insecure connection')
		sectext = _('You are about to send your password on an unencrypted '
			'connection. Are you sure you want to do that?')
		checktext1 = _('Yes, I really want to connect insecurely')
		checktext2 = _('Do _not ask me again')
		if 'plain_connection' in self.instances[account]['online_dialog']:
			self.instances[account]['online_dialog']['plain_connection'].destroy()
		self.instances[account]['online_dialog']['plain_connection'] = \
			dialogs.ConfirmationDialogDubbleCheck(pritext, sectext,
			checktext1, checktext2, on_response_ok=on_ok,
			on_response_cancel=on_cancel, is_modal=False)

	def handle_event_insecure_ssl_connection(self, account, data):
		# ('INSECURE_SSL_CONNECTION', account, (connection, connection_type))
		server = gajim.config.get_per('accounts', account, 'hostname')
		def on_ok(is_checked):
			if not is_checked[0]:
				on_cancel()
				return
			del self.instances[account]['online_dialog']['insecure_ssl']
			if is_checked[1]:
				gajim.config.set_per('accounts', account,
					'warn_when_insecure_ssl_connection', False)
			if gajim.connections[account].connected == 0:
				# We have been disconnecting (too long time since window is opened)
				# re-connect with auto-accept
				gajim.connections[account].connection_auto_accepted = True
				show, msg = gajim.connections[account].continue_connect_info[:2]
				self.roster.send_status(account, show, msg)
				return
			gajim.connections[account].connection_accepted(data[0], data[1])
		def on_cancel():
			del self.instances[account]['online_dialog']['insecure_ssl']
			gajim.connections[account].disconnect(on_purpose=True)
			self.handle_event_status(account, 'offline')
		pritext = _('Insecure connection')
		sectext = _('You are about to send your password on an insecure '
			'connection. You should install PyOpenSSL to prevent that. Are you sure you want to do that?')
		checktext1 = _('Yes, I really want to connect insecurely')
		checktext2 = _('Do _not ask me again')
		if 'insecure_ssl' in self.instances[account]['online_dialog']:
			self.instances[account]['online_dialog']['insecure_ssl'].destroy()
		self.instances[account]['online_dialog']['insecure_ssl'] = \
			dialogs.ConfirmationDialogDubbleCheck(pritext, sectext,
			checktext1, checktext2, on_response_ok=on_ok,
			on_response_cancel=on_cancel, is_modal=False)

	def handle_event_pubsub_node_removed(self, account, data):
		# ('PUBSUB_NODE_REMOVED', account, (jid, node))
		if 'pep_services' in self.instances[account]:
			if data[0] == gajim.get_jid_from_account(account):
				self.instances[account]['pep_services'].node_removed(data[1])

	def handle_event_pubsub_node_not_removed(self, account, data):
		# ('PUBSUB_NODE_NOT_REMOVED', account, (jid, node, msg))
		if data[0] == gajim.get_jid_from_account(account):
			dialogs.WarningDialog(_('PEP node was not removed'),
				_('PEP node %(node)s was not removed: %(message)s') % {
				'node': data[1], 'message': data[2]})
<<<<<<< HEAD
=======

	def handle_event_pep_received(self, account, data):
		# ('PEP_RECEIVED', account, (jid, pep_type))
		jid = data[0]
		pep_type = data[1]
		ctrl = common.gajim.interface.msg_win_mgr.get_control(jid, account)

		if jid == common.gajim.get_jid_from_account(account):
			self.roster.draw_account(account)

		if pep_type == 'nickname':
			self.roster.draw_contact(jid, account)
			if ctrl:
				ctrl.update_ui()
				win = ctrl.parent_win
				win.redraw_tab(ctrl)
				win.show_title()
		else:
			self.roster.draw_pep(jid, account, pep_type)
			if ctrl:
				ctrl.update_pep(pep_type)

	def handle_event_caps_received(self, account, data):
		# ('CAPS_RECEIVED', account, (full_jid))
		full_jid = data[0]
		pm_ctrl = gajim.interface.msg_win_mgr.get_control(full_jid, account)
		if pm_ctrl and hasattr(pm_ctrl, "update_contact"):
			pm_ctrl.update_contact()

	def register_handler(self, event, handler):
		if event not in self.handlers:
			self.handlers[event] = []

		if handler not in self.handlers[event]:
			self.handlers[event].append(handler)

	def unregister_handler(self, event, handler):
		self.handlers[event].remove(handler)
>>>>>>> daf73408

	def create_core_handlers_list(self):
		self.handlers = {
			'ROSTER': [self.handle_event_roster],
			'WARNING': [self.handle_event_warning],
			'ERROR': [self.handle_event_error],
			'INFORMATION': [self.handle_event_information],
			'ERROR_ANSWER': [self.handle_event_error_answer],
			'STATUS': [self.handle_event_status],
			'NEW_JID': [self.handle_event_new_jid],
			'NOTIFY': [self.handle_event_notify],
			'MSGERROR': [self.handle_event_msgerror],
			'MSGSENT': [self.handle_event_msgsent],
			'MSGNOTSENT': [self.handle_event_msgnotsent],
			'SUBSCRIBED': [self.handle_event_subscribed],
			'UNSUBSCRIBED': [self.handle_event_unsubscribed],
			'SUBSCRIBE': [self.handle_event_subscribe],
			'AGENT_ERROR_INFO': [self.handle_event_agent_info_error],
			'AGENT_ERROR_ITEMS': [self.handle_event_agent_items_error],
			'AGENT_REMOVED': [self.handle_event_agent_removed],
			'REGISTER_AGENT_INFO': [self.handle_event_register_agent_info],
			'AGENT_INFO_ITEMS': [self.handle_event_agent_info_items],
			'AGENT_INFO_INFO': [self.handle_event_agent_info_info],
			'QUIT': [self.handle_event_quit],
			'NEW_ACC_CONNECTED': [self.handle_event_new_acc_connected],
			'NEW_ACC_NOT_CONNECTED': [self.handle_event_new_acc_not_connected],
			'ACC_OK': [self.handle_event_acc_ok],
			'ACC_NOT_OK': [self.handle_event_acc_not_ok],
			'MYVCARD': [self.handle_event_myvcard],
			'VCARD': [self.handle_event_vcard],
			'LAST_STATUS_TIME': [self.handle_event_last_status_time],
			'OS_INFO': [self.handle_event_os_info],
			'ENTITY_TIME': [self.handle_event_entity_time],
			'GC_NOTIFY': [self.handle_event_gc_notify],
			'GC_MSG': [self.handle_event_gc_msg],
			'GC_SUBJECT': [self.handle_event_gc_subject],
			'GC_CONFIG': [self.handle_event_gc_config],
			'GC_CONFIG_CHANGE': [self.handle_event_gc_config_change],
			'GC_INVITATION': [self.handle_event_gc_invitation],
			'GC_AFFILIATION': [self.handle_event_gc_affiliation],
			'GC_PASSWORD_REQUIRED': [self.handle_event_gc_password_required],
			'BAD_PASSPHRASE': [self.handle_event_bad_passphrase],
			'ROSTER_INFO': [self.handle_event_roster_info],
			'BOOKMARKS': [self.handle_event_bookmarks],
			'CON_TYPE': [self.handle_event_con_type],
			'CONNECTION_LOST': [self.handle_event_connection_lost],
			'FILE_REQUEST': [self.handle_event_file_request],
			'GMAIL_NOTIFY': [self.handle_event_gmail_notify],
			'FILE_REQUEST_ERROR': [self.handle_event_file_request_error],
			'FILE_SEND_ERROR': [self.handle_event_file_send_error],
			'STANZA_ARRIVED': [self.handle_event_stanza_arrived],
			'STANZA_SENT': [self.handle_event_stanza_sent],
			'HTTP_AUTH': [self.handle_event_http_auth],
			'VCARD_PUBLISHED': [self.handle_event_vcard_published],
			'VCARD_NOT_PUBLISHED': [self.handle_event_vcard_not_published],
			'ASK_NEW_NICK': [self.handle_event_ask_new_nick],
			'SIGNED_IN': [self.handle_event_signed_in],
			'METACONTACTS': [self.handle_event_metacontacts],
			'ATOM_ENTRY': [self.handle_atom_entry],
			'FAILED_DECRYPT': [self.handle_event_failed_decrypt],
			'PRIVACY_LISTS_RECEIVED': [self.handle_event_privacy_lists_received],
			'PRIVACY_LIST_RECEIVED': [self.handle_event_privacy_list_received],
			'PRIVACY_LISTS_ACTIVE_DEFAULT': \
				[self.handle_event_privacy_lists_active_default],
			'PRIVACY_LIST_REMOVED': [self.handle_event_privacy_list_removed],
			'ZC_NAME_CONFLICT': [self.handle_event_zc_name_conflict],
			'PING_SENT': [self.handle_event_ping_sent],
			'PING_REPLY': [self.handle_event_ping_reply],
			'PING_ERROR': [self.handle_event_ping_error],
			'SEARCH_FORM': [self.handle_event_search_form],
			'SEARCH_RESULT': [self.handle_event_search_result],
			'RESOURCE_CONFLICT': [self.handle_event_resource_conflict],
			'ROSTERX': [self.handle_event_roster_item_exchange],
			'PEP_CONFIG': [self.handle_event_pep_config],
			'UNIQUE_ROOM_ID_UNSUPPORTED': \
				[self.handle_event_unique_room_id_unsupported],
			'UNIQUE_ROOM_ID_SUPPORTED': [self.handle_event_unique_room_id_supported],
			'GPG_PASSWORD_REQUIRED': [self.handle_event_gpg_password_required],
			'GPG_ALWAYS_TRUST': [self.handle_event_gpg_always_trust],
			'PASSWORD_REQUIRED': [self.handle_event_password_required],
			'SSL_ERROR': [self.handle_event_ssl_error],
			'FINGERPRINT_ERROR': [self.handle_event_fingerprint_error],
			'PLAIN_CONNECTION': [self.handle_event_plain_connection],
			'INSECURE_SSL_CONNECTION': [self.handle_event_insecure_ssl_connection],
			'PUBSUB_NODE_REMOVED': [self.handle_event_pubsub_node_removed],
			'PUBSUB_NODE_NOT_REMOVED': [self.handle_event_pubsub_node_not_removed],
			'JINGLE_INCOMING': [self.handle_event_jingle_incoming],
			'JINGLE_CONNECTED': [self.handle_event_jingle_connected],
			'JINGLE_DISCONNECTED': [self.handle_event_jingle_disconnected],
			'JINGLE_ERROR': [self.handle_event_jingle_error],
			'PEP_RECEIVED': [self.handle_event_pep_received],
			'CAPS_RECEIVED': [self.handle_event_caps_received]
		}
<<<<<<< HEAD

	def register_core_handlers(self):
		'''
		Register core handlers in Global Events Dispatcher (GED).
		
		This is part of rewriting whole events handling system to use GED.
		'''
		for event_name, event_handlers in self.handlers.iteritems():
			for event_handler in event_handlers:
				gajim.ged.register_event_handler(event_name,
				                                 ged.CORE,
				                                 event_handler)			
=======
	
	def dispatch(self, event, account, data):
		"""
		Dispatch an network event to the event handlers of this class. Return
		true if it could be dispatched to alteast one handler
		"""
		if event not in self.handlers:
			log.warning('Unknown event %s dispatched to GUI: %s' % (event, data))
			return False
		else:
			log.debug('Event %s distpached to GUI: %s' % (event, data))
			for handler in self.handlers[event]:
				handler(account, data)
			return len(self.handlers[event])
			
>>>>>>> daf73408

################################################################################
### Methods dealing with gajim.events
################################################################################

	def add_event(self, account, jid, type_, event_args):
		"""
		Add an event to the gajim.events var
		"""
		# We add it to the gajim.events queue
		# Do we have a queue?
		jid = gajim.get_jid_without_resource(jid)
		no_queue = len(gajim.events.get_events(account, jid)) == 0
		# type_ can be gc-invitation file-send-error file-error file-request-error
		# file-request file-completed file-stopped jingle-incoming
		# event_type can be in advancedNotificationWindow.events_list
		event_types = {'file-request': 'ft_request',
			'file-completed': 'ft_finished'}
		event_type = event_types.get(type_)
		show_in_roster = notify.get_show_in_roster(event_type, account, jid)
		show_in_systray = notify.get_show_in_systray(event_type, account, jid)
		event = gajim.events.create_event(type_, event_args,
			show_in_roster=show_in_roster,
			show_in_systray=show_in_systray)
		gajim.events.add_event(account, jid, event)

		self.roster.show_title()
		if no_queue: # We didn't have a queue: we change icons
			if not gajim.contacts.get_contact_with_highest_priority(account, jid):
				if type_ == 'gc-invitation':
					self.roster.add_groupchat(jid, account, status='offline')
				else:
					# add contact to roster ("Not In The Roster") if he is not
					self.roster.add_to_not_in_the_roster(account, jid)
			else:
				self.roster.draw_contact(jid, account)

		# Select the big brother contact in roster, it's visible because it has
		# events.
		family = gajim.contacts.get_metacontacts_family(account, jid)
		if family:
			nearby_family, bb_jid, bb_account = \
				gajim.contacts.get_nearby_family_and_big_brother(family, account)
		else:
			bb_jid, bb_account = jid, account
		self.roster.select_contact(bb_jid, bb_account)

	def handle_event(self, account, fjid, type_):
		w = None
		ctrl = None
		session = None

		resource = gajim.get_resource_from_jid(fjid)
		jid = gajim.get_jid_without_resource(fjid)

		if type_ in ('printed_gc_msg', 'printed_marked_gc_msg', 'gc_msg'):
			w = self.msg_win_mgr.get_window(jid, account)
			if jid in self.minimized_controls[account]:
				self.roster.on_groupchat_maximized(None, jid, account)
				return
			else:
				ctrl = self.msg_win_mgr.get_gc_control(jid, account)

		elif type_ in ('printed_chat', 'chat', ''):
			# '' is for log in/out notifications

			if type_ != '':
				event = gajim.events.get_first_event(account, fjid, type_)
				if not event:
					event = gajim.events.get_first_event(account, jid, type_)
				if not event:
					return

			if type_ == 'printed_chat':
				ctrl = event.parameters[0]
			elif type_ == 'chat':
				session = event.parameters[8]
				ctrl = session.control
			elif type_ == '':
				ctrl = self.msg_win_mgr.get_control(fjid, account)

			if not ctrl:
				highest_contact = gajim.contacts.get_contact_with_highest_priority(
					account, jid)
				# jid can have a window if this resource was lower when he sent
				# message and is now higher because the other one is offline
				if resource and highest_contact.resource == resource and \
				not self.msg_win_mgr.has_window(jid, account):
					# remove resource of events too
					gajim.events.change_jid(account, fjid, jid)
					resource = None
					fjid = jid
				contact = None
				if resource:
					contact = gajim.contacts.get_contact(account, jid, resource)
				if not contact:
					contact = highest_contact

				ctrl = self.new_chat(contact, account, resource = resource, session = session)

				gajim.last_message_time[account][jid] = 0 # long time ago

			w = ctrl.parent_win
		elif type_ in ('printed_pm', 'pm'):
			# assume that the most recently updated control we have for this party
			# is the one that this event was in
			event = gajim.events.get_first_event(account, fjid, type_)
			if not event:
				event = gajim.events.get_first_event(account, jid, type_)

			if type_ == 'printed_pm':
				ctrl = event.parameters[0]
			elif type_ == 'pm':
				session = event.parameters[8]

			if session and session.control:
				ctrl = session.control
			elif not ctrl:
				room_jid = jid
				nick = resource
				gc_contact = gajim.contacts.get_gc_contact(account, room_jid,
					nick)
				if gc_contact:
					show = gc_contact.show
				else:
					show = 'offline'
					gc_contact = gajim.contacts.create_gc_contact(
						room_jid=room_jid, account=account, name=nick, show=show)

				if not session:
					session = gajim.connections[account].make_new_session(
						fjid, None, type_='pm')

				self.new_private_chat(gc_contact, account, session=session)
				ctrl = session.control

			w = ctrl.parent_win
		elif type_ in ('normal', 'file-request', 'file-request-error',
		'file-send-error', 'file-error', 'file-stopped', 'file-completed',
		'jingle-incoming'):
			# Get the first single message event
			event = gajim.events.get_first_event(account, fjid, type_)
			if not event:
				# default to jid without resource
				event = gajim.events.get_first_event(account, jid, type_)
				if not event:
					return
				# Open the window
				self.roster.open_event(account, jid, event)
			else:
				# Open the window
				self.roster.open_event(account, fjid, event)
		elif type_ == 'gmail':
			url=gajim.connections[account].gmail_url
			if url:
				helpers.launch_browser_mailer('url', url)
		elif type_ == 'gc-invitation':
			event = gajim.events.get_first_event(account, jid, type_)
			data = event.parameters
			dialogs.InvitationReceivedDialog(account, data[0], jid, data[2],
				data[1], data[3])
			gajim.events.remove_events(account, jid, event)
			self.roster.draw_contact(jid, account)
		elif type_ == 'subscription_request':
			event = gajim.events.get_first_event(account, jid, type_)
			data = event.parameters
			dialogs.SubscriptionRequestWindow(jid, data[0], account, data[1])
			gajim.events.remove_events(account, jid, event)
			self.roster.draw_contact(jid, account)
		elif type_ == 'unsubscribed':
			event = gajim.events.get_first_event(account, jid, type_)
			contact = event.parameters
			self.show_unsubscribed_dialog(account, contact)
			gajim.events.remove_events(account, jid, event)
			self.roster.draw_contact(jid, account)
		if w:
			w.set_active_tab(ctrl)
			w.window.window.focus(gtk.get_current_event_time())
			# Using isinstance here because we want to catch all derived types
			if isinstance(ctrl, ChatControlBase):
				tv = ctrl.conv_textview
				tv.scroll_to_end()

################################################################################
### Methods dealing with emoticons
################################################################################

	def image_is_ok(self, image):
		if not os.path.exists(image):
			return False
		img = gtk.Image()
		try:
			img.set_from_file(image)
		except Exception:
			return False
		t = img.get_storage_type()
		if t != gtk.IMAGE_PIXBUF and t != gtk.IMAGE_ANIMATION:
			return False
		return True

	@property
	def basic_pattern_re(self):
		try:
			return self._basic_pattern_re
		except AttributeError:
			self._basic_pattern_re = re.compile(self.basic_pattern, re.IGNORECASE)
			return self._basic_pattern_re

	@property
	def emot_and_basic_re(self):
		try:
			return self._emot_and_basic_re
		except AttributeError:
			self._emot_and_basic_re = re.compile(self.emot_and_basic,
				re.IGNORECASE + re.UNICODE)
			return self._emot_and_basic_re

	@property
	def sth_at_sth_dot_sth_re(self):
		try:
			return self._sth_at_sth_dot_sth_re
		except AttributeError:
			self._sth_at_sth_dot_sth_re = re.compile(self.sth_at_sth_dot_sth)
			return self._sth_at_sth_dot_sth_re

	@property
	def invalid_XML_chars_re(self):
		try:
			return self._invalid_XML_chars_re
		except AttributeError:
			self._invalid_XML_chars_re = re.compile(self.invalid_XML_chars)
			return self._invalid_XML_chars_re

	def make_regexps(self):
		# regexp meta characters are:  . ^ $ * + ? { } [ ] \ | ( )
		# one escapes the metachars with \
		# \S matches anything but ' ' '\t' '\n' '\r' '\f' and '\v'
		# \s matches any whitespace character
		# \w any alphanumeric character
		# \W any non-alphanumeric character
		# \b means word boundary. This is a zero-width assertion that
		# 					matches only at the beginning or end of a word.
		# ^ matches at the beginning of lines
		#
		# * means 0 or more times
		# + means 1 or more times
		# ? means 0 or 1 time
		# | means or
		# [^*] anything but '*'	(inside [] you don't have to escape metachars)
		# [^\s*] anything but whitespaces and '*'
		# (?<!\S) is a one char lookbehind assertion and asks for any leading whitespace
		# and mathces beginning of lines so we have correct formatting detection
		# even if the the text is just '*foo*'
		# (?!\S) is the same thing but it's a lookahead assertion
		# \S*[^\s\W] --> in the matching string don't match ? or ) etc.. if at the end
		# so http://be) will match http://be and http://be)be) will match http://be)be

		legacy_prefixes = r"((?<=\()(www|ftp)\.([A-Za-z0-9\.\-_~:/\?#\[\]@!\$&'\(\)\*\+,;=]|%[A-Fa-f0-9]{2})+(?=\)))"\
				r"|((www|ftp)\.([A-Za-z0-9\.\-_~:/\?#\[\]@!\$&'\(\)\*\+,;=]|%[A-Fa-f0-9]{2})+"\
				r"\.([A-Za-z0-9\.\-_~:/\?#\[\]@!\$&'\(\)\*\+,;=]|%[A-Fa-f0-9]{2})+)"
		# NOTE: it's ok to catch www.gr such stuff exist!

		#FIXME: recognize xmpp: and treat it specially
		links = r"((?<=\()[A-Za-z][A-Za-z0-9\+\.\-]*:"\
			r"([\w\.\-_~:/\?#\[\]@!\$&'\(\)\*\+,;=]|%[A-Fa-f0-9]{2})+"\
			r"(?=\)))|([A-Za-z][A-Za-z0-9\+\.\-]*:([\w\.\-_~:/\?#\[\]@!\$&'\(\)\*\+,;=]|%[A-Fa-f0-9]{2})+)"

		#2nd one: at_least_one_char@at_least_one_char.at_least_one_char
		mail = r'\bmailto:\S*[^\s\W]|' r'\b\S+@\S+\.\S*[^\s\W]'

		#detects eg. *b* *bold* *bold bold* test *bold* *bold*! (*bold*)
		#doesn't detect (it's a feature :P) * bold* *bold * * bold * test*bold*
		formatting = r'|(?<!\w)' r'\*[^\s*]' r'([^*]*[^\s*])?' r'\*(?!\w)|'\
			r'(?<!\S)' r'/[^\s/]' r'([^/]*[^\s/])?' r'/(?!\S)|'\
			r'(?<!\w)' r'_[^\s_]' r'([^_]*[^\s_])?' r'_(?!\w)'

		latex = r'|\$\$[^$\\]*?([\]\[0-9A-Za-z()|+*/-]|[\\][\]\[0-9A-Za-z()|{}$])(.*?[^\\])?\$\$'

		basic_pattern = links + '|' + mail + '|' + legacy_prefixes

		link_pattern = basic_pattern
		self.link_pattern_re = re.compile(link_pattern, re.IGNORECASE)

		if gajim.config.get('use_latex'):
			basic_pattern += latex

		if gajim.config.get('ascii_formatting'):
			basic_pattern += formatting
		self.basic_pattern = basic_pattern

		emoticons_pattern = ''
		if gajim.config.get('emoticons_theme'):
			# When an emoticon is bordered by an alpha-numeric character it is NOT
			# expanded.  e.g., foo:) NO, foo :) YES, (brb) NO, (:)) YES, etc.
			# We still allow multiple emoticons side-by-side like :P:P:P
			# sort keys by length so :qwe emot is checked before :q
			keys = sorted(self.emoticons, key=len, reverse=True)
			emoticons_pattern_prematch = ''
			emoticons_pattern_postmatch = ''
			emoticon_length = 0
			for emoticon in keys: # travel thru emoticons list
				emoticon = emoticon.decode('utf-8')
				emoticon_escaped = re.escape(emoticon) # espace regexp metachars
				emoticons_pattern += emoticon_escaped + '|'# | means or in regexp
				if (emoticon_length != len(emoticon)):
					# Build up expressions to match emoticons next to other emoticons
					emoticons_pattern_prematch  = emoticons_pattern_prematch[:-1]  + ')|(?<='
					emoticons_pattern_postmatch = emoticons_pattern_postmatch[:-1] + ')|(?='
					emoticon_length = len(emoticon)
				emoticons_pattern_prematch += emoticon_escaped  + '|'
				emoticons_pattern_postmatch += emoticon_escaped + '|'
			# We match from our list of emoticons, but they must either have
			# whitespace, or another emoticon next to it to match successfully
			# [\w.] alphanumeric and dot (for not matching 8) in (2.8))
			emoticons_pattern = '|' + \
				'(?:(?<![\w.]' + emoticons_pattern_prematch[:-1]	+ '))' + \
				'(?:'		 + emoticons_pattern[:-1]				+ ')'  + \
				'(?:(?![\w]'  + emoticons_pattern_postmatch[:-1]  + '))'

		# because emoticons match later (in the string) they need to be after
		# basic matches that may occur earlier
		self.emot_and_basic = basic_pattern + emoticons_pattern

		# needed for xhtml display
		self.emot_only = emoticons_pattern

		# at least one character in 3 parts (before @, after @, after .)
		self.sth_at_sth_dot_sth = r'\S+@\S+\.\S*[^\s)?]'

		# Invalid XML chars
		self.invalid_XML_chars = u'[\x00-\x08]|[\x0b-\x0c]|[\x0e-\x19]|[\ud800-\udfff]|[\ufffe-\uffff]'

	def popup_emoticons_under_button(self, button, parent_win):
		"""
		Popup the emoticons menu under button, located in parent_win
		"""
		gtkgui_helpers.popup_emoticons_under_button(self.emoticons_menu,
			button, parent_win)

	def prepare_emoticons_menu(self):
		menu = gtk.Menu()
		def emoticon_clicked(w, str_):
			if self.emoticon_menuitem_clicked:
				self.emoticon_menuitem_clicked(str_)
				# don't keep reference to CB of object
				# this will prevent making it uncollectable
				self.emoticon_menuitem_clicked = None
		def selection_done(widget):
			# remove reference to CB of object, which will
			# make it uncollectable
			self.emoticon_menuitem_clicked = None
		counter = 0
		# Calculate the side lenght of the popup to make it a square
		size = int(round(math.sqrt(len(self.emoticons_images))))
		for image in self.emoticons_images:
			item = gtk.MenuItem()
			img = gtk.Image()
			if isinstance(image[1], gtk.gdk.PixbufAnimation):
				img.set_from_animation(image[1])
			else:
				img.set_from_pixbuf(image[1])
			item.add(img)
			item.connect('activate', emoticon_clicked, image[0])
			#FIXME: add tooltip with ascii
			menu.attach(item, counter % size, counter % size + 1,
				counter / size, counter / size + 1)
			counter += 1
		menu.connect('selection-done', selection_done)
		menu.show_all()
		return menu

	def _init_emoticons(self, path, need_reload = False):
		#initialize emoticons dictionary and unique images list
		self.emoticons_images = list()
		self.emoticons = dict()
		self.emoticons_animations = dict()

		sys.path.append(path)
		import emoticons
		if need_reload:
			# we need to reload else that doesn't work when changing emoticon set
			reload(emoticons)
		emots = emoticons.emoticons
		for emot_filename in emots:
			emot_file = os.path.join(path, emot_filename)
			if not self.image_is_ok(emot_file):
				continue
			for emot in emots[emot_filename]:
				emot = emot.decode('utf-8')
				# This avoids duplicated emoticons with the same image eg. :) and :-)
				if not emot_file in self.emoticons.values():
					if emot_file.endswith('.gif'):
						pix = gtk.gdk.PixbufAnimation(emot_file)
					else:
						pix = gtk.gdk.pixbuf_new_from_file_at_size(emot_file, 16, 16)
					self.emoticons_images.append((emot, pix))
				self.emoticons[emot.upper()] = emot_file
		del emoticons
		sys.path.remove(path)

	def init_emoticons(self, need_reload = False):
		emot_theme = gajim.config.get('emoticons_theme')
		if not emot_theme:
			return

		path = os.path.join(gajim.DATA_DIR, 'emoticons', emot_theme)
		if not os.path.exists(path):
			# It's maybe a user theme
			path = os.path.join(gajim.MY_EMOTS_PATH, emot_theme)
			if not os.path.exists(path): # theme doesn't exist, disable emoticons
				dialogs.WarningDialog(_('Emoticons disabled'),
					_('Your configured emoticons theme has not been found, so emoticons have been disabled.'))
				gajim.config.set('emoticons_theme', '')
				return
		self._init_emoticons(path, need_reload)
		if len(self.emoticons) == 0:
			# maybe old format of emoticons file, try to convert it
			try:
				import pprint
				import emoticons
				emots = emoticons.emoticons
				fd = open(os.path.join(path, 'emoticons.py'), 'w')
				fd.write('emoticons = ')
				pprint.pprint( dict([
					(file_, [i for i in emots.keys() if emots[i] == file_])
						for file_ in set(emots.values())]), fd)
				fd.close()
				del emoticons
				self._init_emoticons(path, need_reload=True)
			except Exception:
				pass
			if len(self.emoticons) == 0:
				dialogs.WarningDialog(_('Emoticons disabled'),
					_('Your configured emoticons theme cannot been loaded. You maybe need to update the format of emoticons.py file. See http://trac.gajim.org/wiki/Emoticons for more details.'))
		if self.emoticons_menu:
			self.emoticons_menu.destroy()
		self.emoticons_menu = self.prepare_emoticons_menu()

################################################################################
### Methods for opening new messages controls
################################################################################

	def join_gc_room(self, account, room_jid, nick, password, minimize=False,
			is_continued=False):
		"""
		Join the room immediately
		"""
		if not nick:
			nick = gajim.nicks[account]

		if self.msg_win_mgr.has_window(room_jid, account) and \
		gajim.gc_connected[account][room_jid]:
			gc_ctrl = self.msg_win_mgr.get_gc_control(room_jid, account)
			win = gc_ctrl.parent_win
			win.set_active_tab(gc_ctrl)
			dialogs.ErrorDialog(_('You are already in group chat %s') % room_jid)
			return

		invisible_show = gajim.SHOW_LIST.index('invisible')
		if gajim.connections[account].connected == invisible_show:
			dialogs.ErrorDialog(
				_('You cannot join a group chat while you are invisible'))
			return

		minimized_control = gajim.interface.minimized_controls[account].get(
			room_jid, None)

		if minimized_control is None and not self.msg_win_mgr.has_window(room_jid,
		account):
			# Join new groupchat
			if minimize:
				#GCMIN
				contact = gajim.contacts.create_contact(jid=room_jid, account=account, name=nick)
				gc_control = GroupchatControl(None, contact, account)
				gajim.interface.minimized_controls[account][room_jid] = gc_control
				self.roster.add_groupchat(room_jid, account)
			else:
				self.new_room(room_jid, nick, account, is_continued=is_continued)
		elif minimized_control is None:
			# We are already in that groupchat
			gc_control = self.msg_win_mgr.get_gc_control(room_jid, account)
			gc_control.nick = nick
			gc_control.parent_win.set_active_tab(gc_control)
		else:
			# We are already in this groupchat and it is minimized
			minimized_control.nick = nick
			self.roster.add_groupchat(room_jid, account)

		# Connect
		gajim.connections[account].join_gc(nick, room_jid, password)
		if password:
			gajim.gc_passwords[room_jid] = password

	def new_room(self, room_jid, nick, account, is_continued=False):
		# Get target window, create a control, and associate it with the window
		# GCMIN
		contact = gajim.contacts.create_contact(jid=room_jid, account=account, name=nick)
		mw = self.msg_win_mgr.get_window(contact.jid, account)
		if not mw:
			mw = self.msg_win_mgr.create_window(contact, account,
				GroupchatControl.TYPE_ID)
		gc_control = GroupchatControl(mw, contact, account,
			is_continued=is_continued)
		mw.new_tab(gc_control)

	def new_private_chat(self, gc_contact, account, session=None):
		conn = gajim.connections[account]
		if not session and gc_contact.get_full_jid() in conn.sessions:
			sessions = [s for s in conn.sessions[gc_contact.get_full_jid()].values()
				if isinstance(s, ChatControlSession)]

			# look for an existing session with a chat control
			for s in sessions:
				if s.control:
					session = s
					break
			if not session and not len(sessions) == 0:
				# there are no sessions with chat controls, just take the first one
				session = sessions[0]
		if not session:
			# couldn't find an existing ChatControlSession, just make a new one
			session = conn.make_new_session(gc_contact.get_full_jid(), None, 'pm')

		contact = gc_contact.as_contact()
		if not session.control:
			message_window = self.msg_win_mgr.get_window(gc_contact.get_full_jid(),
				account)
			if not message_window:
				message_window = self.msg_win_mgr.create_window(contact, account,
					message_control.TYPE_PM)

			session.control = PrivateChatControl(message_window, gc_contact,
				contact, account, session)
			message_window.new_tab(session.control)

		if gajim.events.get_events(account, gc_contact.get_full_jid()):
			# We call this here to avoid race conditions with widget validation
			session.control.read_queue()

		return session.control

	def new_chat(self, contact, account, resource=None, session=None):
		# Get target window, create a control, and associate it with the window
		type_ = message_control.TYPE_CHAT

		fjid = contact.jid
		if resource:
			fjid += '/' + resource

		mw = self.msg_win_mgr.get_window(fjid, account)
		if not mw:
			mw = self.msg_win_mgr.create_window(contact, account, type_, resource)

		chat_control = ChatControl(mw, contact, account, session, resource)

		mw.new_tab(chat_control)

		if len(gajim.events.get_events(account, fjid)):
			# We call this here to avoid race conditions with widget validation
			chat_control.read_queue()

		return chat_control

	def new_chat_from_jid(self, account, fjid, message=None):
		jid, resource = gajim.get_room_and_nick_from_fjid(fjid)
		contact = gajim.contacts.get_contact(account, jid, resource)
		added_to_roster = False
		if not contact:
			added_to_roster = True
			contact = self.roster.add_to_not_in_the_roster(account, jid,
				resource=resource)

		ctrl = self.msg_win_mgr.get_control(fjid, account)

		if not ctrl:
			ctrl = self.new_chat(contact, account,
				resource=resource)
			if len(gajim.events.get_events(account, fjid)):
				ctrl.read_queue()

		if message:
			buffer = ctrl.msg_textview.get_buffer()
			buffer.set_text(message)
		mw = ctrl.parent_win
		mw.set_active_tab(ctrl)
		# For JEP-0172
		if added_to_roster:
			ctrl.user_nick = gajim.nicks[account]
		gobject.idle_add(lambda: mw.window.grab_focus())

	def on_open_chat_window(self, widget, contact, account, resource=None,
	session=None):
		# Get the window containing the chat
		fjid = contact.jid

		if resource:
			fjid += '/' + resource

		ctrl = None

		if session:
			ctrl = session.control
		if not ctrl:
			win = self.msg_win_mgr.get_window(fjid, account)

			if win:
				ctrl = win.get_control(fjid, account)

		if not ctrl:
			ctrl = self.new_chat(contact, account, resource=resource,
				session=session)
			# last message is long time ago
			gajim.last_message_time[account][ctrl.get_full_jid()] = 0

		win = ctrl.parent_win

		win.set_active_tab(ctrl)

		if gajim.connections[account].is_zeroconf and \
		gajim.connections[account].status in ('offline', 'invisible'):
			ctrl = win.get_control(fjid, account)
			if ctrl:
				ctrl.got_disconnected()

################################################################################
### Other Methods
################################################################################

	def _change_awn_icon_status(self, status):
		if not dbus_support.supported:
			# do nothing if user doesn't have D-Bus bindings
			return
		try:
			bus = dbus.SessionBus()
			if not 'com.google.code.Awn' in bus.list_names():
				# Awn is not installed
				return
		except Exception:
			return
		iconset = gajim.config.get('iconset')
		prefix = os.path.join(helpers.get_iconset_path(iconset), '32x32')
		if status in ('chat', 'away', 'xa', 'dnd', 'invisible', 'offline'):
			status = status + '.png'
		elif status == 'online':
			prefix = ''
			status = gtkgui_helpers.get_icon_path('gajim', 32)
		path = os.path.join(prefix, status)
		try:
			obj = bus.get_object('com.google.code.Awn', '/com/google/code/Awn')
			awn = dbus.Interface(obj, 'com.google.code.Awn')
			awn.SetTaskIconByName('Gajim', os.path.abspath(path))
		except Exception:
			pass

	def enable_music_listener(self):
		listener = MusicTrackListener.get()
		if not self.music_track_changed_signal:
			self.music_track_changed_signal = listener.connect(
				'music-track-changed', self.music_track_changed)
		track = listener.get_playing_track()
		self.music_track_changed(listener, track)

	def disable_music_listener(self):
		listener = MusicTrackListener.get()
		listener.disconnect(self.music_track_changed_signal)
		self.music_track_changed_signal = None

	def music_track_changed(self, unused_listener, music_track_info, account=None):
		if not account:
			accounts = gajim.connections.keys()
		else:
			accounts = [account]
			
		is_paused = hasattr(music_track_info, 'paused') and music_track_info.paused == 0
		if not music_track_info or is_paused:
			artist = title = source = ''
		else:
			artist = music_track_info.artist
			title = music_track_info.title
			source = music_track_info.album
		for acct in accounts:
			if not gajim.account_is_connected(acct):
				continue
			if not gajim.config.get_per('accounts', acct, 'publish_tune'):
				continue
			if gajim.connections[acct].music_track_info == music_track_info:
				continue
			gajim.connections[acct].send_tune(artist, title, source)
			gajim.connections[acct].music_track_info = music_track_info

	def get_bg_fg_colors(self):
		def gdkcolor_to_rgb (gdkcolor):
			return [c / 65535. for c in (gdkcolor.red, gdkcolor.green,
				gdkcolor.blue)]

		def format_rgb (r, g, b):
			return ' '.join([str(c) for c in ('rgb', r, g, b)])

		def format_gdkcolor (gdkcolor):
			return format_rgb (*gdkcolor_to_rgb (gdkcolor))
		
		# get style colors and create string for dvipng
		dummy = gtk.Invisible()
		dummy.ensure_style()
		style = dummy.get_style()
		bg_str = format_gdkcolor(style.base[gtk.STATE_NORMAL])
		fg_str = format_gdkcolor(style.text[gtk.STATE_NORMAL])
		return (bg_str, fg_str)

	def read_sleepy(self):
		"""
		Check idle status and change that status if needed
		"""
		if not self.sleeper.poll():
			# idle detection is not supported in that OS
			return False # stop looping in vain
		state = self.sleeper.getState()
		for account in gajim.connections:
			if account not in gajim.sleeper_state or \
			not gajim.sleeper_state[account]:
				continue
			if state == common.sleepy.STATE_AWAKE and \
			gajim.sleeper_state[account] in ('autoaway', 'autoxa'):
				# we go online
				self.roster.send_status(account, 'online',
					gajim.status_before_autoaway[account])
				gajim.status_before_autoaway[account] = ''
				gajim.sleeper_state[account] = 'online'
			elif state == common.sleepy.STATE_AWAY and \
			gajim.sleeper_state[account] == 'online' and \
			gajim.config.get('autoaway'):
				# we save out online status
				gajim.status_before_autoaway[account] = \
					gajim.connections[account].status
				# we go away (no auto status) [we pass True to auto param]
				auto_message = gajim.config.get('autoaway_message')
				if not auto_message:
					auto_message = gajim.connections[account].status
				else:
					auto_message = auto_message.replace('$S','%(status)s')
					auto_message = auto_message.replace('$T','%(time)s')
					auto_message = auto_message % {
						'status': gajim.status_before_autoaway[account],
						'time': gajim.config.get('autoawaytime')
						}
				self.roster.send_status(account, 'away', auto_message, auto=True)
				gajim.sleeper_state[account] = 'autoaway'
			elif state == common.sleepy.STATE_XA and \
			gajim.sleeper_state[account] in ('online', 'autoaway',
			'autoaway-forced') and gajim.config.get('autoxa'):
				# we go extended away [we pass True to auto param]
				auto_message = gajim.config.get('autoxa_message')
				if not auto_message:
					auto_message = gajim.connections[account].status
				else:
					auto_message = auto_message.replace('$S','%(status)s')
					auto_message = auto_message.replace('$T','%(time)s')
					auto_message = auto_message % {
						'status': gajim.status_before_autoaway[account],
						'time': gajim.config.get('autoxatime')
						}
				self.roster.send_status(account, 'xa', auto_message, auto=True)
				gajim.sleeper_state[account] = 'autoxa'
		return True # renew timeout (loop for ever)

	def autoconnect(self):
		"""
		Auto connect at startup
		"""
		# dict of account that want to connect sorted by status
		shows = {}
		for a in gajim.connections:
			if gajim.config.get_per('accounts', a, 'autoconnect'):
				if gajim.config.get_per('accounts', a, 'restore_last_status'):
					self.roster.send_status(a, gajim.config.get_per('accounts', a,
						'last_status'), helpers.from_one_line(gajim.config.get_per(
						'accounts', a, 'last_status_msg')))
					continue
				show = gajim.config.get_per('accounts', a, 'autoconnect_as')
				if not show in gajim.SHOW_LIST:
					continue
				if not show in shows:
					shows[show] = [a]
				else:
					shows[show].append(a)
		def on_message(message, pep_dict):
			if message is None:
				return
			for a in shows[show]:
				self.roster.send_status(a, show, message)
				self.roster.send_pep(a, pep_dict)
		for show in shows:
			message = self.roster.get_status_message(show, on_message)
		return False

	def show_systray(self):
		self.systray_enabled = True
		self.systray.show_icon()

	def hide_systray(self):
		self.systray_enabled = False
		self.systray.hide_icon()

	def on_launch_browser_mailer(self, widget, url, kind):
		helpers.launch_browser_mailer(kind, url)

	def process_connections(self):
		"""
		Called each foo (200) miliseconds. Check for idlequeue timeouts
		"""
		try:
			gajim.idlequeue.process()
		except Exception:
			# Otherwise, an exception will stop our loop
			timeout, in_seconds = gajim.idlequeue.PROCESS_TIMEOUT
			if in_seconds:
				gobject.timeout_add_seconds(timeout, self.process_connections)
			else:
				gobject.timeout_add(timeout, self.process_connections)
			raise
		return True # renew timeout (loop for ever)

	def save_config(self):
		err_str = parser.write()
		if err_str is not None:
			print >> sys.stderr, err_str
			# it is good to notify the user
			# in case he or she cannot see the output of the console
			dialogs.ErrorDialog(_('Could not save your settings and preferences'),
				err_str)
			sys.exit()

	def save_avatar_files(self, jid, photo, puny_nick = None, local = False):
		"""
		Save an avatar to a separate file, and generate files for dbus
		notifications. An avatar can be given as a pixmap directly or as an
		decoded image
		"""
		puny_jid = helpers.sanitize_filename(jid)
		path_to_file = os.path.join(gajim.AVATAR_PATH, puny_jid)
		if puny_nick:
			path_to_file = os.path.join(path_to_file, puny_nick)
		# remove old avatars
		for typ in ('jpeg', 'png'):
			if local:
				path_to_original_file = path_to_file + '_local'+  '.' + typ
			else:
				path_to_original_file = path_to_file + '.' + typ
			if os.path.isfile(path_to_original_file):
				os.remove(path_to_original_file)
		if local and photo:
			pixbuf = photo
			typ = 'png'
			extension = '_local.png' # save local avatars as png file
		else:
			pixbuf, typ = gtkgui_helpers.get_pixbuf_from_data(photo, want_type = True)
			if pixbuf is None:
				return
			extension = '.' + typ
			if typ not in ('jpeg', 'png'):
				gajim.log.debug('gtkpixbuf cannot save other than jpeg and png formats. saving %s\'avatar as png file (originaly %s)' % (jid, typ))
				typ = 'png'
				extension = '.png'
		path_to_original_file = path_to_file + extension
		try:
			pixbuf.save(path_to_original_file, typ)
		except Exception, e:
			log.error('Error writing avatar file %s: %s' % (path_to_original_file,
				str(e)))
		# Generate and save the resized, color avatar
		pixbuf = gtkgui_helpers.get_scaled_pixbuf(pixbuf, 'notification')
		if pixbuf:
			path_to_normal_file = path_to_file + '_notif_size_colored' + extension
			try:
				pixbuf.save(path_to_normal_file, 'png')
			except Exception, e:
				log.error('Error writing avatar file %s: %s' % \
					(path_to_original_file, str(e)))
			# Generate and save the resized, black and white avatar
			bwbuf = gtkgui_helpers.get_scaled_pixbuf(
				gtkgui_helpers.make_pixbuf_grayscale(pixbuf), 'notification')
			if bwbuf:
				path_to_bw_file = path_to_file + '_notif_size_bw' + extension
				try:
					bwbuf.save(path_to_bw_file, 'png')
				except Exception, e:
					log.error('Error writing avatar file %s: %s' % \
						(path_to_original_file, str(e)))

	def remove_avatar_files(self, jid, puny_nick = None, local = False):
		"""
		Remove avatar files of a jid
		"""
		puny_jid = helpers.sanitize_filename(jid)
		path_to_file = os.path.join(gajim.AVATAR_PATH, puny_jid)
		if puny_nick:
			path_to_file = os.path.join(path_to_file, puny_nick)
		for ext in ('.jpeg', '.png'):
			if local:
				ext = '_local' + ext
			path_to_original_file = path_to_file + ext
			if os.path.isfile(path_to_file + ext):
				os.remove(path_to_file + ext)
			if os.path.isfile(path_to_file + '_notif_size_colored' + ext):
				os.remove(path_to_file + '_notif_size_colored' + ext)
			if os.path.isfile(path_to_file + '_notif_size_bw' + ext):
				os.remove(path_to_file + '_notif_size_bw' + ext)

	def auto_join_bookmarks(self, account):
		"""
		Autojoin bookmarked GCs that have 'auto join' on for this account
		"""
		for bm in gajim.connections[account].bookmarks:
			if bm['autojoin'] in ('1', 'true'):
				jid = bm['jid']
				# Only join non-opened groupchats. Opened one are already
				# auto-joined on re-connection
				if not jid in gajim.gc_connected[account]:
					# we are not already connected
					minimize = bm['minimize'] in ('1', 'true')
					gajim.interface.join_gc_room(account, jid, bm['nick'],
					bm['password'], minimize = minimize)
				elif jid in self.minimized_controls[account]:
					# more or less a hack:
					# On disconnect the minimized gc contact instances
					# were set to offline. Reconnect them to show up in the roster.
					self.roster.add_groupchat(jid, account)

	def add_gc_bookmark(self, account, name, jid, autojoin, minimize, password,
			nick):
		"""
		Add a bookmark for this account, sorted in bookmark list
		"""
		bm = {
			'name': name,
			'jid': jid,
			'autojoin': autojoin,
			'minimize': minimize,
			'password': password,
			'nick': nick
		}
		place_found = False
		index = 0
		# check for duplicate entry and respect alpha order
		for bookmark in gajim.connections[account].bookmarks:
			if bookmark['jid'] == bm['jid']:
				dialogs.ErrorDialog(
					_('Bookmark already set'),
					_('Group Chat "%s" is already in your bookmarks.') % bm['jid'])
				return
			if bookmark['name'] > bm['name']:
				place_found = True
				break
			index += 1
		if place_found:
			gajim.connections[account].bookmarks.insert(index, bm)
		else:
			gajim.connections[account].bookmarks.append(bm)
		gajim.connections[account].store_bookmarks()
		self.roster.set_actions_menu_needs_rebuild()
		dialogs.InformationDialog(
				_('Bookmark has been added successfully'),
				_('You can manage your bookmarks via Actions menu in your roster.'))


	# does JID exist only within a groupchat?
	def is_pm_contact(self, fjid, account):
		bare_jid = gajim.get_jid_without_resource(fjid)

		gc_ctrl = self.msg_win_mgr.get_gc_control(bare_jid, account)

		if not gc_ctrl and \
		bare_jid in self.minimized_controls[account]:
			gc_ctrl = self.minimized_controls[account][bare_jid]

		return gc_ctrl and gc_ctrl.type_id == message_control.TYPE_GC

	def create_ipython_window(self):
		try:
			from ipython_view import IPythonView
		except ImportError:
			print 'ipython_view not found'
			return
		import pango

		if os.name == 'nt':
			font = 'Lucida Console 9'
		else:
			font = 'Luxi Mono 10'

		window = gtk.Window()
		window.set_size_request(750,550)
		window.set_resizable(True)
		sw = gtk.ScrolledWindow()
		sw.set_policy(gtk.POLICY_AUTOMATIC,gtk.POLICY_AUTOMATIC)
		view = IPythonView()
		view.modify_font(pango.FontDescription(font))
		view.set_wrap_mode(gtk.WRAP_CHAR)
		sw.add(view)
		window.add(sw)
		window.show_all()
		def on_delete(win, event):
			win.hide()
			return True
		window.connect('delete_event',on_delete)
		view.updateNamespace({'gajim': gajim})
		gajim.ipython_window = window

	def run(self):
		if gajim.config.get('trayicon') != 'never':
			self.show_systray()

		self.roster = roster_window.RosterWindow()
		for account in gajim.connections:
			gajim.connections[account].load_roster_from_db()

		# get instances for windows/dialogs that will show_all()/hide()
		self.instances['file_transfers'] = dialogs.FileTransfersWindow()

		gobject.timeout_add(100, self.autoconnect)
		timeout, in_seconds = gajim.idlequeue.PROCESS_TIMEOUT
		if in_seconds:
			gobject.timeout_add_seconds(timeout, self.process_connections)
		else:
			gobject.timeout_add(timeout, self.process_connections)
		gobject.timeout_add_seconds(gajim.config.get(
			'check_idle_every_foo_seconds'), self.read_sleepy)

		# when using libasyncns we need to process resolver in regular intervals
		if resolver.USE_LIBASYNCNS:
			gobject.timeout_add(200, gajim.resolver.process)

		# setup the indicator
		if gajim.HAVE_INDICATOR:
			notify.setup_indicator_server()

		def remote_init():
			if gajim.config.get('remote_control'):
				try:
					import remote_control
					self.remote_ctrl = remote_control.Remote()
				except Exception:
					pass
		gobject.timeout_add_seconds(5, remote_init)
		
		# Creating plugin manager
		import plugins
		gajim.plugin_manager = plugins.PluginManager()
		
		
	def __init__(self):
		gajim.interface = self
		gajim.thread_interface = ThreadInterface
		# This is the manager and factory of message windows set by the module
		self.msg_win_mgr = None
		self.jabber_state_images = {'16': {}, '32': {}, 'opened': {},
			'closed': {}}
		self.emoticons_menu = None
		# handler when an emoticon is clicked in emoticons_menu
		self.emoticon_menuitem_clicked = None
		self.minimized_controls = {}
		self.status_sent_to_users = {}
		self.status_sent_to_groups = {}
		self.gpg_passphrase = {}
		self.pass_dialog = {}
		self.default_colors = {
			'inmsgcolor': gajim.config.get('inmsgcolor'),
			'outmsgcolor': gajim.config.get('outmsgcolor'),
			'inmsgtxtcolor': gajim.config.get('inmsgtxtcolor'),
			'outmsgtxtcolor': gajim.config.get('outmsgtxtcolor'),
			'statusmsgcolor': gajim.config.get('statusmsgcolor'),
			'urlmsgcolor': gajim.config.get('urlmsgcolor'),
		}

		cfg_was_read = parser.read()

		from common import latex
		gajim.HAVE_LATEX = gajim.config.get('use_latex') and \
			latex.check_for_latex_support()

		gajim.logger.reset_shown_unread_messages()
		# override logging settings from config (don't take care of '-q' option)
		if gajim.config.get('verbose'):
			logging_helpers.set_verbose()

		# Is Gajim default app?
		if os.name != 'nt' and gajim.config.get('check_if_gajim_is_default'):
			gtkgui_helpers.possibly_set_gajim_as_xmpp_handler()

		for account in gajim.config.get_per('accounts'):
			if gajim.config.get_per('accounts', account, 'is_zeroconf'):
				gajim.ZEROCONF_ACC_NAME = account
				break
		# Is gnome configured to activate row on single click ?
		try:
			import gconf
			client = gconf.client_get_default()
			click_policy = client.get_string(
				'/apps/nautilus/preferences/click_policy')
			if click_policy == 'single':
				gajim.single_click = True
		except Exception:
			pass
		# add default status messages if there is not in the config file
		if len(gajim.config.get_per('statusmsg')) == 0:
			default = gajim.config.statusmsg_default
			for msg in default:
				gajim.config.add_per('statusmsg', msg)
				gajim.config.set_per('statusmsg', msg, 'message', default[msg][0])
				gajim.config.set_per('statusmsg', msg, 'activity', default[msg][1])
				gajim.config.set_per('statusmsg', msg, 'subactivity',
					default[msg][2])
				gajim.config.set_per('statusmsg', msg, 'activity_text',
					default[msg][3])
				gajim.config.set_per('statusmsg', msg, 'mood', default[msg][4])
				gajim.config.set_per('statusmsg', msg, 'mood_text', default[msg][5])
		#add default themes if there is not in the config file
		theme = gajim.config.get('roster_theme')
		if not theme in gajim.config.get_per('themes'):
			gajim.config.set('roster_theme', _('default'))
		if len(gajim.config.get_per('themes')) == 0:
			d = ['accounttextcolor', 'accountbgcolor', 'accountfont',
				'accountfontattrs', 'grouptextcolor', 'groupbgcolor', 'groupfont',
				'groupfontattrs', 'contacttextcolor', 'contactbgcolor',
				'contactfont', 'contactfontattrs', 'bannertextcolor',
				'bannerbgcolor']

			default = gajim.config.themes_default
			for theme_name in default:
				gajim.config.add_per('themes', theme_name)
				theme = default[theme_name]
				for o in d:
					gajim.config.set_per('themes', theme_name, o,
						theme[d.index(o)])

		if gajim.config.get('autodetect_browser_mailer') or not cfg_was_read:
			gtkgui_helpers.autodetect_browser_mailer()

		gajim.idlequeue = idlequeue.get_idlequeue()
		# resolve and keep current record of resolved hosts
		gajim.resolver = resolver.get_resolver(gajim.idlequeue)
		gajim.socks5queue = socks5.SocksQueue(gajim.idlequeue,
			self.handle_event_file_rcv_completed,
			self.handle_event_file_progress,
			self.handle_event_file_error)
		gajim.proxy65_manager = proxy65_manager.Proxy65Manager(gajim.idlequeue)
		gajim.default_session_type = ChatControlSession
		
		# Creating Global Events Dispatcher
		from common import ged
		gajim.ged = ged.GlobalEventsDispatcher()
		# Creating Network Events Controller
		from common import nec
		gajim.nec = nec.NetworkEventsController()
		self.create_core_handlers_list()
		self.register_core_handlers()		
		
		if gajim.config.get_per('accounts', gajim.ZEROCONF_ACC_NAME, 'active') \
		and gajim.HAVE_ZEROCONF:
			gajim.connections[gajim.ZEROCONF_ACC_NAME] = \
				connection_zeroconf.ConnectionZeroconf(gajim.ZEROCONF_ACC_NAME)
		for account in gajim.config.get_per('accounts'):
			if not gajim.config.get_per('accounts', account, 'is_zeroconf') and \
			gajim.config.get_per('accounts', account, 'active'):
				gajim.connections[account] = common.connection.Connection(account)

		# gtk hooks
		gtk.about_dialog_set_email_hook(self.on_launch_browser_mailer, 'mail')
		gtk.about_dialog_set_url_hook(self.on_launch_browser_mailer, 'url')
		gtk.link_button_set_uri_hook(self.on_launch_browser_mailer, 'url')

		self.instances = {}

		for a in gajim.connections:
			self.instances[a] = {'infos': {}, 'disco': {}, 'gc_config': {},
				'search': {}, 'online_dialog': {}}
			# online_dialog contains all dialogs that have a meaning only when we
			# are not disconnected
			self.minimized_controls[a] = {}
			gajim.contacts.add_account(a)
			gajim.groups[a] = {}
			gajim.gc_connected[a] = {}
			gajim.automatic_rooms[a] = {}
			gajim.newly_added[a] = []
			gajim.to_be_removed[a] = []
			gajim.nicks[a] = gajim.config.get_per('accounts', a, 'name')
			gajim.block_signed_in_notifications[a] = True
			gajim.sleeper_state[a] = 0
			gajim.encrypted_chats[a] = []
			gajim.last_message_time[a] = {}
			gajim.status_before_autoaway[a] = ''
			gajim.transport_avatar[a] = {}
			gajim.gajim_optional_features[a] = []
			gajim.caps_hash[a] = ''

		helpers.update_optional_features()
		# prepopulate data which we are sure of; note: we do not log these info
		for account in gajim.connections:
			gajimcaps = caps_cache.capscache[('sha-1', gajim.caps_hash[account])]
			gajimcaps.identities = [gajim.gajim_identity]
			gajimcaps.features = gajim.gajim_common_features + \
				gajim.gajim_optional_features[account]

		self.remote_ctrl = None

		if gajim.config.get('networkmanager_support') and dbus_support.supported:
			import network_manager_listener

		# Handle gnome screensaver
		if dbus_support.supported:
			def gnome_screensaver_ActiveChanged_cb(active):
				if not active:
					for account in gajim.connections:
						if gajim.sleeper_state[account] == 'autoaway-forced':
							# We came back online ofter gnome-screensaver autoaway
							self.roster.send_status(account, 'online',
								gajim.status_before_autoaway[account])
							gajim.status_before_autoaway[account] = ''
							gajim.sleeper_state[account] = 'online'
					return
				if not gajim.config.get('autoaway'):
					# Don't go auto away if user disabled the option
					return
				for account in gajim.connections:
					if account not in gajim.sleeper_state or \
							not gajim.sleeper_state[account]:
						continue
					if gajim.sleeper_state[account] == 'online':
						# we save out online status
						gajim.status_before_autoaway[account] = \
							gajim.connections[account].status
						# we go away (no auto status) [we pass True to auto param]
						auto_message = gajim.config.get('autoaway_message')
						if not auto_message:
							auto_message = gajim.connections[account].status
						else:
							auto_message = auto_message.replace('$S','%(status)s')
							auto_message = auto_message.replace('$T','%(time)s')
							auto_message = auto_message % {
								'status': gajim.status_before_autoaway[account],
								'time': gajim.config.get('autoxatime')
							}
						self.roster.send_status(account, 'away', auto_message,
							auto=True)
						gajim.sleeper_state[account] = 'autoaway-forced'

			try:
				bus = dbus.SessionBus()
				bus.add_signal_receiver(gnome_screensaver_ActiveChanged_cb,
					'ActiveChanged', 'org.gnome.ScreenSaver')
			except Exception:
				pass

		self.show_vcard_when_connect = []

		self.sleeper = common.sleepy.Sleepy(
			gajim.config.get('autoawaytime') * 60, # make minutes to seconds
			gajim.config.get('autoxatime') * 60)

		gtkgui_helpers.make_jabber_state_images()

		self.systray_enabled = False

		import statusicon
		self.systray = statusicon.StatusIcon()

		pix = gtkgui_helpers.get_icon_pixmap('gajim', 32)
		# set the icon to all windows
		gtk.window_set_default_icon(pix)

		self.init_emoticons()
		self.make_regexps()

		# get transports type from DB
		gajim.transport_type = gajim.logger.get_transports_type()

		# test is dictionnary is present for speller
		if gajim.config.get('use_speller'):
			lang = gajim.config.get('speller_language')
			if not lang:
				lang = gajim.LANG
			tv = gtk.TextView()
			try:
				import gtkspell
				spell = gtkspell.Spell(tv, lang)
			except (ImportError, TypeError, RuntimeError, OSError):
				dialogs.AspellDictError(lang)

		if gajim.config.get('soundplayer') == '':
			# only on first time Gajim starts
			commands = ('aplay', 'play', 'esdplay', 'artsplay', 'ossplay')
			for command in commands:
				if helpers.is_in_path(command):
					if command == 'aplay':
						command += ' -q'
					gajim.config.set('soundplayer', command)
					break

		self.last_ftwindow_update = 0

		self.music_track_changed_signal = None
		
		
class PassphraseRequest:
	def __init__(self, keyid):
		self.keyid = keyid
		self.callbacks = []
		self.dialog_created = False
		self.dialog = None
		self.completed = False

	def interrupt(self):
		self.dialog.window.destroy()
		self.callbacks = []

	def run_callback(self, account, callback):
		gajim.connections[account].gpg_passphrase(self.passphrase)
		callback()

	def add_callback(self, account, cb):
		if self.completed:
			self.run_callback(account, cb)
		else:
			self.callbacks.append((account, cb))
			if not self.dialog_created:
				self.create_dialog(account)

	def complete(self, passphrase):
		self.passphrase = passphrase
		self.completed = True
		if passphrase is not None:
			gobject.timeout_add_seconds(30, gajim.interface.forget_gpg_passphrase,
				self.keyid)
		for (account, cb) in self.callbacks:
			self.run_callback(account, cb)
		del self.callbacks

	def create_dialog(self, account):
		title = _('Passphrase Required')
		second = _('Enter GPG key passphrase for key %(keyid)s (account '
			'%(account)s).') % {'keyid': self.keyid, 'account': account}

		def _cancel():
			# user cancelled, continue without GPG
			self.complete(None)

		def _ok(passphrase, checked, count):
			result = gajim.connections[account].test_gpg_passphrase(passphrase)
			if result == 'ok':
				# passphrase is good
				self.complete(passphrase)
				return
			elif result == 'expired':
				dialogs.ErrorDialog(_('GPG key expired'),
					_('Your GPG key has expired, you will be connected to %s without'
					' OpenPGP.') % account)
				# Don't try to connect with GPG
				gajim.connections[account].continue_connect_info[2] = False
				self.complete(None)
				return

			if count < 3:
				# ask again
				dialogs.PassphraseDialog(_('Wrong Passphrase'),
					_('Please retype your GPG passphrase or press Cancel.'),
					ok_handler=(_ok, count + 1), cancel_handler=_cancel)
			else:
				# user failed 3 times, continue without GPG
				self.complete(None)

		self.dialog = dialogs.PassphraseDialog(title, second, ok_handler=(_ok, 1),
			cancel_handler=_cancel)
		self.dialog_created = True


class ThreadInterface:
	def __init__(self, func, func_args, callback, callback_args):
		"""
		Call a function in a thread
		"""
		def thread_function(func, func_args, callback, callback_args):
			output = func(*func_args)
			gobject.idle_add(callback, output, *callback_args)
			
		Thread(target=thread_function, args=(func, func_args, callback,
			callback_args)).start()

# vim: se ts=3:<|MERGE_RESOLUTION|>--- conflicted
+++ resolved
@@ -1988,8 +1988,6 @@
 			dialogs.WarningDialog(_('PEP node was not removed'),
 				_('PEP node %(node)s was not removed: %(message)s') % {
 				'node': data[1], 'message': data[2]})
-<<<<<<< HEAD
-=======
 
 	def handle_event_pep_received(self, account, data):
 		# ('PEP_RECEIVED', account, (jid, pep_type))
@@ -2018,17 +2016,6 @@
 		pm_ctrl = gajim.interface.msg_win_mgr.get_control(full_jid, account)
 		if pm_ctrl and hasattr(pm_ctrl, "update_contact"):
 			pm_ctrl.update_contact()
-
-	def register_handler(self, event, handler):
-		if event not in self.handlers:
-			self.handlers[event] = []
-
-		if handler not in self.handlers[event]:
-			self.handlers[event].append(handler)
-
-	def unregister_handler(self, event, handler):
-		self.handlers[event].remove(handler)
->>>>>>> daf73408
 
 	def create_core_handlers_list(self):
 		self.handlers = {
@@ -2122,21 +2109,7 @@
 			'PEP_RECEIVED': [self.handle_event_pep_received],
 			'CAPS_RECEIVED': [self.handle_event_caps_received]
 		}
-<<<<<<< HEAD
-
-	def register_core_handlers(self):
-		'''
-		Register core handlers in Global Events Dispatcher (GED).
-		
-		This is part of rewriting whole events handling system to use GED.
-		'''
-		for event_name, event_handlers in self.handlers.iteritems():
-			for event_handler in event_handlers:
-				gajim.ged.register_event_handler(event_name,
-				                                 ged.CORE,
-				                                 event_handler)			
-=======
-	
+
 	def dispatch(self, event, account, data):
 		"""
 		Dispatch an network event to the event handlers of this class. Return
@@ -2150,8 +2123,18 @@
 			for handler in self.handlers[event]:
 				handler(account, data)
 			return len(self.handlers[event])
-			
->>>>>>> daf73408
+
+	def register_core_handlers(self):
+		"""
+		Register core handlers in Global Events Dispatcher (GED).
+		
+		This is part of rewriting whole events handling system to use GED.
+		"""
+		for event_name, event_handlers in self.handlers.iteritems():
+			for event_handler in event_handlers:
+				gajim.ged.register_event_handler(event_name,
+				                                 ged.CORE,
+				                                 event_handler)			
 
 ################################################################################
 ### Methods dealing with gajim.events
