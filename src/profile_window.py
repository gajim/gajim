--- conflicted
+++ resolved
@@ -36,15 +36,6 @@
 
 
 class ProfileWindow:
-<<<<<<< HEAD
-    '''Class for our information window'''
-
-    def __init__(self, account):
-        self.xml = gtkgui_helpers.get_glade('profile_window.glade')
-        self.window = self.xml.get_widget('profile_window')
-        self.progressbar = self.xml.get_widget('progressbar')
-        self.statusbar = self.xml.get_widget('statusbar')
-=======
     """
     Class for our information window
     """
@@ -54,7 +45,6 @@
         self.window = self.xml.get_object('profile_window')
         self.progressbar = self.xml.get_object('progressbar')
         self.statusbar = self.xml.get_object('statusbar')
->>>>>>> 30a1bb50
         self.context_id = self.statusbar.get_context_id('profile')
 
         self.account = account
@@ -71,13 +61,8 @@
 
         # Create Image for avatar button
         image = gtk.Image()
-<<<<<<< HEAD
-        self.xml.get_widget('PHOTO_button').set_image(image)
-        self.xml.signal_autoconnect(self)
-=======
         self.xml.get_object('PHOTO_button').set_image(image)
         self.xml.connect_signals(self)
->>>>>>> 30a1bb50
         self.window.show_all()
 
     def update_progressbar(self):
@@ -103,19 +88,11 @@
 
     def on_clear_button_clicked(self, widget):
         # empty the image
-<<<<<<< HEAD
-        button = self.xml.get_widget('PHOTO_button')
-        image = button.get_image()
-        image.set_from_pixbuf(None)
-        button.hide()
-        text_button = self.xml.get_widget('NOPHOTO_button')
-=======
         button = self.xml.get_object('PHOTO_button')
         image = button.get_image()
         image.set_from_pixbuf(None)
         button.hide()
         text_button = self.xml.get_object('NOPHOTO_button')
->>>>>>> 30a1bb50
         text_button.show()
         self.avatar_encoded = None
         self.avatar_mime_type = None
@@ -167,19 +144,11 @@
                 return
             self.dialog.destroy()
             self.dialog = None
-<<<<<<< HEAD
-            button = self.xml.get_widget('PHOTO_button')
-            image = button.get_image()
-            image.set_from_pixbuf(pixbuf)
-            button.show()
-            text_button = self.xml.get_widget('NOPHOTO_button')
-=======
             button = self.xml.get_object('PHOTO_button')
             image = button.get_image()
             image.set_from_pixbuf(pixbuf)
             button.show()
             text_button = self.xml.get_object('NOPHOTO_button')
->>>>>>> 30a1bb50
             text_button.hide()
             self.avatar_encoded = base64.encodestring(data)
             # returns None if unknown type
@@ -206,28 +175,14 @@
                     on_response_cancel = on_cancel, on_response_clear = on_clear)
 
     def on_PHOTO_button_press_event(self, widget, event):
-<<<<<<< HEAD
-        '''If right-clicked, show popup'''
-=======
         """
         If right-clicked, show popup
         """
->>>>>>> 30a1bb50
         if event.button == 3 and self.avatar_encoded: # right click
             menu = gtk.Menu()
 
             # Try to get pixbuf
             pixbuf = gtkgui_helpers.get_avatar_pixbuf_from_cache(self.jid,
-<<<<<<< HEAD
-                    use_local = False)
-
-            if pixbuf:
-                nick = gajim.config.get_per('accounts', self.account, 'name')
-                menuitem = gtk.ImageMenuItem(gtk.STOCK_SAVE_AS)
-                menuitem.connect('activate',
-                        gtkgui_helpers.on_avatar_save_as_menuitem_activate,
-                        self.jid, None, nick + '.jpeg')
-=======
                     use_local=False)
 
             if pixbuf not in (None, 'ask'):
@@ -236,7 +191,6 @@
                 menuitem.connect('activate',
                     gtkgui_helpers.on_avatar_save_as_menuitem_activate,
                     self.jid, nick)
->>>>>>> 30a1bb50
                 menu.append(menuitem)
             # show clear
             menuitem = gtk.ImageMenuItem(gtk.STOCK_CLEAR)
@@ -249,11 +203,6 @@
         elif event.button == 1: # left click
             self.on_set_avatar_button_clicked(widget)
 
-<<<<<<< HEAD
-    def set_value(self, entry_name, value):
-        try:
-            self.xml.get_widget(entry_name).set_text(value)
-=======
     def on_BDAY_entry_focus_out_event(self, widget, event):
         txt = widget.get_text()
         if not txt:
@@ -271,20 +220,13 @@
     def set_value(self, entry_name, value):
         try:
             self.xml.get_object(entry_name).set_text(value)
->>>>>>> 30a1bb50
         except AttributeError:
             pass
 
     def set_values(self, vcard_):
-<<<<<<< HEAD
-        button = self.xml.get_widget('PHOTO_button')
-        image = button.get_image()
-        text_button = self.xml.get_widget('NOPHOTO_button')
-=======
         button = self.xml.get_object('PHOTO_button')
         image = button.get_image()
         text_button = self.xml.get_object('NOPHOTO_button')
->>>>>>> 30a1bb50
         if not 'PHOTO' in vcard_:
             # set default image
             image.set_from_pixbuf(None)
@@ -316,11 +258,7 @@
                     self.set_value(i + '_' + j + '_entry', vcard_[i][j])
             else:
                 if i == 'DESC':
-<<<<<<< HEAD
-                    self.xml.get_widget('DESC_textview').get_buffer().set_text(
-=======
                     self.xml.get_object('DESC_textview').get_buffer().set_text(
->>>>>>> 30a1bb50
                             vcard_[i], 0)
                 else:
                     self.set_value(i + '_entry', vcard_[i])
@@ -337,13 +275,9 @@
             self.update_progressbar_timeout_id = None
 
     def add_to_vcard(self, vcard_, entry, txt):
-<<<<<<< HEAD
-        '''Add an information to the vCard dictionary'''
-=======
         """
         Add an information to the vCard dictionary
         """
->>>>>>> 30a1bb50
         entries = entry.split('_')
         loc = vcard_
         if len(entries) == 3: # We need to use lists
@@ -366,13 +300,9 @@
         return vcard_
 
     def make_vcard(self):
-<<<<<<< HEAD
-        '''make the vCard dictionary'''
-=======
         """
         Make the vCard dictionary
         """
->>>>>>> 30a1bb50
         entries = ['FN', 'NICKNAME', 'BDAY', 'EMAIL_HOME_USERID', 'URL',
                 'TEL_HOME_NUMBER', 'N_FAMILY', 'N_GIVEN', 'N_MIDDLE', 'N_PREFIX',
                 'N_SUFFIX', 'ADR_HOME_STREET', 'ADR_HOME_EXTADR', 'ADR_HOME_LOCALITY',
@@ -382,20 +312,12 @@
                 'ADR_WORK_REGION', 'ADR_WORK_PCODE', 'ADR_WORK_CTRY']
         vcard_ = {}
         for e in entries:
-<<<<<<< HEAD
-            txt = self.xml.get_widget(e + '_entry').get_text().decode('utf-8')
-=======
             txt = self.xml.get_object(e + '_entry').get_text().decode('utf-8')
->>>>>>> 30a1bb50
             if txt != '':
                 vcard_ = self.add_to_vcard(vcard_, e, txt)
 
         # DESC textview
-<<<<<<< HEAD
-        buff = self.xml.get_widget('DESC_textview').get_buffer()
-=======
         buff = self.xml.get_object('DESC_textview').get_buffer()
->>>>>>> 30a1bb50
         start_iter = buff.get_start_iter()
         end_iter = buff.get_end_iter()
         txt = buff.get_text(start_iter, end_iter, 0)
