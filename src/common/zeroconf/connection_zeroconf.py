##      common/zeroconf/connection_zeroconf.py
##
## Contributors for this file:
##      - Yann Leboulanger <asterix@lagaule.org>
##      - Nikos Kouremenos <nkour@jabber.org>
##      - Dimitur Kirov <dkirov@gmail.com>
##      - Travis Shirk <travis@pobox.com>
## - Stefan Bethge <stefan@lanpartei.de>
##
## Copyright (C) 2003-2010 Yann Leboulanger <asterix@lagaule.org>
## Copyright (C) 2003-2004 Vincent Hanquez <tab@snarc.org>
## Copyright (C) 2006 Nikos Kouremenos <nkour@jabber.org>
##                    Dimitur Kirov <dkirov@gmail.com>
##                    Travis Shirk <travis@pobox.com>
##                    Norman Rasmussen <norman@rasmussen.co.za>
##                    Stefan Bethge <stefan@lanpartei.de>
##
## This file is part of Gajim.
##
## Gajim is free software; you can redistribute it and/or modify
## it under the terms of the GNU General Public License as published
## by the Free Software Foundation; version 3 only.
##
## Gajim is distributed in the hope that it will be useful,
## but WITHOUT ANY WARRANTY; without even the implied warranty of
## MERCHANTABILITY or FITNESS FOR A PARTICULAR PURPOSE.  See the
## GNU General Public License for more details.
##
## You should have received a copy of the GNU General Public License
## along with Gajim.  If not, see <http://www.gnu.org/licenses/>.
##


import os
import random
random.seed()

import signal
if os.name != 'nt':
    signal.signal(signal.SIGPIPE, signal.SIG_DFL)
import getpass
import gobject

from common.connection import CommonConnection
from common import gajim
from common import GnuPG
from common.zeroconf import client_zeroconf
from common.zeroconf import zeroconf
from connection_handlers_zeroconf import *

class ConnectionZeroconf(CommonConnection, ConnectionHandlersZeroconf):
    def __init__(self, name):
        ConnectionHandlersZeroconf.__init__(self)
        # system username
        self.username = None
        self.server_resource = '' # zeroconf has no resource, fake an empty one
        self.call_resolve_timeout = False
        # we don't need a password, but must be non-empty
        self.password = 'zeroconf'
        self.autoconnect = False

        CommonConnection.__init__(self, name)
        self.is_zeroconf = True

    def get_config_values_or_default(self):
        """
        Get name, host, port from config, or create zeroconf account with default
        values
        """
        if not gajim.config.get_per('accounts', gajim.ZEROCONF_ACC_NAME, 'name'):
            gajim.log.debug('Creating zeroconf account')
            gajim.config.add_per('accounts', gajim.ZEROCONF_ACC_NAME)
            gajim.config.set_per('accounts', gajim.ZEROCONF_ACC_NAME,
                    'autoconnect', True)
            gajim.config.set_per('accounts', gajim.ZEROCONF_ACC_NAME, 'no_log_for',
                    '')
            gajim.config.set_per('accounts', gajim.ZEROCONF_ACC_NAME, 'password',
                    'zeroconf')
            gajim.config.set_per('accounts', gajim.ZEROCONF_ACC_NAME,
                    'sync_with_global_status', True)

            gajim.config.set_per('accounts', gajim.ZEROCONF_ACC_NAME,
                    'custom_port', 5298)
            gajim.config.set_per('accounts', gajim.ZEROCONF_ACC_NAME,
                    'is_zeroconf', True)
            gajim.config.set_per('accounts', gajim.ZEROCONF_ACC_NAME,
                    'use_ft_proxies', False)
        #XXX make sure host is US-ASCII
        self.host = unicode(socket.gethostname())
        gajim.config.set_per('accounts', gajim.ZEROCONF_ACC_NAME, 'hostname',
                self.host)
        self.port = gajim.config.get_per('accounts', gajim.ZEROCONF_ACC_NAME,
                'custom_port')
        self.autoconnect = gajim.config.get_per('accounts',
                gajim.ZEROCONF_ACC_NAME, 'autoconnect')
        self.sync_with_global_status = gajim.config.get_per('accounts',
                gajim.ZEROCONF_ACC_NAME, 'sync_with_global_status')
        self.first = gajim.config.get_per('accounts', gajim.ZEROCONF_ACC_NAME,
                'zeroconf_first_name')
        self.last = gajim.config.get_per('accounts', gajim.ZEROCONF_ACC_NAME,
                'zeroconf_last_name')
        self.jabber_id = gajim.config.get_per('accounts', gajim.ZEROCONF_ACC_NAME,
                'zeroconf_jabber_id')
        self.email = gajim.config.get_per('accounts', gajim.ZEROCONF_ACC_NAME,
                'zeroconf_email')

        if not self.username:
            self.username = unicode(getpass.getuser())
            gajim.config.set_per('accounts', gajim.ZEROCONF_ACC_NAME, 'name',
                    self.username)
        else:
            self.username = gajim.config.get_per('accounts',
                    gajim.ZEROCONF_ACC_NAME, 'name')
    # END __init__

    def check_jid(self, jid):
        return jid

    def _reconnect(self):
        # Do not try to reco while we are already trying
        self.time_to_reconnect = None
        gajim.log.debug('reconnect')

        self.disconnect()
        self.change_status(self.old_show, self.status)

    def disable_account(self):
        self.disconnect()

    def _on_resolve_timeout(self):
        if self.connected:
            self.connection.resolve_all()
            diffs = self.roster.getDiffs()
            for key in diffs:
                self.roster.setItem(key)
                self.dispatch('ROSTER_INFO', (key, self.roster.getName(key),
                                        'both', 'no', self.roster.getGroups(key)))
                self.dispatch('NOTIFY', (key, self.roster.getStatus(key),
                                        self.roster.getMessage(key), 'local', 0, None, 0, None))
                #XXX open chat windows don't get refreshed (full name), add that
        return self.call_resolve_timeout

    # callbacks called from zeroconf
    def _on_new_service(self, jid):
        self.roster.setItem(jid)
        self.dispatch('ROSTER_INFO', (jid, self.roster.getName(jid), 'both', 'no',
                self.roster.getGroups(jid)))
        self.dispatch('NOTIFY', (jid, self.roster.getStatus(jid),
                self.roster.getMessage(jid), 'local', 0, None, 0, None))

    def _on_remove_service(self, jid):
        self.roster.delItem(jid)
        # 'NOTIFY' (account, (jid, status, status message, resource, priority,
        # keyID, timestamp, contact_nickname))
        self.dispatch('NOTIFY', (jid, 'offline', '', 'local', 0, None, 0, None))

    def _disconnectedReconnCB(self):
        """
        Called when we are disconnected. Comes from network manager for example
        we don't try to reconnect, network manager will tell us when we can
        """
        if gajim.account_is_connected(self.name):
            # we cannot change our status to offline or connecting
            # after we auth to server
            self.old_show = STATUS_LIST[self.connected]
        self.connected = 0
        self.dispatch('STATUS', 'offline')
        # random number to show we wait network manager to send us a reconenct
        self.time_to_reconnect = 5
        self.on_purpose = False

    def _on_name_conflictCB(self, alt_name):
        self.disconnect()
        self.dispatch('STATUS', 'offline')
        self.dispatch('ZC_NAME_CONFLICT', alt_name)

    def _on_error(self, message):
        self.dispatch('ERROR', (_('Avahi error'),
                _('%s\nLink-local messaging might not work properly.') % message))

    def connect(self, show='online', msg=''):
        self.get_config_values_or_default()
        if not self.connection:
            self.connection = client_zeroconf.ClientZeroconf(self)
            if not zeroconf.test_zeroconf():
                self.dispatch('STATUS', 'offline')
                self.status = 'offline'
                self.dispatch('CONNECTION_LOST',
                        (_('Could not connect to "%s"') % self.name,
                        _('Please check if Avahi or Bonjour is installed.')))
                self.disconnect()
                return
            result = self.connection.connect(show, msg)
            if not result:
                self.dispatch('STATUS', 'offline')
                self.status = 'offline'
                if result is False:
                    self.dispatch('CONNECTION_LOST',
                            (_('Could not start local service'),
                            _('Unable to bind to port %d.' % self.port)))
                else: # result is None
                    self.dispatch('CONNECTION_LOST',
                    (_('Could not start local service'),
                    _('Please check if avahi-daemon is running.')))
                self.disconnect()
                return
        else:
            self.connection.announce()
        self.roster = self.connection.getRoster()
        self.dispatch('ROSTER', self.roster)

        # display contacts already detected and resolved
        for jid in self.roster.keys():
            self.dispatch('ROSTER_INFO', (jid, self.roster.getName(jid), 'both',
                    'no', self.roster.getGroups(jid)))
            self.dispatch('NOTIFY', (jid, self.roster.getStatus(jid),
                    self.roster.getMessage(jid), 'local', 0, None, 0, None))

        self.connected = STATUS_LIST.index(show)

        # refresh all contacts data every five seconds
        self.call_resolve_timeout = True
        gobject.timeout_add_seconds(5, self._on_resolve_timeout)
        return True

    def disconnect(self, on_purpose=False):
        self.connected = 0
        self.time_to_reconnect = None
        if self.connection:
            self.connection.disconnect()
            self.connection = None
            # stop calling the timeout
            self.call_resolve_timeout = False

    def reannounce(self):
        if self.connected:
            txt = {}
            txt['1st'] = gajim.config.get_per('accounts', gajim.ZEROCONF_ACC_NAME,
                    'zeroconf_first_name')
            txt['last'] = gajim.config.get_per('accounts', gajim.ZEROCONF_ACC_NAME,
                    'zeroconf_last_name')
            txt['jid'] = gajim.config.get_per('accounts', gajim.ZEROCONF_ACC_NAME,
                    'zeroconf_jabber_id')
            txt['email'] = gajim.config.get_per('accounts',
                    gajim.ZEROCONF_ACC_NAME, 'zeroconf_email')
            self.connection.reannounce(txt)

    def update_details(self):
        if self.connection:
            port = gajim.config.get_per('accounts', gajim.ZEROCONF_ACC_NAME,
                    'custom_port')
            if port != self.port:
                self.port = port
                last_msg = self.connection.last_msg
                self.disconnect()
                if not self.connect(self.status, last_msg):
                    return
                if self.status != 'invisible':
                    self.connection.announce()
            else:
                self.reannounce()

    def connect_and_init(self, show, msg, sign_msg):
        # to check for errors from zeroconf
        check = True
        if not self.connect(show, msg):
            return
        if show != 'invisible':
            check = self.connection.announce()
        else:
            self.connected = STATUS_LIST.index(show)
        self.dispatch('SIGNED_IN', ())

        # stay offline when zeroconf does something wrong
        if check:
            self.dispatch('STATUS', show)
        else:
            # show notification that avahi or system bus is down
            self.dispatch('STATUS', 'offline')
            self.status = 'offline'
            self.dispatch('CONNECTION_LOST',
                    (_('Could not change status of account "%s"') % self.name,
                    _('Please check if avahi-daemon is running.')))

    def _change_to_invisible(self, msg):
        if self.connection.remove_announce():
            self.dispatch('STATUS', 'invisible')
        else:
            # show notification that avahi or system bus is down
            self.dispatch('STATUS', 'offline')
            self.status = 'offline'
            self.dispatch('CONNECTION_LOST',
                    (_('Could not change status of account "%s"') % self.name,
                    _('Please check if avahi-daemon is running.')))

    def _change_from_invisible(self):
        self.connection.announce()

    def _update_status(self, show, msg):
        if self.connection.set_show_msg(show, msg):
            self.dispatch('STATUS', show)
        else:
            # show notification that avahi or system bus is down
            self.dispatch('STATUS', 'offline')
            self.status = 'offline'
            self.dispatch('CONNECTION_LOST',
                    (_('Could not change status of account "%s"') % self.name,
                    _('Please check if avahi-daemon is running.')))

    def send_message(self, jid, msg, keyID, type_='chat', subject='',
    chatstate=None, msg_id=None, composing_xep=None, resource=None,
<<<<<<< HEAD
    user_nick=None, xhtml=None, session=None, forward_from=None, form_node=None,
    original_message=None, delayed=None, callback=None, callback_args=[]):
=======
    user_nick=None, xhtml=None, label=None, session=None, forward_from=None,
    form_node=None, original_message=None, delayed=None, callback=None,
    callback_args=[], now=True):
>>>>>>> 337b09d3

        def on_send_ok(msg_id):
            self.dispatch('MSGSENT', (jid, msg, keyID))
            if callback:
                callback(msg_id, *callback_args)

            self.log_message(jid, msg, forward_from, session, original_message,
                    subject, type_)

        def on_send_not_ok(reason):
            reason += ' ' + _('Your message could not be sent.')
            self.dispatch('MSGERROR', [jid, -1, reason, None, None, session])

        def cb(jid, msg, keyID, forward_from, session, original_message, subject,
        type_, msg_iq):
            ret = self.connection.send(msg_iq, msg is not None, on_ok=on_send_ok,
                    on_not_ok=on_send_not_ok)

            if ret == -1:
                # Contact Offline
                self.dispatch('MSGERROR', [jid, -1, _('Contact is offline. Your '
                        'message could not be sent.'), None, None, session])

        self._prepare_message(jid, msg, keyID, type_=type_, subject=subject,
                chatstate=chatstate, msg_id=msg_id, composing_xep=composing_xep,
                resource=resource, user_nick=user_nick, xhtml=xhtml, session=session,
                forward_from=forward_from, form_node=form_node,
                original_message=original_message, delayed=delayed, callback=cb)

    def send_stanza(self, stanza):
        # send a stanza untouched
        if not self.connection:
            return
        if not isinstance(stanza, common.xmpp.Node):
            stanza = common.xmpp.Protocol(node=stanza)
        self.connection.send(stanza)

    def _event_dispatcher(self, realm, event, data):
        CommonConnection._event_dispatcher(self, realm, event, data)
        if realm == '':
            if event == common.xmpp.transports_nb.DATA_ERROR:
                thread_id = data[1]
                frm = unicode(data[0])
                session = self.get_or_create_session(frm, thread_id)
                self.dispatch('MSGERROR', [frm, -1,
    _('Connection to host could not be established: Timeout while '
                        'sending data.'), None, None, session])

# END ConnectionZeroconf<|MERGE_RESOLUTION|>--- conflicted
+++ resolved
@@ -309,14 +309,9 @@
 
     def send_message(self, jid, msg, keyID, type_='chat', subject='',
     chatstate=None, msg_id=None, composing_xep=None, resource=None,
-<<<<<<< HEAD
-    user_nick=None, xhtml=None, session=None, forward_from=None, form_node=None,
-    original_message=None, delayed=None, callback=None, callback_args=[]):
-=======
     user_nick=None, xhtml=None, label=None, session=None, forward_from=None,
     form_node=None, original_message=None, delayed=None, callback=None,
     callback_args=[], now=True):
->>>>>>> 337b09d3
 
         def on_send_ok(msg_id):
             self.dispatch('MSGSENT', (jid, msg, keyID))
