##
## Copyright (C) 2006 Gajim Team
##
## Contributors for this file:
##      - Yann Leboulanger <asterix@lagaule.org>
##      - Nikos Kouremenos <nkour@jabber.org>
##      - Dimitur Kirov <dkirov@gmail.com>
##      - Travis Shirk <travis@pobox.com>
## - Stefan Bethge <stefan@lanpartei.de>
##
## This file is part of Gajim.
##
## Gajim is free software; you can redistribute it and/or modify
## it under the terms of the GNU General Public License as published
## by the Free Software Foundation; version 3 only.
##
## Gajim is distributed in the hope that it will be useful,
## but WITHOUT ANY WARRANTY; without even the implied warranty of
## MERCHANTABILITY or FITNESS FOR A PARTICULAR PURPOSE.  See the
## GNU General Public License for more details.
##
## You should have received a copy of the GNU General Public License
## along with Gajim.  If not, see <http://www.gnu.org/licenses/>.
##

import time
import socket

from calendar import timegm

import common.xmpp

from common import helpers
from common import gajim
from common.zeroconf import zeroconf
from common.commands import ConnectionCommands
from common.message_archiving import ConnectionArchive
from common.pep import ConnectionPEP
from common.protocol.bytestream import ConnectionSocks5BytestreamZeroconf

import logging
log = logging.getLogger('gajim.c.z.connection_handlers_zeroconf')

STATUS_LIST = ['offline', 'connecting', 'online', 'chat', 'away', 'xa', 'dnd',
        'invisible']
# kind of events we can wait for an answer
VCARD_PUBLISHED = 'vcard_published'
VCARD_ARRIVED = 'vcard_arrived'
AGENT_REMOVED = 'agent_removed'
HAS_IDLE = True
try:
    import idle
except Exception:
    log.debug(_('Unable to load idle module'))
    HAS_IDLE = False

from common import connection_handlers
from session import ChatControlSession

class ConnectionVcard(connection_handlers.ConnectionVcard):
    def add_sha(self, p, send_caps = True):
        return p

    def add_caps(self, p):
        return p

    def request_vcard(self, jid = None, is_fake_jid = False):
        pass

    def send_vcard(self, vcard):
        pass

<<<<<<< HEAD
class ConnectionBytestream(connection_handlers.ConnectionBytestream):
    def _ft_get_from(self, iq_obj):
        return unicode(iq_obj.getFrom())

    def _ft_get_our_jid(self):
        return gajim.get_jid_from_account(self.name)

    def _ft_get_receiver_jid(self, file_props):
        return file_props['receiver'].jid

    def _ft_get_streamhost_jid_attr(self, streamhost):
        return streamhost.getAttr('jid')


class ConnectionHandlersZeroconf(ConnectionVcard, ConnectionBytestream,
ConnectionCommands, ConnectionPEP, ConnectionArchive,
connection_handlers.ConnectionHandlersBase):
    def __init__(self):
        ConnectionVcard.__init__(self)
        ConnectionBytestream.__init__(self)
        ConnectionCommands.__init__(self)
        ConnectionArchive.__init__(self)
=======

class ConnectionHandlersZeroconf(ConnectionVcard,
ConnectionSocks5BytestreamZeroconf, ConnectionCommands, ConnectionPEP,
connection_handlers.ConnectionHandlersBase, connection_handlers.ConnectionJingle):
    def __init__(self):
        ConnectionVcard.__init__(self)
        ConnectionSocks5BytestreamZeroconf.__init__(self)
        ConnectionCommands.__init__(self)
        connection_handlers.ConnectionJingle.__init__(self)
>>>>>>> 30a1bb50
        connection_handlers.ConnectionHandlersBase.__init__(self)

        try:
            idle.init()
        except Exception:
            global HAS_IDLE
            HAS_IDLE = False

    def _messageCB(self, ip, con, msg):
<<<<<<< HEAD
        '''Called when we receive a message'''

=======
        """
        Called when we receive a message
        """
>>>>>>> 30a1bb50
        log.debug('Zeroconf MessageCB')

        frm = msg.getFrom()
        mtype = msg.getType()
        thread_id = msg.getThread()

        if not mtype:
            mtype = 'normal'

        if frm is None:
            for key in self.connection.zeroconf.contacts:
                if ip == self.connection.zeroconf.contacts[key][zeroconf.C_ADDRESS]:
                    frm = key

        frm = unicode(frm)

        session = self.get_or_create_session(frm, thread_id)

        if thread_id and not session.received_thread_id:
            session.received_thread_id = True

        if msg.getTag('feature') and msg.getTag('feature').namespace == \
        common.xmpp.NS_FEATURE:
            if gajim.HAVE_PYCRYPTO:
                self._FeatureNegCB(con, msg, session)
            return

        if msg.getTag('init') and msg.getTag('init').namespace == \
        common.xmpp.NS_ESESSION_INIT:
            self._InitE2ECB(con, msg, session)

        encrypted = False
        tim = msg.getTimestamp()
        tim = helpers.datetime_tuple(tim)
        tim = time.localtime(timegm(tim))

        if msg.getTag('c', namespace = common.xmpp.NS_STANZA_CRYPTO):
            encrypted = True

            try:
                msg = session.decrypt_stanza(msg)
            except Exception:
                self.dispatch('FAILED_DECRYPT', (frm, tim))

        msgtxt = msg.getBody()
        subject = msg.getSubject() # if not there, it's None

        # invitations
        invite = None
        encTag = msg.getTag('x', namespace = common.xmpp.NS_ENCRYPTED)

        if not encTag:
            invite = msg.getTag('x', namespace = common.xmpp.NS_MUC_USER)
            if invite and not invite.getTag('invite'):
                invite = None

        if encTag and self.USE_GPG:
            #decrypt
            encmsg = encTag.getData()

            keyID = gajim.config.get_per('accounts', self.name, 'keyid')
            if keyID:
                decmsg = self.gpg.decrypt(encmsg, keyID)
                # \x00 chars are not allowed in C (so in GTK)
                msgtxt = decmsg.replace('\x00', '')
                encrypted = True

        if mtype == 'error':
            self.dispatch_error_msg(msg, msgtxt, session, frm, tim, subject)
        else:
            # XXX this shouldn't be hardcoded
            if isinstance(session, ChatControlSession):
                session.received(frm, msgtxt, tim, encrypted, msg)
            else:
                session.received(msg)
    # END messageCB

    def store_metacontacts(self, tags):
<<<<<<< HEAD
        ''' fake empty method '''
=======
        """
        Fake empty method
        """
>>>>>>> 30a1bb50
        # serverside metacontacts are not supported with zeroconf
        # (there is no server)
        pass

<<<<<<< HEAD
    def remove_transfers_for_contact(self, contact):
        ''' stop all active transfer for contact '''
        pass

    def remove_all_transfers(self):
        ''' stops and removes all active connections from the socks5 pool '''
        pass

    def remove_transfer(self, file_props, remove_from_list = True):
        pass

=======
>>>>>>> 30a1bb50
    def _DiscoverItemsGetCB(self, con, iq_obj):
        log.debug('DiscoverItemsGetCB')

        if not self.connection or self.connected < 2:
            return

        if self.commandItemsQuery(con, iq_obj):
            raise common.xmpp.NodeProcessed
        node = iq_obj.getTagAttr('query', 'node')
        if node is None:
            result = iq_obj.buildReply('result')
            self.connection.send(result)
            raise common.xmpp.NodeProcessed
        if node==common.xmpp.NS_COMMANDS:
            self.commandListQuery(con, iq_obj)
            raise common.xmpp.NodeProcessed<|MERGE_RESOLUTION|>--- conflicted
+++ resolved
@@ -34,7 +34,6 @@
 from common import gajim
 from common.zeroconf import zeroconf
 from common.commands import ConnectionCommands
-from common.message_archiving import ConnectionArchive
 from common.pep import ConnectionPEP
 from common.protocol.bytestream import ConnectionSocks5BytestreamZeroconf
 
@@ -70,30 +69,6 @@
     def send_vcard(self, vcard):
         pass
 
-<<<<<<< HEAD
-class ConnectionBytestream(connection_handlers.ConnectionBytestream):
-    def _ft_get_from(self, iq_obj):
-        return unicode(iq_obj.getFrom())
-
-    def _ft_get_our_jid(self):
-        return gajim.get_jid_from_account(self.name)
-
-    def _ft_get_receiver_jid(self, file_props):
-        return file_props['receiver'].jid
-
-    def _ft_get_streamhost_jid_attr(self, streamhost):
-        return streamhost.getAttr('jid')
-
-
-class ConnectionHandlersZeroconf(ConnectionVcard, ConnectionBytestream,
-ConnectionCommands, ConnectionPEP, ConnectionArchive,
-connection_handlers.ConnectionHandlersBase):
-    def __init__(self):
-        ConnectionVcard.__init__(self)
-        ConnectionBytestream.__init__(self)
-        ConnectionCommands.__init__(self)
-        ConnectionArchive.__init__(self)
-=======
 
 class ConnectionHandlersZeroconf(ConnectionVcard,
 ConnectionSocks5BytestreamZeroconf, ConnectionCommands, ConnectionPEP,
@@ -103,7 +78,6 @@
         ConnectionSocks5BytestreamZeroconf.__init__(self)
         ConnectionCommands.__init__(self)
         connection_handlers.ConnectionJingle.__init__(self)
->>>>>>> 30a1bb50
         connection_handlers.ConnectionHandlersBase.__init__(self)
 
         try:
@@ -113,14 +87,9 @@
             HAS_IDLE = False
 
     def _messageCB(self, ip, con, msg):
-<<<<<<< HEAD
-        '''Called when we receive a message'''
-
-=======
         """
         Called when we receive a message
         """
->>>>>>> 30a1bb50
         log.debug('Zeroconf MessageCB')
 
         frm = msg.getFrom()
@@ -199,31 +168,13 @@
     # END messageCB
 
     def store_metacontacts(self, tags):
-<<<<<<< HEAD
-        ''' fake empty method '''
-=======
         """
         Fake empty method
         """
->>>>>>> 30a1bb50
         # serverside metacontacts are not supported with zeroconf
         # (there is no server)
         pass
 
-<<<<<<< HEAD
-    def remove_transfers_for_contact(self, contact):
-        ''' stop all active transfer for contact '''
-        pass
-
-    def remove_all_transfers(self):
-        ''' stops and removes all active connections from the socks5 pool '''
-        pass
-
-    def remove_transfer(self, file_props, remove_from_list = True):
-        pass
-
-=======
->>>>>>> 30a1bb50
     def _DiscoverItemsGetCB(self, con, iq_obj):
         log.debug('DiscoverItemsGetCB')
 
