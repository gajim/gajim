--- conflicted
+++ resolved
@@ -37,16 +37,10 @@
         return self
 
     def getDiffs(self):
-<<<<<<< HEAD
-        '''     update the roster with new data and return dict with
-        jid -> new status pairs to do notifications and stuff '''
-
-=======
         """
         Update the roster with new data and return dict with jid -> new status
         pairs to do notifications and stuff
         """
->>>>>>> 30a1bb50
         diffs = {}
         old_data = self._data.copy()
         self.update_roster()
