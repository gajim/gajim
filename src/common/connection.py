##	common/connection.py
##
##
## Copyright (C) 2003-2004 Vincent Hanquez <tab@snarc.org>
## Copyright (C) 2003-2007 Yann Leboulanger <asterix@lagaule.org>
## Copyright (C) 2005-2006 Nikos Kouremenos <kourem@gmail.com>
##                         Dimitur Kirov <dkirov@gmail.com>
##                         Travis Shirk <travis@pobox.com>
## Copyright (C) 2007 Julien Pivotto <roidelapluie@gmail.com>
##                    Stephan Erb <steve-e@h3c.de>
##
## This file is part of Gajim.
##
## Gajim is free software; you can redistribute it and/or modify
## it under the terms of the GNU General Public License as published
## by the Free Software Foundation; version 3 only.
##
## Gajim is distributed in the hope that it will be useful,
## but WITHOUT ANY WARRANTY; without even the implied warranty of
## MERCHANTABILITY or FITNESS FOR A PARTICULAR PURPOSE.  See the
## GNU General Public License for more details.
##
## You should have received a copy of the GNU General Public License
## along with Gajim.  If not, see <http://www.gnu.org/licenses/>.
##

import os
import random
import socket

import time

try:
	randomsource = random.SystemRandom()
except:
	randomsource = random.Random()
	randomsource.seed()

import signal
if os.name != 'nt':
	signal.signal(signal.SIGPIPE, signal.SIG_DFL)

import common.xmpp
from common import helpers
from common import gajim
from common import GnuPG
from common import passwords
from common import exceptions

from connection_handlers import *
USE_GPG = GnuPG.USE_GPG

from common.rst_xhtml_generator import create_xhtml

from string import Template
import logging
log = logging.getLogger('gajim.c.connection')

import gtkgui_helpers

ssl_error = {
2: _("Unable to get issuer certificate"),
3: _("Unable to get certificate CRL"),
4: _("Unable to decrypt certificate's signature"),
5: _("Unable to decrypt CRL's signature"),
6: _("Unable to decode issuer public key"),
7: _("Certificate signature failure"),
8: _("CRL signature failure"),
9: _("Certificate is not yet valid"),
10: _("Certificate has expired"),
11: _("CRL is not yet valid"),
12: _("CRL has expired"),
13: _("Format error in certificate's notBefore field"),
14: _("Format error in certificate's notAfter field"),
15: _("Format error in CRL's lastUpdate field"),
16: _("Format error in CRL's nextUpdate field"),
17: _("Out of memory"),
18: _("Self signed certificate in certificate chain"),
19: _("Unable to get local issuer certificate"),
20: _("Unable to verify the first certificate"),
21: _("Unable to verify the first certificate"),
22: _("Certificate chain too long"),
23: _("Certificate revoked"),
24: _("Invalid CA certificate"),
25: _("Path length constraint exceeded"),
26: _("Unsupported certificate purpose"),
27: _("Certificate not trusted"),
28: _("Certificate rejected"),
29: _("Subject issuer mismatch"),
30: _("Authority and subject key identifier mismatch"),
31: _("Authority and issuer serial number mismatch"),
32: _("Key usage does not include certificate signing"),
50: _("Application verification failure")
}
class Connection(ConnectionHandlers):
	'''Connection class'''
	def __init__(self, name):
		ConnectionHandlers.__init__(self)
		self.name = name
		# self.connected:
		# 0=>offline,
		# 1=>connection in progress,
		# 2=>authorised
		self.connected = 0
		self.connection = None # xmpppy ClientCommon instance
		# this property is used to prevent double connections
		self.last_connection = None # last ClientCommon instance
		self.is_zeroconf = False
		self.gpg = None
		if USE_GPG:
			self.gpg = GnuPG.GnuPG(gajim.config.get('use_gpg_agent'))
		self.status = ''
		self.priority = gajim.get_priority(name, 'offline')
		self.old_show = ''
		# increase/decrease default timeout for server responses
		self.try_connecting_for_foo_secs = 45
		# holds the actual hostname to which we are connected
		self.connected_hostname = None
		self.time_to_reconnect = None
		self.last_time_to_reconnect = None
		self.new_account_info = None
		self.new_account_form = None
		self.bookmarks = []
		self.annotations = {}
		self.on_purpose = False
		self.last_io = gajim.idlequeue.current_time()
		self.last_sent = []
		self.last_history_line = {}
		self.password = passwords.get_password(name)
		self.server_resource = gajim.config.get_per('accounts', name, 'resource')
		# All valid resource substitution strings should be added to this hash.
		if self.server_resource:
			self.server_resource = Template(self.server_resource).safe_substitute({
				'hostname': socket.gethostname()
			})
		if gajim.config.get_per('accounts', self.name, 'keep_alives_enabled'):
			self.keepalives = gajim.config.get_per('accounts', self.name,'keep_alive_every_foo_secs')
		else:
			self.keepalives = 0
		self.privacy_rules_supported = False
		self.blocked_list = []
		self.blocked_contacts = []
		self.blocked_groups = []
		self.pep_supported = False
		# Do we continue connection when we get roster (send presence,get vcard..)
		self.continue_connect_info = None
		# To know the groupchat jid associated with a sranza ID. Useful to
		# request vcard or os info... to a real JID but act as if it comes from
		# the fake jid
		self.groupchat_jids = {} # {ID : groupchat_jid}

		self.on_connect_success = None
		self.on_connect_failure = None
		self.retrycount = 0
		self.jids_for_auto_auth = [] # list of jid to auto-authorize
		self.muc_jid = {} # jid of muc server for each transport type
		self.available_transports = {} # list of available transports on this
		# server {'icq': ['icq.server.com', 'icq2.server.com'], }
		self.vcard_supported = True
		self.private_storage_supported = True
	# END __init__

	def put_event(self, ev):
		if gajim.handlers.has_key(ev[0]):
			gajim.handlers[ev[0]](self.name, ev[1])

	def dispatch(self, event, data):
		'''always passes account name as first param'''
		self.put_event((event, data))


	def _reconnect(self):
		# Do not try to reco while we are already trying
		self.time_to_reconnect = None
		if self.connected < 2: # connection failed
			log.debug('reconnect')
			self.connected = 1
			self.dispatch('STATUS', 'connecting')
			self.retrycount += 1
			self.on_connect_auth = self._init_roster
			self.connect_and_init(self.old_show, self.status, self.gpg != None)
		else:
			# reconnect succeeded
			self.time_to_reconnect = None
			self.retrycount = 0

	# We are doing disconnect at so many places, better use one function in all
	def disconnect(self, on_purpose=False):
<<<<<<< HEAD
=======
		#FIXME: set the Tune to None before disconnection per account
		#gajim.interface.roster._music_track_changed(None, None)
>>>>>>> e5b2db00
		self.on_purpose = on_purpose
		self.connected = 0
		self.time_to_reconnect = None
		self.privacy_rules_supported = False
		if self.connection:
			# make sure previous connection is completely closed
			gajim.proxy65_manager.disconnect(self.connection)
			self.connection.disconnect()
			self.last_connection = None
			self.connection = None

	def _disconnectedReconnCB(self):
		'''Called when we are disconnected'''
		log.debug('disconnectedReconnCB')
		if gajim.account_is_connected(self.name):
			# we cannot change our status to offline or connecting
			# after we auth to server
			self.old_show = STATUS_LIST[self.connected]
		self.connected = 0
		if not self.on_purpose:
			self.dispatch('STATUS', 'offline')
			self.disconnect()
			if gajim.config.get_per('accounts', self.name, 'autoreconnect'):
				self.connected = -1
				self.dispatch('STATUS', 'error')
				if gajim.status_before_autoaway[self.name]:
					# We were auto away. So go back online
					self.status = gajim.status_before_autoaway[self.name]
					gajim.status_before_autoaway[self.name] = ''
					self.old_show = 'online'
				# this check has moved from _reconnect method
				# do exponential backoff until 15 minutes,
				# then small linear increase
				if self.retrycount < 2 or self.last_time_to_reconnect is None:
					self.last_time_to_reconnect = 5
				if self.last_time_to_reconnect < 800:
					self.last_time_to_reconnect *= 1.5
				self.last_time_to_reconnect += randomsource.randint(0, 5)
				self.time_to_reconnect = int(self.last_time_to_reconnect)
				log.info("Reconnect to %s in %ss", self.name, self.time_to_reconnect)
				gajim.idlequeue.set_alarm(self._reconnect_alarm,
					self.time_to_reconnect)
			elif self.on_connect_failure:
				self.on_connect_failure()
				self.on_connect_failure = None
			else:
				# show error dialog
				self._connection_lost()
		else:
			self.disconnect()
		self.on_purpose = False
	# END disconenctedReconnCB

	def _connection_lost(self):
		self.disconnect(on_purpose = False)
		self.dispatch('STATUS', 'offline')
		self.dispatch('CONNECTION_LOST',
			(_('Connection with account "%s" has been lost') % self.name,
			_('Reconnect manually.')))

	def _event_dispatcher(self, realm, event, data):
		if realm == common.xmpp.NS_REGISTER:
			if event == common.xmpp.features_nb.REGISTER_DATA_RECEIVED:
				# data is (agent, DataFrom, is_form, error_msg)
				if self.new_account_info and \
				self.new_account_info['hostname'] == data[0]:
					# it's a new account
					if not data[1]: # wrong answer
						self.dispatch('ACC_NOT_OK', (
							_('Server %s answered wrongly to register request: %s')\
							% (data[0], data[3])))
						return
					is_form = data[2]
					conf = data[1]
					if self.new_account_form:
						def _on_register_result(result):
							if not common.xmpp.isResultNode(result):
								self.dispatch('ACC_NOT_OK', (result.getError()))
								return
							if USE_GPG:
								self.gpg = GnuPG.GnuPG(gajim.config.get(
									'use_gpg_agent'))
							self.dispatch('ACC_OK', (self.new_account_info))
							self.new_account_info = None
							self.new_account_form = None
							if self.connection:
								self.connection.UnregisterDisconnectHandler(
									self._on_new_account)
							self.disconnect(on_purpose=True)
						# it's the second time we get the form, we have info user
						# typed, so send them
						if is_form:
							#TODO: Check if form has changed
							iq = common.xmpp.Iq('set', common.xmpp.NS_REGISTER, to=self._hostname)
							iq.setTag('query').addChild(node=self.new_account_form)
							self.connection.SendAndCallForResponse(iq,
								_on_register_result)
						else:
							if self.new_account_form.keys().sort() != \
							conf.keys().sort():
								# requested config has changed since first connection
								self.dispatch('ACC_NOT_OK', (_(
									'Server %s provided a different registration form')\
									% data[0]))
								return
							common.xmpp.features_nb.register(self.connection,
								self._hostname, self.new_account_form,
								_on_register_result)
						return
					try:
						errnum = self.connection.Connection.ssl_errnum
					except AttributeError:
						errnum = -1 # we don't have an errnum
					ssl_msg = ''
					if errnum > 0:
						if errnum in ssl_error:
							ssl_msg = ssl_error[errnum]
						else:
							ssl_msg = _('Unknown SSL error: %d') % errnum
					ssl_cert = ''
					if hasattr(self.connection.Connection, 'ssl_cert_pem'):
						ssl_cert = self.connection.Connection.ssl_cert_pem
					ssl_fingerprint = ''
					if hasattr(self.connection.Connection, 'ssl_fingerprint_sha1'):
						ssl_fingerprint = \
							self.connection.Connection.ssl_fingerprint_sha1
					self.dispatch('NEW_ACC_CONNECTED', (conf, is_form, ssl_msg,
						ssl_cert, ssl_fingerprint))
					self.connection.UnregisterDisconnectHandler(
						self._on_new_account)
					self.disconnect(on_purpose=True)
					return
				if not data[1]: # wrong answer
					self.dispatch('ERROR', (_('Invalid answer'),
						_('Transport %s answered wrongly to register request: %s') % \
						(data[0], data[3])))
					return
				is_form = data[2]
				conf = data[1]
				self.dispatch('REGISTER_AGENT_INFO', (data[0], conf, is_form))
		elif realm == common.xmpp.NS_PRIVACY:
			if event == common.xmpp.features_nb.PRIVACY_LISTS_RECEIVED:
				# data is (list)
				self.dispatch('PRIVACY_LISTS_RECEIVED', (data))
			elif event == common.xmpp.features_nb.PRIVACY_LIST_RECEIVED:
				# data is (resp)
				if not data:
					return
				rules = []
				name = data.getTag('query').getTag('list').getAttr('name')
				for child in data.getTag('query').getTag('list').getChildren():
					dict_item = child.getAttrs()
					childs = []
					if dict_item.has_key('type'):
						for scnd_child in child.getChildren():
							childs += [scnd_child.getName()]
						rules.append({'action':dict_item['action'],
							'type':dict_item['type'], 'order':dict_item['order'],
							'value':dict_item['value'], 'child':childs})
					else:
						for scnd_child in child.getChildren():
							childs.append(scnd_child.getName())
						rules.append({'action':dict_item['action'],
							'order':dict_item['order'], 'child':childs})
				self.dispatch('PRIVACY_LIST_RECEIVED', (name, rules))
			elif event == common.xmpp.features_nb.PRIVACY_LISTS_ACTIVE_DEFAULT:
				# data is (dict)
				self.dispatch('PRIVACY_LISTS_ACTIVE_DEFAULT', (data))
		elif realm == '':
			if event == common.xmpp.transports.DATA_RECEIVED:
				self.dispatch('STANZA_ARRIVED', unicode(data, errors = 'ignore'))
			elif event == common.xmpp.transports.DATA_SENT:
				self.dispatch('STANZA_SENT', unicode(data))

	def select_next_host(self, hosts):
		'''Chooses best 'real' host basing on the SRV priority and weight data;
		more info in RFC2782'''
		hosts_best_prio = []
		best_prio = 65535
		sum_weight = 0
		for h in hosts:
			if h['prio'] < best_prio:
				hosts_best_prio = [h]
				best_prio = h['prio']
				sum_weight = h['weight']
			elif h['prio'] == best_prio:
				hosts_best_prio.append(h)
				sum_weight += h['weight']
		if len(hosts_best_prio) == 1:
			return hosts_best_prio[0]
		r = random.randint(0, sum_weight)
		min_w = sum_weight
		# We return the one for which has the minimum weight and weight >= r
		for h in hosts_best_prio:
			if h['weight'] >= r:
				if h['weight'] <= min_w:
					min_w = h['weight']
		return h

	def connect(self, data = None):
		''' Start a connection to the Jabber server.
		Returns connection, and connection type ('tls', 'ssl', 'tcp', '')
		data MUST contain hostname, usessl, proxy, use_custom_host,
		custom_host (if use_custom_host), custom_port (if use_custom_host)'''
		if self.connection:
			return self.connection, ''

		if data:
			hostname = data['hostname']
			usessl = data['usessl']
			self.try_connecting_for_foo_secs = 45
			p = data['proxy']
			use_srv = True
			use_custom = data['use_custom_host']
			if use_custom:
				custom_h = data['custom_host']
				custom_p = data['custom_port']
		else:
			hostname = gajim.config.get_per('accounts', self.name, 'hostname')
			usessl = gajim.config.get_per('accounts', self.name, 'usessl')
			self.try_connecting_for_foo_secs = gajim.config.get_per('accounts',
				self.name, 'try_connecting_for_foo_secs')
			p = gajim.config.get_per('accounts', self.name, 'proxy')
			use_srv = gajim.config.get_per('accounts', self.name, 'use_srv')
			use_custom = gajim.config.get_per('accounts', self.name,
				'use_custom_host')
			custom_h = gajim.config.get_per('accounts', self.name, 'custom_host')
			custom_p = gajim.config.get_per('accounts', self.name, 'custom_port')

		# create connection if it doesn't already exist
		self.connected = 1
		if p and p in gajim.config.get_per('proxies'):
			proxy = {'host': gajim.config.get_per('proxies', p, 'host')}
			proxy['port'] = gajim.config.get_per('proxies', p, 'port')
			proxy['user'] = gajim.config.get_per('proxies', p, 'user')
			proxy['password'] = gajim.config.get_per('proxies', p, 'pass')
			proxy['type'] = gajim.config.get_per('proxies', p, 'type')
		else:
			proxy = None

		h = hostname
		p = 5222
		# autodetect [for SSL in 5223/443 and for TLS if broadcasted]
		secur = None
		if usessl:
			p = 5223
			secur = 1 # 1 means force SSL no matter what the port will be
			use_srv = False # wants ssl? disable srv lookup
		if use_custom:
			h = custom_h
			p = custom_p
			use_srv = False

		hosts = []
		# SRV resolver
		self._proxy = proxy
		self._secure = secur
		self._hosts = [ {'host': h, 'port': p, 'prio': 10, 'weight': 10} ]
		self._hostname = hostname
		if use_srv:
			# add request for srv query to the resolve, on result '_on_resolve'
			# will be called
			gajim.resolver.resolve('_xmpp-client._tcp.' + helpers.idn_to_ascii(h),
				self._on_resolve)
		else:
			self._on_resolve('', [])

	def _on_resolve(self, host, result_array):
		# SRV query returned at least one valid result, we put it in hosts dict
		if len(result_array) != 0:
			self._hosts = [i for i in result_array]
		self.connect_to_next_host()

	def on_proxy_failure(self, reason):
		log.debug('Connection to proxy failed')
		self.time_to_reconnect = None
		self.on_connect_failure = None
		self.disconnect(on_purpose = True)
		self.dispatch('STATUS', 'offline')
		self.dispatch('CONNECTION_LOST',
			(_('Connection to proxy failed'), reason))

	def connect_to_next_host(self, retry = False):
		if len(self._hosts):
			if self.last_connection:
				self.last_connection.socket.disconnect()
				self.last_connection = None
				self.connection = None
			if gajim.verbose:
				con = common.xmpp.NonBlockingClient(self._hostname, caller = self,
					on_connect = self.on_connect_success,
					on_proxy_failure = self.on_proxy_failure,
					on_connect_failure = self.connect_to_next_host)
			else:
				con = common.xmpp.NonBlockingClient(self._hostname, debug = [], caller = self,
					on_connect = self.on_connect_success,
					on_proxy_failure = self.on_proxy_failure,
					on_connect_failure = self.connect_to_next_host)
			self.last_connection = con
			# increase default timeout for server responses
			common.xmpp.dispatcher_nb.DEFAULT_TIMEOUT_SECONDS = self.try_connecting_for_foo_secs
			con.set_idlequeue(gajim.idlequeue)
			host = self.select_next_host(self._hosts)
			self._current_host = host
			self._hosts.remove(host)

			# FIXME: this is a hack; need a better way
			if self.on_connect_success == self._on_new_account:
				con.RegisterDisconnectHandler(self._on_new_account)

			log.info("Connecting to %s: [%s:%d]", self.name, host['host'], host['port'])
			con.connect((host['host'], host['port']), proxy = self._proxy,
				secure = self._secure)
		else:
			if not retry and self.retrycount == 0:
				log.debug("Out of hosts, giving up connecting to %s", self.name)
				self.time_to_reconnect = None
				if self.on_connect_failure:
					self.on_connect_failure()
					self.on_connect_failure = None
				else:
					# shown error dialog
					self._connection_lost()
			else:
				# try reconnect if connection has failed before auth to server
				self._disconnectedReconnCB()

	def _connect_failure(self, con_type = None):
		if not con_type:
			# we are not retrying, and not conecting
			if not self.retrycount and self.connected != 0:
				self.disconnect(on_purpose = True)
				self.dispatch('STATUS', 'offline')
				self.dispatch('CONNECTION_LOST',
					(_('Could not connect to "%s"') % self._hostname,
					_('Check your connection or try again later.')))

	def _connect_success(self, con, con_type):
		if not self.connected: # We went offline during connecting process
			# FIXME - not possible, maybe it was when we used threads
			return
		self.hosts = []
		if not con_type:
			log.debug('Could not connect to %s:%s' % (self._current_host['host'],
				self._current_host['port']))
		self.connected_hostname = self._current_host['host']
		self.on_connect_failure = None
		con.RegisterDisconnectHandler(self._disconnectedReconnCB)
		log.debug(_('Connected to server %s:%s with %s') % (self._current_host['host'],
			self._current_host['port'], con_type))

		name = gajim.config.get_per('accounts', self.name, 'name')
		hostname = gajim.config.get_per('accounts', self.name, 'hostname')
		self.connection = con
		try:
			errnum = con.Connection.ssl_errnum
		except AttributeError:
			errnum = -1 # we don't have an errnum
		if errnum > 0:
			text = _('The authenticity of the %s certificate could be invalid.') %\
				hostname
			if errnum in ssl_error:
				text += _('\nSSL Error: %s') % ssl_error[errnum]
			else:
				text += _('\nUnknown SSL error: %d') % errnum
			self.dispatch('SSL_ERROR', (text, con.Connection.ssl_cert_pem,
				con.Connection.ssl_fingerprint_sha1))
			return True
		if hasattr(con.Connection, 'ssl_fingerprint_sha1'):
			saved_fingerprint = gajim.config.get_per('accounts', self.name, 'ssl_fingerprint_sha1')
			if saved_fingerprint:
				# Check sha1 fingerprint
				if con.Connection.ssl_fingerprint_sha1 != saved_fingerprint:
					self.dispatch('FINGERPRINT_ERROR',
						(con.Connection.ssl_fingerprint_sha1,))
					return True
		self._register_handlers(con, con_type)
		con.auth(name, self.password, self.server_resource, 1, self.__on_auth)


	def ssl_certificate_accepted(self):
		name = gajim.config.get_per('accounts', self.name, 'name')
		self._register_handlers(self.connection, 'ssl')
		self.connection.auth(name, self.password, self.server_resource, 1, self.__on_auth)

	def _register_handlers(self, con, con_type):
		self.peerhost = con.get_peerhost()
		# notify the gui about con_type
		self.dispatch('CON_TYPE', con_type)
		ConnectionHandlers._register_handlers(self, con, con_type)

	def __on_auth(self, con, auth):
		if not con:
			self.disconnect(on_purpose = True)
			self.dispatch('STATUS', 'offline')
			self.dispatch('CONNECTION_LOST',
				(_('Could not connect to "%s"') % self._hostname,
				_('Check your connection or try again later')))
			if self.on_connect_auth:
				self.on_connect_auth(None)
				self.on_connect_auth = None
				return
		if not self.connected: # We went offline during connecting process
			if self.on_connect_auth:
				self.on_connect_auth(None)
				self.on_connect_auth = None
				return
		if hasattr(con, 'Resource'):
			self.server_resource = con.Resource
		if auth:
			self.last_io = gajim.idlequeue.current_time()
			self.connected = 2
			self.retrycount = 0
			if self.on_connect_auth:
				self.on_connect_auth(con)
				self.on_connect_auth = None
		else:
			# Forget password, it's wrong
			self.password = None
			gajim.log.debug("Couldn't authenticate to %s" % self._hostname)
			self.disconnect(on_purpose = True)
			self.dispatch('STATUS', 'offline')
			self.dispatch('ERROR', (_('Authentication failed with "%s"') % \
				self._hostname,
				_('Please check your login and password for correctness.')))
			if self.on_connect_auth:
				self.on_connect_auth(None)
				self.on_connect_auth = None
	# END connect

	def quit(self, kill_core):
		if kill_core and gajim.account_is_connected(self.name):
			self.disconnect(on_purpose=True)

	def get_privacy_lists(self):
		if not self.connection:
			return
		common.xmpp.features_nb.getPrivacyLists(self.connection)

	def sendPing(self, pingTo):
		if not self.connection:
			return
		iq = common.xmpp.Iq('get', to = pingTo.get_full_jid())
		iq.addChild(name = 'ping', namespace = common.xmpp.NS_PING)
		def _on_response(resp):
			timePong = time_time()
			if not common.xmpp.isResultNode(resp):
				self.dispatch('PING_ERROR', (pingTo))
				return
			timeDiff = round(timePong - timePing,2)
			self.dispatch('PING_REPLY', (pingTo, timeDiff))
		self.dispatch('PING_SENT', (pingTo))
		timePing = time_time()
		self.connection.SendAndCallForResponse(iq, _on_response)

	def get_active_default_lists(self):
		if not self.connection:
			return
		common.xmpp.features_nb.getActiveAndDefaultPrivacyLists(self.connection)

	def del_privacy_list(self, privacy_list):
		if not self.connection:
			return
		def _on_del_privacy_list_result(result):
			if result:
				self.dispatch('PRIVACY_LIST_REMOVED', privacy_list)
			else:
				self.dispatch('ERROR', (_('Error while removing privacy list'),
					_('Privacy list %s has not been removed. It is maybe active in '
					'one of your connected resources. Deactivate it and try '
					'again.') % privacy_list))
		common.xmpp.features_nb.delPrivacyList(self.connection, privacy_list,
			_on_del_privacy_list_result)

	def get_privacy_list(self, title):
		if not self.connection:
			return
		common.xmpp.features_nb.getPrivacyList(self.connection, title)

	def set_privacy_list(self, listname, tags):
		if not self.connection:
			return
		common.xmpp.features_nb.setPrivacyList(self.connection, listname, tags)

	def set_active_list(self, listname):
		if not self.connection:
			return
		common.xmpp.features_nb.setActivePrivacyList(self.connection, listname, 'active')

	def set_default_list(self, listname):
		if not self.connection:
			return
		common.xmpp.features_nb.setDefaultPrivacyList(self.connection, listname)

	def build_privacy_rule(self, name, action):
		'''Build a Privacy rule stanza for invisibility'''
		iq = common.xmpp.Iq('set', common.xmpp.NS_PRIVACY, xmlns = '')
		l = iq.getTag('query').setTag('list', {'name': name})
		i = l.setTag('item', {'action': action, 'order': '1'})
		i.setTag('presence-out')
		return iq

	def activate_privacy_rule(self, name):
		if not self.connection:
			return
		'''activate a privacy rule'''
		iq = common.xmpp.Iq('set', common.xmpp.NS_PRIVACY, xmlns = '')
		iq.getTag('query').setTag('active', {'name': name})
		self.connection.send(iq)

	def send_invisible_presence(self, msg, signed, initial = False):
		if not self.connection:
			return
		# try to set the privacy rule
		iq = self.build_privacy_rule('invisible', 'deny')
		self.connection.SendAndCallForResponse(iq, self._continue_invisible,
			{'msg': msg, 'signed': signed, 'initial': initial})

	def _continue_invisible(self, con, iq_obj, msg, signed, initial):
		ptype = ''
		show = ''
		# FIXME: JEP 126 need some modifications (see http://lists.jabber.ru/pipermail/ejabberd/2005-July/001252.html). So I disable it for the moment
		if 1 or iq_obj.getType() == 'error': #server doesn't support privacy lists
			# We use the old way which is not xmpp complient
			ptype = 'invisible'
			show = 'invisible'
		else:
			# active the privacy rule
			self.privacy_rules_supported = True
			self.activate_privacy_rule('invisible')
		priority = unicode(gajim.get_priority(self.name, show))
		p = common.xmpp.Presence(typ = ptype, priority = priority, show = show)
		p = self.add_sha(p, ptype != 'unavailable')
		if msg:
			p.setStatus(msg)
		if signed:
			p.setTag(common.xmpp.NS_SIGNED + ' x').setData(signed)
		self.connection.send(p)
		self.priority = priority
		self.dispatch('STATUS', 'invisible')
		if initial:
			#ask our VCard
			self.request_vcard(None)

			#Get bookmarks from private namespace
			self.get_bookmarks()

			#Get annotations
			self.get_annotations()

			#Inform GUI we just signed in
			self.dispatch('SIGNED_IN', ())

	def test_gpg_passphrase(self, password):
		if not self.gpg:
			return False
		self.gpg.passphrase = password
		keyID = gajim.config.get_per('accounts', self.name, 'keyid')
		signed = self.gpg.sign('test', keyID)
		self.gpg.password = None
		return signed != 'BAD_PASSPHRASE'

	def get_signed_presence(self, msg, callback = None):
		if gajim.config.get_per('accounts', self.name, 'gpg_sign_presence'):
			return self.get_signed_msg(msg, callback)
		return ''

	def get_signed_msg(self, msg, callback = None):
		'''returns the signed message if possible
		or an empty string if gpg is not used
		or None if waiting for passphrase.
		callback is the function to call when user give the passphrase'''
		signed = ''
		keyID = gajim.config.get_per('accounts', self.name, 'keyid')
		if keyID and self.gpg:
			use_gpg_agent = gajim.config.get('use_gpg_agent')
			if self.gpg.passphrase is None and not use_gpg_agent:
				# We didn't set a passphrase
				return None
			if self.gpg.passphrase is not None or use_gpg_agent:
				signed = self.gpg.sign(msg, keyID)
				if signed == 'BAD_PASSPHRASE':
					self.gpg = None
					signed = ''
					self.dispatch('BAD_PASSPHRASE', ())
		return signed

	def connect_and_auth(self):
		self.on_connect_success = self._connect_success
		self.on_connect_failure = self._connect_failure
		self.connect()

	def connect_and_init(self, show, msg, sign_msg):
		self.continue_connect_info = [show, msg, sign_msg]
		self.on_connect_auth = self._init_roster
		self.connect_and_auth()

	def _init_roster(self, con):
		self.connection = con
		if not self.connection:
			return
		self.connection.set_send_timeout(self.keepalives, self.send_keepalive)
		self.connection.onreceive(None)
		iq = common.xmpp.Iq('get', common.xmpp.NS_PRIVACY, xmlns = '')
		id = self.connection.getAnID()
		iq.setID(id)
		self.awaiting_answers[id] = (PRIVACY_ARRIVED, )
		self.connection.send(iq)

	def send_custom_status(self, show, msg, jid):
		if not show in STATUS_LIST:
			return -1
		if not self.connection:
			return
		sshow = helpers.get_xmpp_show(show)
		if not msg:
			msg = ''
		keyID = gajim.config.get_per('accounts', self.name, 'keyid')
		if show == 'offline':
			p = common.xmpp.Presence(typ = 'unavailable', to = jid)
			p = self.add_sha(p, False)
			if msg:
				p.setStatus(msg)
		else:
			signed = self.get_signed_presence(msg)
			priority = unicode(gajim.get_priority(self.name, sshow))
			p = common.xmpp.Presence(typ = None, priority = priority, show = sshow,
				to = jid)
			p = self.add_sha(p)
			if msg:
				p.setStatus(msg)
			if signed:
				p.setTag(common.xmpp.NS_SIGNED + ' x').setData(signed)
		self.connection.send(p)

	def change_status(self, show, msg, auto = False):
		if not show in STATUS_LIST:
			return -1
		sshow = helpers.get_xmpp_show(show)
		if not msg:
			msg = ''
		keyID = gajim.config.get_per('accounts', self.name, 'keyid')
		sign_msg = False
		if not auto and not show == 'offline':
			sign_msg = True
		self.status = msg
		if show != 'offline' and not self.connected:
			# set old_show to requested 'show' in case we need to
			# recconect before we auth to server
			self.old_show = show
			self.on_purpose = False
			self.server_resource = gajim.config.get_per('accounts', self.name,
				'resource')
			# All valid resource substitution strings should be added to this hash.
			if self.server_resource:
				self.server_resource = Template(self.server_resource).\
					safe_substitute({
						'hostname': socket.gethostname()
					})
			if USE_GPG:
				self.gpg = GnuPG.GnuPG(gajim.config.get('use_gpg_agent'))
			self.connect_and_init(show, msg, sign_msg)

		elif show == 'offline':
			self.connected = 0
			if self.connection:
				self.on_purpose = True
				p = common.xmpp.Presence(typ = 'unavailable')
				p = self.add_sha(p, False)
				if msg:
					p.setStatus(msg)
				self.remove_all_transfers()
				self.time_to_reconnect = None
				self.connection.start_disconnect(p, self._on_disconnected)
			else:
				self.time_to_reconnect = None
				self._on_disconnected()

		elif show != 'offline' and self.connected:
			# dont'try to connect, when we are in state 'connecting'
			if self.connected == 1:
				return
			was_invisible = self.connected == STATUS_LIST.index('invisible')
			self.connected = STATUS_LIST.index(show)
			if show == 'invisible':
				signed = self.get_signed_presence(msg)
				self.send_invisible_presence(msg, signed)
				return
			if was_invisible and self.privacy_rules_supported:
				iq = self.build_privacy_rule('visible', 'allow')
				self.connection.send(iq)
				self.activate_privacy_rule('visible')
			priority = unicode(gajim.get_priority(self.name, sshow))
			p = common.xmpp.Presence(typ = None, priority = priority, show = sshow)
			p = self.add_sha(p)
			if msg:
				p.setStatus(msg)
			signed = self.get_signed_presence(msg)
			if signed:
				p.setTag(common.xmpp.NS_SIGNED + ' x').setData(signed)
			if self.connection:
				self.connection.send(p)
				self.priority = priority
			self.dispatch('STATUS', show)

	def _on_disconnected(self):
		''' called when a disconnect request has completed successfully'''
		self.dispatch('STATUS', 'offline')
		self.disconnect()

	def get_status(self):
		return STATUS_LIST[self.connected]


	def send_motd(self, jid, subject = '', msg = '', xhtml = None):
		if not self.connection:
			return
		msg_iq = common.xmpp.Message(to = jid, body = msg, subject = subject,
			xhtml = xhtml)

		self.connection.send(msg_iq)

	def send_message(self, jid, msg, keyID, type='chat', subject='',
	chatstate=None, msg_id=None, composing_xep=None, resource=None,
	user_nick=None, xhtml=None, session=None, forward_from=None, form_node=None):
		if not self.connection:
			return 1
		if msg and not xhtml and gajim.config.get('rst_formatting_outgoing_messages'):
			xhtml = create_xhtml(msg)
		if not msg and chatstate is None and form_node is None:
			return 2
		fjid = jid
		if resource:
			fjid += '/' + resource
		msgtxt = msg
		msgenc = ''
		if keyID and self.gpg:
			#encrypt
			msgenc, error = self.gpg.encrypt(msg, [keyID])
			if msgenc and not error:
				msgtxt = '[This message is encrypted]'
				lang = os.getenv('LANG')
				if lang is not None and lang != 'en': # we're not english
					# one  in locale and one en
					msgtxt = _('[This message is *encrypted* (See :JEP:`27`]') +\
						' ([This message is *encrypted* (See :JEP:`27`])'
			else:
				# Encryption failed, do not send message
				tim = localtime()
				self.dispatch('MSGNOTSENT', (jid, error, msgtxt, tim))
				return 3
		if msgtxt and not xhtml and gajim.config.get(
			'rst_formatting_outgoing_messages'):
			# Generate a XHTML part using reStructured text markup
			xhtml = create_xhtml(msgtxt)
		if type == 'chat':
			msg_iq = common.xmpp.Message(to = fjid, body = msgtxt, typ = type,
				xhtml = xhtml)
		else:
			if subject:
				msg_iq = common.xmpp.Message(to = fjid, body = msgtxt,
					typ = 'normal', subject = subject, xhtml = xhtml)
			else:
				msg_iq = common.xmpp.Message(to = fjid, body = msgtxt,
					typ = 'normal', xhtml = xhtml)
		if msgenc:
			msg_iq.setTag(common.xmpp.NS_ENCRYPTED + ' x').setData(msgenc)

		if form_node:
			msg_iq.addChild(node=form_node)

		# JEP-0172: user_nickname
		if user_nick:
			msg_iq.setTag('nick', namespace = common.xmpp.NS_NICK).setData(
				user_nick)

		# chatstates - if peer supports xep85 or xep22, send chatstates
		# please note that the only valid tag inside a message containing a <body>
		# tag is the active event
		if chatstate is not None:
			if (composing_xep == 'XEP-0085' or not composing_xep) and \
			composing_xep != 'asked_once':
				# XEP-0085
				msg_iq.setTag(chatstate, namespace = common.xmpp.NS_CHATSTATES)
			if composing_xep in ('XEP-0022', 'asked_once') or not composing_xep:
				# XEP-0022
				chatstate_node = msg_iq.setTag('x',
					namespace = common.xmpp.NS_EVENT)
				if not msgtxt: # when no <body>, add <id>
					if not msg_id: # avoid putting 'None' in <id> tag
						msg_id = ''
					chatstate_node.setTagData('id', msg_id)
				# when msgtxt, requests JEP-0022 composing notification
				if chatstate is 'composing' or msgtxt:
					chatstate_node.addChild(name = 'composing')

		if forward_from:
			addresses = msg_iq.addChild('addresses',
				namespace=common.xmpp.NS_ADDRESS)
			addresses.addChild('address', attrs = {'type': 'ofrom',
				'jid': forward_from})
		if session:
			# XEP-0201
			session.last_send = time.time()
			msg_iq.setThread(session.thread_id)

			# XEP-0200
			if session.enable_encryption:
				msg_iq = session.encrypt_stanza(msg_iq)

		self.connection.send(msg_iq)
		if not forward_from and session.is_loggable():
			no_log_for = gajim.config.get_per('accounts', self.name, 'no_log_for')\
				.split()
			ji = gajim.get_jid_without_resource(jid)
			if self.name not in no_log_for and ji not in no_log_for:
				log_msg = msg
				if subject:
					log_msg = _('Subject: %s\n%s') % (subject, msg)
				if log_msg:
					if type == 'chat':
						kind = 'chat_msg_sent'
					else:
						kind = 'single_msg_sent'
					try:
						gajim.logger.write(kind, jid, log_msg)
					except exceptions.PysqliteOperationalError, e:
						self.dispatch('ERROR', (_('Disk Write Error'), str(e)))
		self.dispatch('MSGSENT', (jid, msg, keyID))

	def send_stanza(self, stanza):
		''' send a stanza untouched '''
		if not self.connection:
			return
		self.connection.send(stanza)

	def ack_subscribed(self, jid):
		if not self.connection:
			return
		log.debug('ack\'ing subscription complete for %s' % jid)
		p = common.xmpp.Presence(jid, 'subscribe')
		self.connection.send(p)

	def ack_unsubscribed(self, jid):
		if not self.connection:
			return
		log.debug('ack\'ing unsubscription complete for %s' % jid)
		p = common.xmpp.Presence(jid, 'unsubscribe')
		self.connection.send(p)

	def request_subscription(self, jid, msg = '', name = '', groups = [],
	auto_auth = False, user_nick = ''):
		if not self.connection:
			return
		log.debug('subscription request for %s' % jid)
		if auto_auth:
			self.jids_for_auto_auth.append(jid)
		# RFC 3921 section 8.2
		infos = {'jid': jid}
		if name:
			infos['name'] = name
		iq = common.xmpp.Iq('set', common.xmpp.NS_ROSTER)
		q = iq.getTag('query')
		item = q.addChild('item', attrs = infos)
		for g in groups:
			item.addChild('group').setData(g)
		self.connection.send(iq)

		p = common.xmpp.Presence(jid, 'subscribe')
		if user_nick:
			p.setTag('nick', namespace = common.xmpp.NS_NICK).setData(user_nick)
		p = self.add_sha(p)
		if msg:
			p.setStatus(msg)
		self.connection.send(p)

	def send_authorization(self, jid):
		if not self.connection:
			return
		p = common.xmpp.Presence(jid, 'subscribed')
		p = self.add_sha(p)
		self.connection.send(p)

	def refuse_authorization(self, jid):
		if not self.connection:
			return
		p = common.xmpp.Presence(jid, 'unsubscribed')
		p = self.add_sha(p)
		self.connection.send(p)

	def unsubscribe(self, jid, remove_auth = True):
		if not self.connection:
			return
		if remove_auth:
			self.connection.getRoster().delItem(jid)
			jid_list = gajim.config.get_per('contacts')
			for j in jid_list:
				if j.startswith(jid):
					gajim.config.del_per('contacts', j)
		else:
			self.connection.getRoster().Unsubscribe(jid)
			self.update_contact(jid, '', [])

	def unsubscribe_agent(self, agent):
		if not self.connection:
			return
		iq = common.xmpp.Iq('set', common.xmpp.NS_REGISTER, to = agent)
		iq.getTag('query').setTag('remove')
		id = self.connection.getAnID()
		iq.setID(id)
		self.awaiting_answers[id] = (AGENT_REMOVED, agent)
		self.connection.send(iq)
		self.connection.getRoster().delItem(agent)

	def update_contact(self, jid, name, groups):
		'''update roster item on jabber server'''
		if self.connection:
			self.connection.getRoster().setItem(jid = jid, name = name,
				groups = groups)

	def send_new_account_infos(self, form, is_form):
		if is_form:
			# Get username and password and put them in new_account_info
			for field in self._data_form.iter_fields():
				if field.var == 'username':
					self.new_account_info['name'] = field.value
				if field.var == 'password':
					self.new_account_info['password'] = field.value
		else:
			# Get username and password and put them in new_account_info
			if form.has_key('username'):
				self.new_account_info['name'] = form['username']
			if form.has_key('password'):
				self.new_account_info['password'] = form['password']
		self.new_account_form = form
		self.new_account(self.name, self.new_account_info)

	def new_account(self, name, config, sync = False):
		# If a connection already exist we cannot create a new account
		if self.connection:
			return
		self._hostname = config['hostname']
		self.new_account_info = config
		self.name = name
		self.on_connect_success = self._on_new_account
		self.on_connect_failure = self._on_new_account
		self.connect(config)

	def _on_new_account(self, con = None, con_type = None):
		if not con_type:
			self.dispatch('NEW_ACC_NOT_CONNECTED',
				(_('Could not connect to "%s"') % self._hostname))
			return
		self.on_connect_failure = None
		self.connection = con
		common.xmpp.features_nb.getRegInfo(con, self._hostname)

	def account_changed(self, new_name):
		self.name = new_name

	def request_last_status_time(self, jid, resource, groupchat_jid=None):
		'''groupchat_jid is used when we want to send a request to a real jid
		and act as if the answer comes from the groupchat_jid'''
		if not self.connection:
			return
		to_whom_jid = jid
		if resource:
			to_whom_jid += '/' + resource
		iq = common.xmpp.Iq(to = to_whom_jid, typ = 'get', queryNS =\
			common.xmpp.NS_LAST)
		id = self.connection.getAnID()
		iq.setID(id)
		if groupchat_jid:
			self.groupchat_jids[id] = groupchat_jid
		self.connection.send(iq)

	def request_os_info(self, jid, resource, groupchat_jid=None):
		'''groupchat_jid is used when we want to send a request to a real jid
		and act as if the answer comes from the groupchat_jid'''
		if not self.connection:
			return
		# If we are invisible, do not request
		if self.connected == gajim.SHOW_LIST.index('invisible'):
			self.dispatch('OS_INFO', (jid, resource, _('Not fetched because of invisible status'), _('Not fetched because of invisible status')))
			return
		to_whom_jid = jid
		if resource:
			to_whom_jid += '/' + resource
		iq = common.xmpp.Iq(to = to_whom_jid, typ = 'get', queryNS =\
			common.xmpp.NS_VERSION)
		id = self.connection.getAnID()
		iq.setID(id)
		if groupchat_jid:
			self.groupchat_jids[id] = groupchat_jid
		self.connection.send(iq)

	def get_settings(self):
		''' Get Gajim settings as described in JEP 0049 '''
		if not self.connection:
			return
		iq = common.xmpp.Iq(typ='get')
		iq2 = iq.addChild(name='query', namespace=common.xmpp.NS_PRIVATE)
		iq3 = iq2.addChild(name='gajim', namespace='gajim:prefs')
		self.connection.send(iq)

	def get_bookmarks(self):
		'''Get Bookmarks from storage as described in JEP 0048'''
		self.bookmarks = [] #avoid multiple bookmarks when re-connecting
		if not self.connection:
			return
		iq = common.xmpp.Iq(typ='get')
		iq2 = iq.addChild(name='query', namespace=common.xmpp.NS_PRIVATE)
		iq2.addChild(name='storage', namespace='storage:bookmarks')
		self.connection.send(iq)

	def store_bookmarks(self):
		''' Send bookmarks to the storage namespace '''
		if not self.connection:
			return
		iq = common.xmpp.Iq(typ='set')
		iq2 = iq.addChild(name='query', namespace=common.xmpp.NS_PRIVATE)
		iq3 = iq2.addChild(name='storage', namespace='storage:bookmarks')
		for bm in self.bookmarks:
			iq4 = iq3.addChild(name = "conference")
			iq4.setAttr('jid', bm['jid'])
			iq4.setAttr('autojoin', bm['autojoin'])
			iq4.setAttr('minimize', bm['minimize'])
			iq4.setAttr('name', bm['name'])
			# Only add optional elements if not empty
			# Note: need to handle both None and '' as empty
			#   thus shouldn't use "is not None"
			if bm.get('nick', None):
				iq5 = iq4.setTagData('nick', bm['nick'])
			if bm.get('password', None):
				iq5 = iq4.setTagData('password', bm['password'])
			if bm.get('print_status', None):
				iq5 = iq4.setTagData('print_status', bm['print_status'])
		self.connection.send(iq)

	def get_annotations(self):
		'''Get Annonations from storage as described in XEP 0048, and XEP 0145'''
		self.annotations = {}
		if not self.connection:
			return
		iq = common.xmpp.Iq(typ='get')
		iq2 = iq.addChild(name='query', namespace=common.xmpp.NS_PRIVATE)
		iq2.addChild(name='storage', namespace='storage:rosternotes')
		self.connection.send(iq)

	def store_annotations(self):
		'''Set Annonations in private storage as described in XEP 0048, and XEP 0145'''
		if not self.connection:
			return
		iq = common.xmpp.Iq(typ='set')
		iq2 = iq.addChild(name='query', namespace=common.xmpp.NS_PRIVATE)
		iq3 = iq2.addChild(name='storage', namespace='storage:rosternotes')
		for jid in self.annotations.keys():
			if self.annotations[jid]:
				iq4 = iq3.addChild(name = "note")
				iq4.setAttr('jid', jid)
				iq4.setData(self.annotations[jid])
		self.connection.send(iq)


	def get_metacontacts(self):
		'''Get metacontacts list from storage as described in JEP 0049'''
		if not self.connection:
			return
		iq = common.xmpp.Iq(typ='get')
		iq2 = iq.addChild(name='query', namespace=common.xmpp.NS_PRIVATE)
		iq2.addChild(name='storage', namespace='storage:metacontacts')
		id = self.connection.getAnID()
		iq.setID(id)
		self.awaiting_answers[id] = (METACONTACTS_ARRIVED, )
		self.connection.send(iq)

	def store_metacontacts(self, tags_list):
		''' Send meta contacts to the storage namespace '''
		if not self.connection:
			return
		iq = common.xmpp.Iq(typ='set')
		iq2 = iq.addChild(name='query', namespace=common.xmpp.NS_PRIVATE)
		iq3 = iq2.addChild(name='storage', namespace='storage:metacontacts')
		for tag in tags_list:
			for data in tags_list[tag]:
				jid = data['jid']
				dict_ = {'jid': jid, 'tag': tag}
				if data.has_key('order'):
					dict_['order'] = data['order']
				iq3.addChild(name = 'meta', attrs = dict_)
		self.connection.send(iq)

	def send_agent_status(self, agent, ptype):
		if not self.connection:
			return
		show = helpers.get_xmpp_show(STATUS_LIST[self.connected])
		p = common.xmpp.Presence(to = agent, typ = ptype, show = show)
		p = self.add_sha(p, ptype != 'unavailable')
		self.connection.send(p)

	def check_unique_room_id_support(self, server, instance):
		if not self.connection:
			return
		iq = common.xmpp.Iq(typ = 'get', to = server)
		iq.setAttr('id', 'unique1')
		iq.addChild('unique', namespace=common.xmpp.NS_MUC_UNIQUE)
		def _on_response(resp):
			if not common.xmpp.isResultNode(resp):
				self.dispatch('UNIQUE_ROOM_ID_UNSUPPORTED', (server, instance))
				return
			self.dispatch('UNIQUE_ROOM_ID_SUPPORTED', (server, instance,
				resp.getTag('unique').getData()))
		self.connection.SendAndCallForResponse(iq, _on_response)

	def join_gc(self, nick, room_jid, password):
		# FIXME: This room JID needs to be normalized; see #1364
		if not self.connection:
			return
		show = helpers.get_xmpp_show(STATUS_LIST[self.connected])
		if show == 'invisible':
			# Never join a room when invisible
			return
		p = common.xmpp.Presence(to = '%s/%s' % (room_jid, nick),
			show = show, status = self.status)
		if gajim.config.get('send_sha_in_gc_presence'):
			p = self.add_sha(p)
		t = p.setTag(common.xmpp.NS_MUC + ' x')
		if password:
			t.setTagData('password', password)
		self.connection.send(p)

		# last date/time in history to avoid duplicate
		if not self.last_history_line.has_key(room_jid):
			# Not in memory, get it from DB
			last_log = None
			no_log_for = gajim.config.get_per('accounts', self.name, 'no_log_for')\
				.split()
			if self.name not in no_log_for and room_jid not in no_log_for:
			# Do not check if we are not logging for this room
				last_log = gajim.logger.get_last_date_that_has_logs(room_jid,
					is_room = True)
			if last_log is None:
				last_log = 0
			self.last_history_line[room_jid]= last_log

	def send_gc_message(self, jid, msg, xhtml = None):
		if not self.connection:
			return
		if not xhtml and gajim.config.get('rst_formatting_outgoing_messages'):
			xhtml = create_xhtml(msg)
		msg_iq = common.xmpp.Message(jid, msg, typ = 'groupchat', xhtml = xhtml)
		self.connection.send(msg_iq)
		self.dispatch('MSGSENT', (jid, msg))

	def send_gc_subject(self, jid, subject):
		if not self.connection:
			return
		msg_iq = common.xmpp.Message(jid,typ = 'groupchat', subject = subject)
		self.connection.send(msg_iq)

	def request_gc_config(self, room_jid):
		if not self.connection:
			return
		iq = common.xmpp.Iq(typ = 'get', queryNS = common.xmpp.NS_MUC_OWNER,
			to = room_jid)
		self.connection.send(iq)

	def destroy_gc_room(self, room_jid, reason = '', jid = ''):
		if not self.connection:
			return
		iq = common.xmpp.Iq(typ = 'set', queryNS = common.xmpp.NS_MUC_OWNER,
			to = room_jid)
		destroy = iq.getTag('query').setTag('destroy')
		if reason:
			destroy.setTagData('reason', reason)
		if jid:
			destroy.setAttr('jid', jid)
		self.connection.send(iq)

	def send_gc_status(self, nick, jid, show, status):
		if not self.connection:
			return
		if show == 'invisible':
			show = 'offline'
		ptype = None
		if show == 'offline':
			ptype = 'unavailable'
		xmpp_show = helpers.get_xmpp_show(show)
		p = common.xmpp.Presence(to = '%s/%s' % (jid, nick), typ = ptype,
			show = xmpp_show, status = status)
		if gajim.config.get('send_sha_in_gc_presence') and show != 'offline':
			p = self.add_sha(p, ptype != 'unavailable')
		# send instantly so when we go offline, status is sent to gc before we
		# disconnect from jabber server
		self.connection.send(p)
		# Save the time we quit to avoid duplicate logs AND be faster than
		# get that date from DB
		self.last_history_line[jid] = time_time()

	def gc_set_role(self, room_jid, nick, role, reason = ''):
		'''role is for all the life of the room so it's based on nick'''
		if not self.connection:
			return
		iq = common.xmpp.Iq(typ = 'set', to = room_jid, queryNS =\
			common.xmpp.NS_MUC_ADMIN)
		item = iq.getTag('query').setTag('item')
		item.setAttr('nick', nick)
		item.setAttr('role', role)
		if reason:
			item.addChild(name = 'reason', payload = reason)
		self.connection.send(iq)

	def gc_set_affiliation(self, room_jid, jid, affiliation, reason = ''):
		'''affiliation is for all the life of the room so it's based on jid'''
		if not self.connection:
			return
		iq = common.xmpp.Iq(typ = 'set', to = room_jid, queryNS =\
			common.xmpp.NS_MUC_ADMIN)
		item = iq.getTag('query').setTag('item')
		item.setAttr('jid', jid)
		item.setAttr('affiliation', affiliation)
		if reason:
			item.addChild(name = 'reason', payload = reason)
		self.connection.send(iq)

	def send_gc_affiliation_list(self, room_jid, list):
		if not self.connection:
			return
		iq = common.xmpp.Iq(typ = 'set', to = room_jid, queryNS = \
			common.xmpp.NS_MUC_ADMIN)
		item = iq.getTag('query')
		for jid in list:
			item_tag = item.addChild('item', {'jid': jid,
				'affiliation': list[jid]['affiliation']})
			if list[jid].has_key('reason') and list[jid]['reason']:
				item_tag.setTagData('reason', list[jid]['reason'])
		self.connection.send(iq)

	def get_affiliation_list(self, room_jid, affiliation):
		if not self.connection:
			return
		iq = common.xmpp.Iq(typ = 'get', to = room_jid, queryNS = \
			common.xmpp.NS_MUC_ADMIN)
		item = iq.getTag('query').setTag('item')
		item.setAttr('affiliation', affiliation)
		self.connection.send(iq)

	def send_gc_config(self, room_jid, form):
		iq = common.xmpp.Iq(typ = 'set', to = room_jid, queryNS =\
			common.xmpp.NS_MUC_OWNER)
		query = iq.getTag('query')
		form.setAttr('type', 'submit')
		query.addChild(node = form)
		self.connection.send(iq)

	def gpg_passphrase(self, passphrase):
		if self.gpg:
			use_gpg_agent = gajim.config.get('use_gpg_agent')
			if use_gpg_agent:
				self.gpg.passphrase = None
			else:
				self.gpg.passphrase = passphrase

	def ask_gpg_keys(self):
		if self.gpg:
			keys = self.gpg.get_keys()
			return keys
		return None

	def ask_gpg_secrete_keys(self):
		if self.gpg:
			keys = self.gpg.get_secret_keys()
			return keys
		return None

	def change_password(self, password):
		if not self.connection:
			return
		hostname = gajim.config.get_per('accounts', self.name, 'hostname')
		username = gajim.config.get_per('accounts', self.name, 'name')
		iq = common.xmpp.Iq(typ = 'set', to = hostname)
		q = iq.setTag(common.xmpp.NS_REGISTER + ' query')
		q.setTagData('username',username)
		q.setTagData('password',password)
		self.connection.send(iq)

	def unregister_account(self, on_remove_success):
		# no need to write this as a class method and keep the value of
		# on_remove_success as a class property as pass it as an argument
		def _on_unregister_account_connect(con):
			self.on_connect_auth = None
			if gajim.account_is_connected(self.name):
				hostname = gajim.config.get_per('accounts', self.name, 'hostname')
				iq = common.xmpp.Iq(typ = 'set', to = hostname)
				q = iq.setTag(common.xmpp.NS_REGISTER + ' query').setTag('remove')
				con.send(iq)
				on_remove_success(True)
				return
			on_remove_success(False)
		if self.connected == 0:
			self.on_connect_auth = _on_unregister_account_connect
			self.connect_and_auth()
		else:
			_on_unregister_account_connect(self.connection)

	def send_invite(self, room, to, reason='', continue_tag=False):
		'''sends invitation'''
		message=common.xmpp.Message(to = room)
		c = message.addChild(name = 'x', namespace = common.xmpp.NS_MUC_USER)
		c = c.addChild(name = 'invite', attrs={'to' : to})
		if continue_tag:
			c.addChild(name = 'continue')
		if reason != '':
			c.setTagData('reason', reason)
		self.connection.send(message)

	def send_keepalive(self):
		# nothing received for the last foo seconds (60 secs by default)
		if self.connection:
			self.connection.send(' ')

	def _reconnect_alarm(self):
		if self.time_to_reconnect:
			if self.connected < 2:
				self._reconnect()
			else:
				self.time_to_reconnect = None

	def request_search_fields(self, jid):
		iq = common.xmpp.Iq(typ = 'get', to = jid, queryNS = \
			common.xmpp.NS_SEARCH)
		self.connection.send(iq)

	def send_search_form(self, jid, form, is_form):
		iq = common.xmpp.Iq(typ = 'set', to = jid, queryNS = \
			common.xmpp.NS_SEARCH)
		item = iq.getTag('query')
		if is_form:
			item.addChild(node = form)
		else:
			for i in form.keys():
				item.setTagData(i,form[i])
		def _on_response(resp):
			jid = jid = helpers.get_jid_from_iq(resp)
			tag = resp.getTag('query', namespace = common.xmpp.NS_SEARCH)
			if not tag:
				self.dispatch('SEARCH_RESULT', (jid, None, False))
				return
			df = tag.getTag('x', namespace = common.xmpp.NS_DATA)
			if df:
				self.dispatch('SEARCH_RESULT', (jid, df, True))
				return
			df = []
			for item in tag.getTags('item'):
				# We also show attributes. jid is there
				f = item.attrs
				for i in item.getPayload():
					f[i.getName()] = i.getData()
				df.append(f)
			self.dispatch('SEARCH_RESULT', (jid, df, False))

		self.connection.SendAndCallForResponse(iq, _on_response)

# END Connection<|MERGE_RESOLUTION|>--- conflicted
+++ resolved
@@ -186,11 +186,8 @@
 
 	# We are doing disconnect at so many places, better use one function in all
 	def disconnect(self, on_purpose=False):
-<<<<<<< HEAD
-=======
 		#FIXME: set the Tune to None before disconnection per account
 		#gajim.interface.roster._music_track_changed(None, None)
->>>>>>> e5b2db00
 		self.on_purpose = on_purpose
 		self.connected = 0
 		self.time_to_reconnect = None
