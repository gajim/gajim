--- conflicted
+++ resolved
@@ -47,13 +47,9 @@
 
 
 def get_idlequeue():
-<<<<<<< HEAD
-    ''' Get an appropriate idlequeue '''
-=======
     """
     Get an appropriate idlequeue
     """
->>>>>>> 30a1bb50
     if os.name == 'nt':
         # gobject.io_add_watch does not work on windows
         return SelectIdleQueue()
@@ -67,73 +63,44 @@
 
 
 class IdleObject:
-<<<<<<< HEAD
-    '''
-            Idle listener interface. Listed methods are called by IdleQueue.
-    '''
-=======
     """
     Idle listener interface. Listed methods are called by IdleQueue.
     """
 
->>>>>>> 30a1bb50
     def __init__(self):
         self.fd = -1 #: filedescriptor, must be unique for each IdleObject
 
     def pollend(self):
-<<<<<<< HEAD
-        ''' called on stream failure '''
+        """
+        Called on stream failure
+        """
         pass
 
     def pollin(self):
-        ''' called on new read event '''
+        """
+        Called on new read event
+        """
         pass
 
     def pollout(self):
-        ''' called on new write event (connect in sockets is a pollout) '''
+        """
+        Called on new write event (connect in sockets is a pollout)
+        """
         pass
 
     def read_timeout(self):
-        ''' called when timeout happened '''
-=======
-        """
-        Called on stream failure
+        """
+        Called when timeout happened
         """
         pass
 
-    def pollin(self):
-        """
-        Called on new read event
-        """
-        pass
-
-    def pollout(self):
-        """
-        Called on new write event (connect in sockets is a pollout)
-        """
-        pass
-
-    def read_timeout(self):
-        """
-        Called when timeout happened
-        """
->>>>>>> 30a1bb50
-        pass
-
 
 class IdleCommand(IdleObject):
-<<<<<<< HEAD
-    '''
+    """
     Can be subclassed to execute commands asynchronously by the idlequeue.
     Result will be optained via file descriptor of created pipe
-    '''
-=======
-    """
-    Can be subclassed to execute commands asynchronously by the idlequeue.
-    Result will be optained via file descriptor of created pipe
-    """
-
->>>>>>> 30a1bb50
+    """
+
     def __init__(self, on_result):
         IdleObject.__init__(self)
         # how long (sec.) to wait for result ( 0 - forever )
@@ -158,13 +125,9 @@
         return ['echo', 'da']
 
     def _compose_command_line(self):
-<<<<<<< HEAD
-        ''' return one line representation of command and its arguments '''
-=======
         """
         Return one line representation of command and its arguments
         """
->>>>>>> 30a1bb50
         return  reduce(lambda left, right: left + ' ' + right,
                 self._compose_command_args())
 
@@ -240,11 +203,7 @@
 
 
 class IdleQueue:
-<<<<<<< HEAD
-    '''
-=======
-    """
->>>>>>> 30a1bb50
+    """
     IdleQueue provide three distinct time based features. Uses select.poll()
 
             1. Alarm timeout: Execute a callback after foo seconds
@@ -252,18 +211,11 @@
             has been set, but not removed in time.
             3. Check file descriptor of plugged objects for read, write and error
             events
-<<<<<<< HEAD
-    '''
-    # (timeout, boolean)
-    # Boolean is True if timeout is specified in seconds, False means miliseconds
-    PROCESS_TIMEOUT = (200, False)
-=======
     """
 
     # (timeout, boolean)
     # Boolean is True if timeout is specified in seconds, False means miliseconds
     PROCESS_TIMEOUT = (100, False)
->>>>>>> 30a1bb50
 
     def __init__(self):
         self.queue = {}
@@ -280,25 +232,15 @@
         self._init_idle()
 
     def _init_idle(self):
-<<<<<<< HEAD
-        ''' Hook method for subclassed. Will be called by __init__. '''
+        """
+        Hook method for subclassed. Will be called by __init__
+        """
         self.selector = select.poll()
 
     def set_alarm(self, alarm_cb, seconds):
-        '''
-        Sets up a new alarm. alarm_cb will be called after specified seconds.
-        '''
-=======
-        """
-        Hook method for subclassed. Will be called by __init__
-        """
-        self.selector = select.poll()
-
-    def set_alarm(self, alarm_cb, seconds):
         """
         Set up a new alarm. alarm_cb will be called after specified seconds.
         """
->>>>>>> 30a1bb50
         alarm_time = self.current_time() + seconds
         # almost impossible, but in case we have another alarm_cb at this time
         if alarm_time in self.alarms:
@@ -308,17 +250,10 @@
         return alarm_time
 
     def remove_alarm(self, alarm_cb, alarm_time):
-<<<<<<< HEAD
-        '''
-        Removes alarm callback alarm_cb scheduled on alarm_time.
-        Returns True if it was removed sucessfully, otherwise False
-        '''
-=======
         """
         Remove alarm callback alarm_cb scheduled on alarm_time. Returns True if
         it was removed sucessfully, otherwise False
         """
->>>>>>> 30a1bb50
         if not alarm_time in self.alarms:
             return False
         i = -1
@@ -335,13 +270,9 @@
             return False
 
     def remove_timeout(self, fd, timeout=None):
-<<<<<<< HEAD
-        ''' Removes the read timeout '''
-=======
         """
         Remove the read timeout
         """
->>>>>>> 30a1bb50
         log.info('read timeout removed for fd %s' % fd)
         if fd in self.read_timeouts:
             if timeout:
@@ -353,21 +284,12 @@
                 del(self.read_timeouts[fd])
 
     def set_read_timeout(self, fd, seconds, func=None):
-<<<<<<< HEAD
-        '''
-        Sets a new timeout. If it is not removed after specified seconds,
-        func or obj.read_timeout() will be called.
-
-        A filedescriptor fd can have several timeouts.
-        '''
-=======
         """
         Seta a new timeout. If it is not removed after specified seconds,
         func or obj.read_timeout() will be called
 
         A filedescriptor fd can have several timeouts.
         """
->>>>>>> 30a1bb50
         log_txt = 'read timeout set for fd %s on %s seconds' % (fd, seconds)
         if func:
             log_txt += ' with function ' + str(func)
@@ -379,18 +301,10 @@
             self.read_timeouts[fd] = {timeout: func}
 
     def _check_time_events(self):
-<<<<<<< HEAD
-        '''
-        Execute and remove alarm callbacks and execute func() or read_timeout()
-        for plugged objects if specified time has ellapsed.
-        '''
-        log.info('check time evs')
-=======
         """
         Execute and remove alarm callbacks and execute func() or read_timeout()
         for plugged objects if specified time has ellapsed
         """
->>>>>>> 30a1bb50
         current_time = self.current_time()
 
         for fd, timeouts in self.read_timeouts.items():
@@ -419,22 +333,13 @@
                     del(self.alarms[alarm_time])
 
     def plug_idle(self, obj, writable=True, readable=True):
-<<<<<<< HEAD
-        '''
-        Plug an IdleObject into idlequeue. Filedescriptor fd must be set.
-=======
         """
         Plug an IdleObject into idlequeue. Filedescriptor fd must be set
->>>>>>> 30a1bb50
 
         :param obj: the IdleObject
         :param writable: True if obj has data to sent
         :param readable: True if obj expects data to be reiceived
-<<<<<<< HEAD
-        '''
-=======
-        """
->>>>>>> 30a1bb50
+        """
         if obj.fd == -1:
             return
         if obj.fd in self.queue:
@@ -454,23 +359,15 @@
         self._add_idle(obj.fd, flags)
 
     def _add_idle(self, fd, flags):
-<<<<<<< HEAD
-        ''' Hook method for subclasses, called by plug_idle '''
+        """
+        Hook method for subclasses, called by plug_idle
+        """
         self.selector.register(fd, flags)
 
     def unplug_idle(self, fd):
-        ''' Removed plugged IdleObject, specified by filedescriptor fd.  '''
-=======
-        """
-        Hook method for subclasses, called by plug_idle
-        """
-        self.selector.register(fd, flags)
-
-    def unplug_idle(self, fd):
         """
         Remove plugged IdleObject, specified by filedescriptor fd
         """
->>>>>>> 30a1bb50
         if fd in self.queue:
             del(self.queue[fd])
             self._remove_idle(fd)
@@ -480,13 +377,9 @@
         return time()
 
     def _remove_idle(self, fd):
-<<<<<<< HEAD
-        ''' Hook method for subclassed, called by unplug_idle '''
-=======
         """
         Hook method for subclassed, called by unplug_idle
         """
->>>>>>> 30a1bb50
         self.selector.unregister(fd)
 
     def _process_events(self, fd, flags):
@@ -512,15 +405,6 @@
         return False
 
     def process(self):
-<<<<<<< HEAD
-        '''
-        Process idlequeue. Check for any pending timeout or alarm events.
-        Call IdleObjects on possible and requested read, write and error events
-        on their file descriptors.
-
-        Call this in regular intervals.
-        '''
-=======
         """
         Process idlequeue. Check for any pending timeout or alarm events.  Call
         IdleObjects on possible and requested read, write and error events on
@@ -528,7 +412,6 @@
 
         Call this in regular intervals.
         """
->>>>>>> 30a1bb50
         if not self.queue:
             # check for timeouts/alert also when there are no active fds
             self._check_time_events()
@@ -546,18 +429,6 @@
 
 
 class SelectIdleQueue(IdleQueue):
-<<<<<<< HEAD
-    '''
-    Extends IdleQueue to use select.select() for polling
-
-    This class exisists for the sake of gtk2.8 on windows, which
-    doesn't seem to support io_add_watch properly (yet)
-    '''
-    def _init_idle(self):
-        '''
-        Creates a dict, which maps file/pipe/sock descriptor to glib event id
-        '''
-=======
     """
     Extends IdleQueue to use select.select() for polling
 
@@ -569,22 +440,15 @@
         """
         Create a dict, which maps file/pipe/sock descriptor to glib event id
         """
->>>>>>> 30a1bb50
         self.read_fds = {}
         self.write_fds = {}
         self.error_fds = {}
 
     def _add_idle(self, fd, flags):
-<<<<<<< HEAD
-        ''' this method is called when we plug a new idle object.
-        Remove descriptor to read/write/error lists, according flags
-        '''
-=======
         """
         This method is called when we plug a new idle object. Remove descriptor
         to read/write/error lists, according flags
         """
->>>>>>> 30a1bb50
         if flags & 3:
             self.read_fds[fd] = fd
         if flags & 4:
@@ -592,16 +456,10 @@
         self.error_fds[fd] = fd
 
     def _remove_idle(self, fd):
-<<<<<<< HEAD
-        ''' this method is called when we unplug a new idle object.
-        Remove descriptor from read/write/error lists
-        '''
-=======
         """
         This method is called when we unplug a new idle object. Remove descriptor
         from read/write/error lists
         """
->>>>>>> 30a1bb50
         if fd in self.read_fds:
             del(self.read_fds[fd])
         if fd in self.write_fds:
@@ -637,48 +495,29 @@
 
 
 class GlibIdleQueue(IdleQueue):
-<<<<<<< HEAD
-    '''
-    Extends IdleQueue to use glib io_add_wath, instead of select/poll
-    In another 'non gui' implementation of Gajim IdleQueue can be used safetly.
-    '''
-=======
     """
     Extends IdleQueue to use glib io_add_wath, instead of select/poll In another
     'non gui' implementation of Gajim IdleQueue can be used safetly
     """
 
->>>>>>> 30a1bb50
     # (timeout, boolean)
     # Boolean is True if timeout is specified in seconds, False means miliseconds
     PROCESS_TIMEOUT = (2, True)
 
     def _init_idle(self):
-<<<<<<< HEAD
-        '''
+        """
         Creates a dict, which maps file/pipe/sock descriptor to glib event id
-        '''
-=======
-        """
-        Creates a dict, which maps file/pipe/sock descriptor to glib event id
-        """
->>>>>>> 30a1bb50
+        """
         self.events = {}
         # time() is already called in glib, we just get the last value
         # overrides IdleQueue.current_time()
         self.current_time = gobject.get_current_time
 
     def _add_idle(self, fd, flags):
-<<<<<<< HEAD
-        ''' this method is called when we plug a new idle object.
-        Start listening for events from fd
-        '''
-=======
         """
         This method is called when we plug a new idle object. Start listening for
         events from fd
         """
->>>>>>> 30a1bb50
         res = gobject.io_add_watch(fd, flags, self._process_events,
                 priority=gobject.PRIORITY_LOW)
         # store the id of the watch, so that we can remove it on unplug
@@ -693,16 +532,10 @@
             raise
 
     def _remove_idle(self, fd):
-<<<<<<< HEAD
-        ''' this method is called when we unplug a new idle object.
-        Stop listening for events from fd
-        '''
-=======
         """
         This method is called when we unplug a new idle object. Stop listening
         for events from fd
         """
->>>>>>> 30a1bb50
         if not fd in self.events:
             return
         gobject.source_remove(self.events[fd])
