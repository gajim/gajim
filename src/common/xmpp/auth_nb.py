##   auth_nb.py
##       based on auth.py, changes backported up to revision 1.41
##
##   Copyright (C) 2003-2005 Alexey "Snake" Nezhdanov
##       modified by Dimitur Kirov <dkirov@gmail.com>
##
##   This program is free software; you can redistribute it and/or modify
##   it under the terms of the GNU General Public License as published by
##   the Free Software Foundation; either version 2, or (at your option)
##   any later version.
##
##   This program is distributed in the hope that it will be useful,
##   but WITHOUT ANY WARRANTY; without even the implied warranty of
##   MERCHANTABILITY or FITNESS FOR A PARTICULAR PURPOSE.  See the
##   GNU General Public License for more details.

"""
Provides plugs for SASL and NON-SASL authentication mechanisms.
Can be used both for client and transport authentication

See client_nb.py
"""

from protocol import NS_SASL, NS_SESSION, NS_STREAMS, NS_BIND, NS_AUTH
from protocol import NS_STREAM_MGMT
from protocol import Node, NodeProcessed, isResultNode, Iq, Protocol, JID
from plugin import PlugIn
from smacks import Smacks
import base64
import random
import itertools
import dispatcher_nb
import hashlib
import hmac
import hashlib

import logging
log = logging.getLogger('gajim.c.x.auth_nb')

def HH(some): return hashlib.md5(some).hexdigest()
def H(some): return hashlib.md5(some).digest()
def C(some): return ':'.join(some)

try:
    import kerberos
    have_kerberos = True
except ImportError:
    have_kerberos = False

GSS_STATE_STEP = 0
GSS_STATE_WRAP = 1
SASL_FAILURE = 'failure'
SASL_SUCCESS = 'success'
SASL_UNSUPPORTED = 'not-supported'
SASL_IN_PROCESS = 'in-process'

def challenge_splitter(data):
    """
    Helper function that creates a dict from challenge string

    Sample challenge string:
            username="example.org",realm="somerealm",\
            nonce="OA6MG9tEQGm2hh",cnonce="OA6MHXh6VqTrRk",\
            nc=00000001,qop="auth,auth-int,auth-conf",charset=utf-8

    Expected result for challan:
            dict['qop'] = ('auth','auth-int','auth-conf')
            dict['realm'] = 'somerealm'
    """
    X_KEYWORD, X_VALUE, X_END = 0, 1, 2
    quotes_open = False
    keyword, value = '', ''
    dict_ = {}
    arr = None

    expecting = X_KEYWORD
    for iter_ in range(len(data) + 1):
        end = False
        if iter_ == len(data):
            expecting = X_END
            end = True
        else:
            char = data[iter_]
        if expecting == X_KEYWORD:
            if char == '=':
                expecting  = X_VALUE
            elif char in (',', ' ', '\t'):
                pass
            else:
                keyword = '%s%c' % (keyword, char)
        elif expecting == X_VALUE:
            if char == '"':
                if quotes_open:
                    end = True
                else:
                    quotes_open = True
            elif char in (',', ' ', '\t'):
                if quotes_open:
                    if not arr:
                        arr = [value]
                    else:
                        arr.append(value)
                    value = ""
                else:
                    end = True
            else:
                value = '%s%c' % (value, char)
        if end:
            if arr:
                arr.append(value)
                dict_[keyword] = arr
                arr = None
            else:
                dict_[keyword] = value
            value, keyword = '', ''
            expecting = X_KEYWORD
            quotes_open = False
    return dict_

def scram_parse(chatter):
    return dict(s.split('=', 1) for s in chatter.split(','))

class SASL(PlugIn):
    """
    Implements SASL authentication. Can be plugged into NonBlockingClient
    to start authentication
    """

    def __init__(self, username, password, on_sasl):
        """
        :param user: XMPP username
        :param password: XMPP password
        :param on_sasl: Callback, will be called after each SASL auth-step.
        """
        PlugIn.__init__(self)
        self.username = username
        self.password = password
        self.on_sasl = on_sasl
        self.realm = None

    def plugin(self, owner):
        if 'version' not in self._owner.Dispatcher.Stream._document_attrs:
            self.startsasl = SASL_UNSUPPORTED
        elif self._owner.Dispatcher.Stream.features:
            try:
                self.FeaturesHandler(self._owner.Dispatcher,
                    self._owner.Dispatcher.Stream.features)
            except NodeProcessed:
                pass
        else:
            self.startsasl = None

    def plugout(self):
        """
        Remove SASL handlers from owner's dispatcher. Used internally
        """
        if 'features' in  self._owner.__dict__:
            self._owner.UnregisterHandler('features', self.FeaturesHandler,
                xmlns=NS_STREAMS)
        if 'challenge' in  self._owner.__dict__:
            self._owner.UnregisterHandler('challenge', self.SASLHandler,
                xmlns=NS_SASL)
        if 'failure' in  self._owner.__dict__:
            self._owner.UnregisterHandler('failure', self.SASLHandler,
                xmlns=NS_SASL)
        if 'success' in  self._owner.__dict__:
            self._owner.UnregisterHandler('success', self.SASLHandler,
                xmlns=NS_SASL)

    def auth(self):
        """
        Start authentication. Result can be obtained via "SASL.startsasl"
        attribute and will be either SASL_SUCCESS or SASL_FAILURE

        Note that successfull auth will take at least two Dispatcher.Process()
        calls.
        """
        if self.startsasl:
            pass
        elif self._owner.Dispatcher.Stream.features:
            try:
                self.FeaturesHandler(self._owner.Dispatcher,
                    self._owner.Dispatcher.Stream.features)
            except NodeProcessed:
                pass
        else:
            self._owner.RegisterHandler('features',
                self.FeaturesHandler, xmlns=NS_STREAMS)

    def FeaturesHandler(self, conn, feats):
        """
        Used to determine if server supports SASL auth. Used internally
        """
        if not feats.getTag('mechanisms', namespace=NS_SASL):
            self.startsasl='not-supported'
            log.info('SASL not supported by server')
            return
        self.mecs = []
        for mec in feats.getTag('mechanisms', namespace=NS_SASL).getTags(
        'mechanism'):
            self.mecs.append(mec.getData())

        self._owner.RegisterHandler('challenge', self.SASLHandler,
            xmlns=NS_SASL)
        self._owner.RegisterHandler('failure', self.SASLHandler, xmlns=NS_SASL)
        self._owner.RegisterHandler('success', self.SASLHandler, xmlns=NS_SASL)
        self.MechanismHandler()

    def MechanismHandler(self):
        if 'ANONYMOUS' in self.mecs and self.username is None:
            self.mecs.remove('ANONYMOUS')
            node = Node('auth', attrs={'xmlns': NS_SASL,
                'mechanism': 'ANONYMOUS'})
            self.mechanism = 'ANONYMOUS'
            self.startsasl = SASL_IN_PROCESS
            self._owner.send(str(node))
            raise NodeProcessed
        if "EXTERNAL" in self.mecs:
            self.mecs.remove('EXTERNAL')
            sasl_data = u'%s@%s' % (self.username, self._owner.Server)
            sasl_data = sasl_data.encode('utf-8').encode('base64').replace(
                '\n', '')
            node = Node('auth', attrs={'xmlns': NS_SASL,
                'mechanism': 'EXTERNAL'}, payload=[sasl_data])
            self.mechanism = 'EXTERNAL'
            self.startsasl = SASL_IN_PROCESS
            self._owner.send(str(node))
            raise NodeProcessed
        if 'GSSAPI' in self.mecs and have_kerberos:
            self.mecs.remove('GSSAPI')
            try:
                self.gss_vc = kerberos.authGSSClientInit('xmpp@' + \
                    self._owner.xmpp_hostname)[1]
                kerberos.authGSSClientStep(self.gss_vc, '')
                response = kerberos.authGSSClientResponse(self.gss_vc)
                node=Node('auth', attrs={'xmlns': NS_SASL,
                    'mechanism': 'GSSAPI'}, payload=(response or ''))
                self.mechanism = 'GSSAPI'
                self.gss_step = GSS_STATE_STEP
                self.startsasl = SASL_IN_PROCESS
                self._owner.send(str(node))
                raise NodeProcessed
            except kerberos.GSSError, e:
                log.info('GSSAPI authentication failed: %s' % str(e))
        if 'SCRAM-SHA-1' in self.mecs:
            self.mecs.remove('SCRAM-SHA-1')
            self.mechanism = 'SCRAM-SHA-1'
            self._owner._caller.get_password(self.set_password, self.mechanism)
            self.scram_step = 0
            self.startsasl = SASL_IN_PROCESS
            raise NodeProcessed
        if 'DIGEST-MD5' in self.mecs:
            self.mecs.remove('DIGEST-MD5')
            node = Node('auth', attrs={'xmlns': NS_SASL,
                'mechanism': 'DIGEST-MD5'})
            self.mechanism = 'DIGEST-MD5'
            self.startsasl = SASL_IN_PROCESS
            self._owner.send(str(node))
            raise NodeProcessed
        if 'PLAIN' in self.mecs:
            self.mecs.remove('PLAIN')
            self.mechanism = 'PLAIN'
            self._owner._caller.get_password(self.set_password, self.mechanism)
            self.startsasl = SASL_IN_PROCESS
            raise NodeProcessed
        self.startsasl = SASL_FAILURE
        log.info('I can only use EXTERNAL, SCRAM-SHA-1, DIGEST-MD5, GSSAPI and '
            'PLAIN mecanisms.')
        if self.on_sasl:
            self.on_sasl()
        return

    def SASLHandler(self, conn, challenge):
        """
        Perform next SASL auth step. Used internally
        """
        if challenge.getNamespace() != NS_SASL:
            return

        def scram_base64(s):
            return ''.join(s.encode('base64').split('\n'))

        incoming_data = challenge.getData()
        data=base64.decodestring(incoming_data)
        ### Handle Auth result
        def on_auth_fail(reason):
            log.info('Failed SASL authentification: %s' % reason)
            if len(self.mecs) > 0:
                # There are other mechanisms to test
                self.MechanismHandler()
                raise NodeProcessed
            if self.on_sasl:
                self.on_sasl()
            raise NodeProcessed

        if challenge.getName() == 'failure':
            self.startsasl = SASL_FAILURE
            try:
                reason = challenge.getChildren()[0]
            except Exception:
                reason = challenge
            on_auth_fail(reason)
        elif challenge.getName() == 'success':
            if self.mechanism == 'SCRAM-SHA-1':
                # check data-with-success
                data = scram_parse(data)
                if data['v'] != scram_base64(self.scram_ServerSignature):
                    on_auth_fail('ServerSignature is wrong')

            self.startsasl = SASL_SUCCESS
            log.info('Successfully authenticated with remote server.')
            handlers = self._owner.Dispatcher.dumpHandlers()

            # Bosh specific dispatcher replugging
            # save old features. They will be used in case we won't get response
            # on stream restart after SASL auth (happens with XMPP over BOSH
            # with Openfire)
            old_features = self._owner.Dispatcher.Stream.features
            self._owner.Dispatcher.PlugOut()
            dispatcher_nb.Dispatcher.get_instance().PlugIn(self._owner,
                after_SASL=True, old_features=old_features)
            self._owner.Dispatcher.restoreHandlers(handlers)
            self._owner.User = self.username

            if self.on_sasl:
                self.on_sasl()
            raise NodeProcessed

        ### Perform auth step
        log.info('Got challenge:' + data)

        if self.mechanism == 'GSSAPI':
            if self.gss_step == GSS_STATE_STEP:
                rc = kerberos.authGSSClientStep(self.gss_vc, incoming_data)
                if rc != kerberos.AUTH_GSS_CONTINUE:
                    self.gss_step = GSS_STATE_WRAP
            elif self.gss_step == GSS_STATE_WRAP:
                rc = kerberos.authGSSClientUnwrap(self.gss_vc, incoming_data)
                response = kerberos.authGSSClientResponse(self.gss_vc)
                rc = kerberos.authGSSClientWrap(self.gss_vc, response,
                    kerberos.authGSSClientUserName(self.gss_vc))
            response = kerberos.authGSSClientResponse(self.gss_vc)
            if not response:
                response = ''
            self._owner.send(Node('response', attrs={'xmlns': NS_SASL},
                payload=response).__str__())
            raise NodeProcessed
        if self.mechanism == 'SCRAM-SHA-1':
            hashfn = hashlib.sha1

            def HMAC(k, s):
                return hmac.HMAC(key=k, msg=s, digestmod=hashfn).digest()

            def XOR(x, y):
                r = (chr(ord(px) ^ ord(py)) for px, py in zip(x, y))
                return ''.join(r)

            def Hi(s, salt, iters):
                ii = 1
                try:
                    s = s.encode('utf-8')
                except:
                    pass
                ui_1 = HMAC(s, salt + '\0\0\0\01')
                ui = ui_1
                for i in range(iters - 1):
                    ii += 1
                    ui_1 = HMAC(s, ui_1)
                    ui = XOR(ui, ui_1)
                return ui

            def scram_H(s):
                return hashfn(s).digest()

            if self.scram_step == 0:
                self.scram_step = 1
                self.scram_soup += ',' + data + ','
                data = scram_parse(data)
                # TODO: Should check cnonce here.
                # TODO: Channel binding data goes in here too.
                r = 'c=' + scram_base64(self.scram_gs2)
                r += ',r=' + data['r']
                self.scram_soup += r
                salt = data['s'].decode('base64')
                iter = int(data['i'])
                SaltedPassword = Hi(self.password, salt, iter)
                # TODO: Could cache this, along with salt+iter.
                ClientKey = HMAC(SaltedPassword, 'Client Key')
                StoredKey = scram_H(ClientKey)
                ClientSignature = HMAC(StoredKey, self.scram_soup)
                ClientProof = XOR(ClientKey, ClientSignature)
                r += ',p=' + scram_base64(ClientProof)
                ServerKey = HMAC(SaltedPassword, 'Server Key')
                self.scram_ServerSignature = HMAC(ServerKey, self.scram_soup)
                sasl_data = scram_base64(r)
                node = Node('response', attrs={'xmlns': NS_SASL},
                    payload=[sasl_data])
                self._owner.send(str(node))
                raise NodeProcessed

            if self.scram_step == 1:
                data = scram_parse(data)
                if data['v'].decode('base64') != self.scram_ServerSignature:
                    # TODO: Not clear what to do here - need to abort.
                    raise Exception
                node = Node('response', attrs={'xmlns': NS_SASL});
                self._owner.send(str(node))
                raise NodeProcessed

        # magic foo...
        chal = challenge_splitter(data)
        if not self.realm and 'realm' in chal:
            self.realm = chal['realm']
        if 'qop' in chal and ((isinstance(chal['qop'], str) and \
        chal['qop'] =='auth') or (isinstance(chal['qop'], list) and 'auth' in \
        chal['qop'])):
            self.resp = {}
            self.resp['username'] = self.username
            if self.realm:
                self.resp['realm'] = self.realm
            else:
                self.resp['realm'] = self._owner.Server
            self.resp['nonce'] = chal['nonce']
            self.resp['cnonce'] = ''.join("%x" % randint(0, 2**28) for randint \
                in itertools.repeat(random.randint, 7))
            self.resp['nc'] = ('00000001')
            self.resp['qop'] = 'auth'
            self.resp['digest-uri'] = 'xmpp/' + self._owner.Server
            self.resp['charset'] = 'utf-8'
            # Password is now required
            self._owner._caller.get_password(self.set_password, self.mechanism)
        elif 'rspauth' in chal:
            # Check rspauth value
            if chal['rspauth'] != self.digest_rspauth:
                on_auth_fail('rspauth is wrong')
            self._owner.send(str(Node('response', attrs={'xmlns':NS_SASL})))
        else:
            self.startsasl = SASL_FAILURE
            log.info('Failed SASL authentification: unknown challenge')
        if self.on_sasl:
            self.on_sasl()
        raise NodeProcessed

    @staticmethod
    def _convert_to_iso88591(string):
        try:
            string = string.decode('utf-8').encode('iso-8859-1')
        except UnicodeEncodeError:
            pass
        return string

    def set_password(self, password):
        self.password = '' if password is None else password
        if self.mechanism == 'SCRAM-SHA-1':
            nonce = ''.join('%x' % randint(0, 2 ** 28) for randint in \
                itertools.repeat(random.randint, 7))
            self.scram_soup = 'n=' + self.username + ',r=' + nonce
            self.scram_gs2 = 'n,,' # No CB yet.
            sasl_data = (self.scram_gs2 + self.scram_soup).encode('base64').\
                replace('\n', '')
            node = Node('auth', attrs={'xmlns': NS_SASL,
                'mechanism': self.mechanism}, payload=[sasl_data])
        elif self.mechanism == 'DIGEST-MD5':
            hash_username = self._convert_to_iso88591(self.resp['username'])
            hash_realm = self._convert_to_iso88591(self.resp['realm'])
            hash_password = self._convert_to_iso88591(self.password)
            A1 = C([H(C([hash_username, hash_realm, hash_password])),
                self.resp['nonce'], self.resp['cnonce']])
            A2 = C(['AUTHENTICATE', self.resp['digest-uri']])
<<<<<<< HEAD
            response = HH(C([HH(A1), self.resp['nonce'], self.resp['nc'],
                self.resp['cnonce'], self.resp['qop'], HH(A2)]))
            A2 = C(['', self.resp['digest-uri']])
            self.digest_rspauth = HH(C([HH(A1), self.resp['nonce'],
                self.resp['nc'], self.resp['cnonce'], self.resp['qop'],
                HH(A2)]))
=======
            response= HH(C([HH(A1), self.resp['nonce'], self.resp['nc'],
                self.resp['cnonce'], self.resp['qop'], HH(A2)]))
>>>>>>> 4971f7d8
            self.resp['response'] = response
            sasl_data = u''
            for key in ('charset', 'username', 'realm', 'nonce', 'nc', 'cnonce',
            'digest-uri', 'response', 'qop'):
                if key in ('nc', 'qop', 'response', 'charset'):
                    sasl_data += u"%s=%s," % (key, self.resp[key])
                else:
                    sasl_data += u'%s="%s",' % (key, self.resp[key])
            sasl_data = sasl_data[:-1].encode('utf-8').encode('base64').replace(
                '\r', '').replace('\n', '')
            node = Node('response', attrs={'xmlns': NS_SASL},
                payload=[sasl_data])
        elif self.mechanism == 'PLAIN':
            sasl_data = u'\x00%s\x00%s' % (self.username, self.password)
            sasl_data = sasl_data.encode('utf-8').encode('base64').replace(
                '\n', '')
            node = Node('auth', attrs={'xmlns': NS_SASL, 'mechanism': 'PLAIN'},
                payload=[sasl_data])
        self._owner.send(str(node))


class NonBlockingNonSASL(PlugIn):
    """
    Implements old Non-SASL (JEP-0078) authentication used in jabberd1.4 and
    transport authentication
    """

    def __init__(self, user, password, resource, on_auth):
        """
        Caches username, password and resource for auth
        """
        PlugIn.__init__(self)
        self.user = user
        if password is None:
            self.password = ''
        else:
            self.password = password
        self.resource = resource
        self.on_auth = on_auth


    def plugin(self, owner):
        """
        Determine the best auth method (digest/0k/plain) and use it for auth.
        Returns used method name on success. Used internally
        """
        log.info('Querying server about possible auth methods')
        self.owner = owner

        owner.Dispatcher.SendAndWaitForResponse(
            Iq('get', NS_AUTH, payload=[Node('username', payload=[self.user])]),
            func=self._on_username)

    def _on_username(self, resp):
        if not isResultNode(resp):
            log.info('No result node arrived! Aborting...')
            return self.on_auth(None)

        iq=Iq(typ='set', node=resp)
        query = iq.getTag('query')
        query.setTagData('username', self.user)
        query.setTagData('resource', self.resource)

        if query.getTag('digest'):
            log.info("Performing digest authentication")
            query.setTagData('digest',
                hashlib.sha1(self.owner.Dispatcher.Stream._document_attrs['id']
                + self.password).hexdigest())
            if query.getTag('password'):
                query.delChild('password')
            self._method = 'digest'
        elif query.getTag('token'):
            token = query.getTagData('token')
            seq = query.getTagData('sequence')
            log.info("Performing zero-k authentication")

            def hasher(s):
                return hashlib.sha1(s).hexdigest()

            def hash_n_times(s, count):
                return count and hasher(hash_n_times(s, count-1)) or s

            hash_ = hash_n_times(hasher(hasher(self.password) + token),
                int(seq))
            query.setTagData('hash', hash_)
            self._method='0k'
        else:
            log.warn("Secure methods unsupported, performing plain text \
                authentication")
            query.setTagData('password', self.password)
            self._method = 'plain'
        resp = self.owner.Dispatcher.SendAndWaitForResponse(iq,
            func=self._on_auth)

    def _on_auth(self, resp):
        if isResultNode(resp):
            log.info('Sucessfully authenticated with remote host.')
            self.owner.User = self.user
            self.owner.Resource = self.resource
            self.owner._registered_name = self.owner.User + '@' + \
                self.owner.Server+ '/' + self.owner.Resource
            return self.on_auth(self._method)
        log.info('Authentication failed!')
        return self.on_auth(None)


class NonBlockingBind(PlugIn):
    """
    Bind some JID to the current connection to allow router know of our
    location. Must be plugged after successful SASL auth
    """

    def __init__(self):
        PlugIn.__init__(self)
        self.bound = None
        self.supports_sm = False
        self.resuming = False

    def plugin(self, owner):
        ''' Start resource binding, if allowed at this time. Used internally. '''
        if self._owner.Dispatcher.Stream.features:
            try:
                self.FeaturesHandler(self._owner.Dispatcher,
                    self._owner.Dispatcher.Stream.features)
            except NodeProcessed:
                pass
        else:
            self._owner.RegisterHandler('features', self.FeaturesHandler,
                xmlns=NS_STREAMS)

    def FeaturesHandler(self, conn, feats):
        """
        Determine if server supports resource binding and set some internal
        attributes accordingly.

        It also checks if server supports stream management
        """

        if feats.getTag('sm', namespace=NS_STREAM_MGMT):
            self.supports_sm = True # server supports stream management
            if self.resuming:
                self._owner._caller.sm.resume_request()

        if not feats.getTag('bind', namespace=NS_BIND):
            log.info('Server does not requested binding.')
            # we try to bind resource anyway
            #self.bound='failure'
            self.bound = []
            return
        if feats.getTag('session', namespace=NS_SESSION):
            self.session = 1
        else:
            self.session = -1
        self.bound = []

    def plugout(self):
        """
        Remove Bind handler from owner's dispatcher. Used internally
        """
        self._owner.UnregisterHandler('features', self.FeaturesHandler,
            xmlns=NS_STREAMS)

    def NonBlockingBind(self, resource=None, on_bound=None):
        """
        Perform binding. Use provided resource name or random (if not provided).
        """
        if self.resuming: # We don't bind if we resume the stream
            return
        self.on_bound = on_bound
        self._resource = resource
        if self._resource:
            self._resource = [Node('resource', payload=[self._resource])]
        else:
            self._resource = []

        self._owner.onreceive(None)
        self._owner.Dispatcher.SendAndWaitForResponse(
            Protocol('iq', typ='set', payload=[Node('bind',
            attrs={'xmlns': NS_BIND}, payload=self._resource)]),
            func=self._on_bound)

    def _on_bound(self, resp):
        if isResultNode(resp):
            if resp.getTag('bind') and resp.getTag('bind').getTagData('jid'):
                self.bound.append(resp.getTag('bind').getTagData('jid'))
                log.info('Successfully bound %s.' % self.bound[-1])
                jid = JID(resp.getTag('bind').getTagData('jid'))
                self._owner.User = jid.getNode()
                self._owner.Resource = jid.getResource()
                # Only negociate stream management after bounded
                sm = self._owner._caller.sm
                if self.supports_sm:
                    # starts negociation
                    sm.set_owner(self._owner)
                    sm.negociate()    
                    self._owner.Dispatcher.sm = sm
                    
                if hasattr(self, 'session') and self.session == -1:
                    # Server don't want us to initialize a session
                    log.info('No session required.')
                    self.on_bound('ok')
                else:
                    self._owner.SendAndWaitForResponse(Protocol('iq', typ='set',
                        payload=[Node('session', attrs={'xmlns':NS_SESSION})]),
                        func=self._on_session)
                return
        if resp:
            log.info('Binding failed: %s.' % resp.getTag('error'))
            self.on_bound(None)
        else:
            log.info('Binding failed: timeout expired.')
            self.on_bound(None)
            
    def _on_session(self, resp):
        self._owner.onreceive(None)
        if isResultNode(resp):
            log.info('Successfully opened session.')
            self.session = 1
            self.on_bound('ok')
        else:
            log.error('Session open failed.')
            self.session = 0
            self.on_bound(None)<|MERGE_RESOLUTION|>--- conflicted
+++ resolved
@@ -467,17 +467,12 @@
             A1 = C([H(C([hash_username, hash_realm, hash_password])),
                 self.resp['nonce'], self.resp['cnonce']])
             A2 = C(['AUTHENTICATE', self.resp['digest-uri']])
-<<<<<<< HEAD
             response = HH(C([HH(A1), self.resp['nonce'], self.resp['nc'],
                 self.resp['cnonce'], self.resp['qop'], HH(A2)]))
             A2 = C(['', self.resp['digest-uri']])
             self.digest_rspauth = HH(C([HH(A1), self.resp['nonce'],
                 self.resp['nc'], self.resp['cnonce'], self.resp['qop'],
                 HH(A2)]))
-=======
-            response= HH(C([HH(A1), self.resp['nonce'], self.resp['nc'],
-                self.resp['cnonce'], self.resp['qop'], HH(A2)]))
->>>>>>> 4971f7d8
             self.resp['response'] = response
             sasl_data = u''
             for key in ('charset', 'username', 'realm', 'nonce', 'nc', 'cnonce',
@@ -517,7 +512,6 @@
             self.password = password
         self.resource = resource
         self.on_auth = on_auth
-
 
     def plugin(self, owner):
         """
@@ -690,7 +684,7 @@
         else:
             log.info('Binding failed: timeout expired.')
             self.on_bound(None)
-            
+
     def _on_session(self, resp):
         self._owner.onreceive(None)
         if isResultNode(resp):
