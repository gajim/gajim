##   auth_nb.py
##       based on auth.py, changes backported up to revision 1.41
##
##   Copyright (C) 2003-2005 Alexey "Snake" Nezhdanov
##       modified by Dimitur Kirov <dkirov@gmail.com>
##
##   This program is free software; you can redistribute it and/or modify
##   it under the terms of the GNU General Public License as published by
##   the Free Software Foundation; either version 2, or (at your option)
##   any later version.
##
##   This program is distributed in the hope that it will be useful,
##   but WITHOUT ANY WARRANTY; without even the implied warranty of
##   MERCHANTABILITY or FITNESS FOR A PARTICULAR PURPOSE.  See the
##   GNU General Public License for more details.

"""
Provides plugs for SASL and NON-SASL authentication mechanisms.
Can be used both for client and transport authentication

See client_nb.py
"""

from protocol import NS_SASL, NS_SESSION, NS_STREAMS, NS_BIND, NS_AUTH
from protocol import Node, NodeProcessed, isResultNode, Iq, Protocol, JID
from plugin import PlugIn
import base64
import random
import itertools
import dispatcher_nb
import hashlib
import hmac
import hashlib

import logging
log = logging.getLogger('gajim.c.x.auth_nb')

def HH(some): return hashlib.md5(some).hexdigest()
def H(some): return hashlib.md5(some).digest()
def C(some): return ':'.join(some)

try:
    import kerberos
    have_kerberos = True
except ImportError:
    have_kerberos = False

GSS_STATE_STEP = 0
GSS_STATE_WRAP = 1
SASL_FAILURE = 'failure'
SASL_SUCCESS = 'success'
SASL_UNSUPPORTED = 'not-supported'
SASL_IN_PROCESS = 'in-process'

def challenge_splitter(data):
    """
    Helper function that creates a dict from challenge string

    Sample challenge string:
            username="example.org",realm="somerealm",\
            nonce="OA6MG9tEQGm2hh",cnonce="OA6MHXh6VqTrRk",\
            nc=00000001,qop="auth,auth-int,auth-conf",charset=utf-8

    Expected result for challan:
            dict['qop'] = ('auth','auth-int','auth-conf')
            dict['realm'] = 'somerealm'
    """
    X_KEYWORD, X_VALUE, X_END = 0, 1, 2
    quotes_open = False
    keyword, value = '', ''
    dict_ = {}
    arr = None

    expecting = X_KEYWORD
    for iter_ in range(len(data) + 1):
        end = False
        if iter_ == len(data):
            expecting = X_END
            end = True
        else:
            char = data[iter_]
        if expecting == X_KEYWORD:
            if char == '=':
                expecting  = X_VALUE
            elif char in (',', ' ', '\t'):
                pass
            else:
                keyword = '%s%c' % (keyword, char)
        elif expecting == X_VALUE:
            if char == '"':
                if quotes_open:
                    end = True
                else:
                    quotes_open = True
            elif char in (',', ' ', '\t'):
                if quotes_open:
                    if not arr:
                        arr = [value]
                    else:
                        arr.append(value)
                    value = ""
                else:
                    end = True
            else:
                value = '%s%c' % (value, char)
        if end:
            if arr:
                arr.append(value)
                dict_[keyword] = arr
                arr = None
            else:
                dict_[keyword] = value
            value, keyword = '', ''
            expecting = X_KEYWORD
            quotes_open = False
    return dict_

<<<<<<< HEAD
=======
def scram_parse(chatter):
    return dict(s.split('=', 1) for s in chatter.split(','))
>>>>>>> 337b09d3

class SASL(PlugIn):
    """
    Implements SASL authentication. Can be plugged into NonBlockingClient
    to start authentication
    """

    def __init__(self, username, password, on_sasl):
        """
        :param user: XMPP username
        :param password: XMPP password
        :param on_sasl: Callback, will be called after each SASL auth-step.
        """
        PlugIn.__init__(self)
        self.username = username
        self.password = password
        self.on_sasl = on_sasl
        self.realm = None

    def plugin(self, owner):
        if 'version' not in self._owner.Dispatcher.Stream._document_attrs:
            self.startsasl = SASL_UNSUPPORTED
        elif self._owner.Dispatcher.Stream.features:
            try:
                self.FeaturesHandler(self._owner.Dispatcher,
                        self._owner.Dispatcher.Stream.features)
            except NodeProcessed:
                pass
        else:
            self.startsasl = None

    def plugout(self):
        """
        Remove SASL handlers from owner's dispatcher. Used internally
        """
        if 'features' in  self._owner.__dict__:
            self._owner.UnregisterHandler('features', self.FeaturesHandler,
                    xmlns=NS_STREAMS)
        if 'challenge' in  self._owner.__dict__:
            self._owner.UnregisterHandler('challenge', self.SASLHandler,
                    xmlns=NS_SASL)
        if 'failure' in  self._owner.__dict__:
            self._owner.UnregisterHandler('failure', self.SASLHandler,
                    xmlns=NS_SASL)
        if 'success' in  self._owner.__dict__:
            self._owner.UnregisterHandler('success', self.SASLHandler,
                    xmlns=NS_SASL)

    def auth(self):
        """
        Start authentication. Result can be obtained via "SASL.startsasl"
        attribute and will be either SASL_SUCCESS or SASL_FAILURE

        Note that successfull auth will take at least two Dispatcher.Process()
        calls.
        """
        if self.startsasl:
            pass
        elif self._owner.Dispatcher.Stream.features:
            try:
                self.FeaturesHandler(self._owner.Dispatcher,
                        self._owner.Dispatcher.Stream.features)
            except NodeProcessed:
                pass
        else:
            self._owner.RegisterHandler('features',
                    self.FeaturesHandler, xmlns=NS_STREAMS)

    def FeaturesHandler(self, conn, feats):
        """
        Used to determine if server supports SASL auth. Used internally
        """
        if not feats.getTag('mechanisms', namespace=NS_SASL):
            self.startsasl='not-supported'
<<<<<<< HEAD
            log.error('SASL not supported by server')
=======
            log.info('SASL not supported by server')
>>>>>>> 337b09d3
            return
        self.mecs = []
        for mec in feats.getTag('mechanisms', namespace=NS_SASL).getTags(
        'mechanism'):
            self.mecs.append(mec.getData())

        self._owner.RegisterHandler('challenge', self.SASLHandler, xmlns=NS_SASL)
        self._owner.RegisterHandler('failure', self.SASLHandler, xmlns=NS_SASL)
        self._owner.RegisterHandler('success', self.SASLHandler, xmlns=NS_SASL)
        self.MechanismHandler()

    def MechanismHandler(self):
        if 'ANONYMOUS' in self.mecs and self.username is None:
            self.mecs.remove('ANONYMOUS')
            node = Node('auth', attrs={'xmlns': NS_SASL, 'mechanism': 'ANONYMOUS'})
            self.mechanism = 'ANONYMOUS'
            self.startsasl = SASL_IN_PROCESS
            self._owner.send(str(node))
            raise NodeProcessed
        if "EXTERNAL" in self.mecs:
            self.mecs.remove('EXTERNAL')
<<<<<<< HEAD
            node = Node('auth', attrs={'xmlns': NS_SASL, 'mechanism': 'EXTERNAL'},
                    payload=[base64.encodestring('%s@%s' % (self.username,
                    self._owner.Server)).replace('\n', '')])
=======
            sasl_data = u'%s@%s' % (self.username, self._owner.Server)
            sasl_data = sasl_data.encode('utf-8').encode('base64').replace(
                '\n', '')
            node = Node('auth', attrs={'xmlns': NS_SASL,
                'mechanism': 'EXTERNAL'}, payload=[sasl_data])
            self.mechanism = 'EXTERNAL'
>>>>>>> 337b09d3
            self.startsasl = SASL_IN_PROCESS
            self._owner.send(str(node))
            raise NodeProcessed
        if 'GSSAPI' in self.mecs and have_kerberos:
            self.mecs.remove('GSSAPI')
            try:
                self.gss_vc = kerberos.authGSSClientInit('xmpp@' + \
                        self._owner.xmpp_hostname)[1]
                kerberos.authGSSClientStep(self.gss_vc, '')
                response = kerberos.authGSSClientResponse(self.gss_vc)
                node=Node('auth', attrs={'xmlns': NS_SASL, 'mechanism': 'GSSAPI'},
                        payload=(response or ''))
                self.mechanism = 'GSSAPI'
                self.gss_step = GSS_STATE_STEP
                self.startsasl = SASL_IN_PROCESS
                self._owner.send(str(node))
                raise NodeProcessed
            except kerberos.GSSError, e:
                log.info('GSSAPI authentication failed: %s' % str(e))
<<<<<<< HEAD
=======
        if 'SCRAM-SHA-1' in self.mecs:
            self.mecs.remove('SCRAM-SHA-1')
            self.mechanism = 'SCRAM-SHA-1'
            self._owner._caller.get_password(self.set_password, self.mechanism)
            self.scram_step = 0
            self.startsasl = SASL_IN_PROCESS
            raise NodeProcessed
>>>>>>> 337b09d3
        if 'DIGEST-MD5' in self.mecs:
            self.mecs.remove('DIGEST-MD5')
            node = Node('auth', attrs={'xmlns': NS_SASL, 'mechanism': 'DIGEST-MD5'})
            self.mechanism = 'DIGEST-MD5'
            self.startsasl = SASL_IN_PROCESS
            self._owner.send(str(node))
            raise NodeProcessed
        if 'PLAIN' in self.mecs:
            self.mecs.remove('PLAIN')
            self.mechanism = 'PLAIN'
<<<<<<< HEAD
            self._owner._caller.get_password(self.set_password)
            self.startsasl = SASL_IN_PROCESS
            raise NodeProcessed
        self.startsasl = SASL_FAILURE
        log.error('I can only use EXTERNAL, DIGEST-MD5, GSSAPI and PLAIN '
                'mecanisms.')
=======
            self._owner._caller.get_password(self.set_password, self.mechanism)
            self.startsasl = SASL_IN_PROCESS
            raise NodeProcessed
        self.startsasl = SASL_FAILURE
        log.info('I can only use EXTERNAL, SCRAM-SHA-1, DIGEST-MD5, GSSAPI and '
            'PLAIN mecanisms.')
>>>>>>> 337b09d3
        if self.on_sasl:
            self.on_sasl()
        return

    def SASLHandler(self, conn, challenge):
        """
        Perform next SASL auth step. Used internally
        """
        if challenge.getNamespace() != NS_SASL:
            return
        ### Handle Auth result
        if challenge.getName() == 'failure':
            self.startsasl = SASL_FAILURE
            try:
                reason = challenge.getChildren()[0]
            except Exception:
                reason = challenge
<<<<<<< HEAD
            log.error('Failed SASL authentification: %s' % reason)
=======
            log.info('Failed SASL authentification: %s' % reason)
>>>>>>> 337b09d3
            if len(self.mecs) > 0:
                # There are other mechanisms to test
                self.MechanismHandler()
                raise NodeProcessed
            if self.on_sasl:
                self.on_sasl()
            raise NodeProcessed
        elif challenge.getName() == 'success':
<<<<<<< HEAD
=======
            # TODO: Need to validate any data-with-success.
            # TODO: Important for DIGEST-MD5 and SCRAM.
>>>>>>> 337b09d3
            self.startsasl = SASL_SUCCESS
            log.info('Successfully authenticated with remote server.')
            handlers = self._owner.Dispatcher.dumpHandlers()

            # Bosh specific dispatcher replugging
            # save old features. They will be used in case we won't get response on
            # stream restart after SASL auth (happens with XMPP over BOSH with
            # Openfire)
            old_features = self._owner.Dispatcher.Stream.features
            self._owner.Dispatcher.PlugOut()
            dispatcher_nb.Dispatcher.get_instance().PlugIn(self._owner,
                    after_SASL=True, old_features=old_features)
            self._owner.Dispatcher.restoreHandlers(handlers)
            self._owner.User = self.username

            if self.on_sasl:
                self.on_sasl()
            raise NodeProcessed

        ### Perform auth step
        incoming_data = challenge.getData()
        data=base64.decodestring(incoming_data)
        log.info('Got challenge:' + data)

        if self.mechanism == 'GSSAPI':
            if self.gss_step == GSS_STATE_STEP:
                rc = kerberos.authGSSClientStep(self.gss_vc, incoming_data)
                if rc != kerberos.AUTH_GSS_CONTINUE:
                    self.gss_step = GSS_STATE_WRAP
            elif self.gss_step == GSS_STATE_WRAP:
                rc = kerberos.authGSSClientUnwrap(self.gss_vc, incoming_data)
                response = kerberos.authGSSClientResponse(self.gss_vc)
                rc = kerberos.authGSSClientWrap(self.gss_vc, response,
                        kerberos.authGSSClientUserName(self.gss_vc))
            response = kerberos.authGSSClientResponse(self.gss_vc)
            if not response:
                response = ''
<<<<<<< HEAD
            self._owner.send(Node('response', attrs={'xmlns':NS_SASL},
                    payload=response).__str__())
            raise NodeProcessed
=======
            self._owner.send(Node('response', attrs={'xmlns': NS_SASL},
                    payload=response).__str__())
            raise NodeProcessed
        if self.mechanism == 'SCRAM-SHA-1':
            hashfn = hashlib.sha1

            def HMAC(k, s):
                return hmac.HMAC(key=k, msg=s, digestmod=hashfn).digest()

            def XOR(x, y):
                r = (chr(ord(px) ^ ord(py)) for px, py in zip(x, y))
                return ''.join(r)

            def Hi(s, salt, iters):
                ii = 1
                try:
                    s = s.encode('utf-8')
                except:
                    pass
                ui_1 = HMAC(s, salt + '\0\0\0\01')
                ui = ui_1
                for i in range(iters - 1):
                    ii += 1
                    ui_1 = HMAC(s, ui_1)
                    ui = XOR(ui, ui_1)
                return ui

            def H(s):
                return hashfn(s).digest()

            def scram_base64(s):
                return ''.join(s.encode('base64').split('\n'))

            if self.scram_step == 0:
                self.scram_step = 1
                self.scram_soup += ',' + data + ','
                data = scram_parse(data)
                # TODO: Should check cnonce here.
                # TODO: Channel binding data goes in here too.
                r = 'c=' + scram_base64(self.scram_gs2)
                r += ',r=' + data['r']
                self.scram_soup += r
                salt = data['s'].decode('base64')
                iter = int(data['i'])
                SaltedPassword = Hi(self.password, salt, iter)
                # TODO: Could cache this, along with salt+iter.
                ClientKey = HMAC(SaltedPassword, 'Client Key')
                StoredKey = H(ClientKey)
                ClientSignature = HMAC(StoredKey, self.scram_soup)
                ClientProof = XOR(ClientKey, ClientSignature)
                r += ',p=' + scram_base64(ClientProof)
                ServerKey = HMAC(SaltedPassword, 'Server Key')
                self.scram_ServerSignature = HMAC(ServerKey, self.scram_soup)
                sasl_data = scram_base64(r)
                node = Node('response', attrs={'xmlns': NS_SASL},
                    payload=[sasl_data])
                self._owner.send(str(node))
                raise NodeProcessed

            if self.scram_step == 1:
                data = scram_parse(data)
                if data['v'].decode('base64') != self.scram_ServerSignature:
                    # TODO: Not clear what to do here - need to abort.
                    raise Exception
                node = Node('response', attrs={'xmlns': NS_SASL});
                self._owner.send(str(node))
                raise NodeProcessed
>>>>>>> 337b09d3

        # magic foo...
        chal = challenge_splitter(data)
        if not self.realm and 'realm' in chal:
            self.realm = chal['realm']
        if 'qop' in chal and ((isinstance(chal['qop'], str) and \
        chal['qop'] =='auth') or (isinstance(chal['qop'], list) and 'auth' in \
        chal['qop'])):
            self.resp = {}
            self.resp['username'] = self.username
            if self.realm:
                self.resp['realm'] = self.realm
            else:
                self.resp['realm'] = self._owner.Server
            self.resp['nonce'] = chal['nonce']
            self.resp['cnonce'] = ''.join("%x" % randint(0, 2**28) for randint in
                    itertools.repeat(random.randint, 7))
            self.resp['nc'] = ('00000001')
            self.resp['qop'] = 'auth'
            self.resp['digest-uri'] = 'xmpp/' + self._owner.Server
            self.resp['charset'] = 'utf-8'
            # Password is now required
<<<<<<< HEAD
            self._owner._caller.get_password(self.set_password)
=======
            self._owner._caller.get_password(self.set_password, self.mechanism)
>>>>>>> 337b09d3
        elif 'rspauth' in chal:
            self._owner.send(str(Node('response', attrs={'xmlns':NS_SASL})))
        else:
            self.startsasl = SASL_FAILURE
<<<<<<< HEAD
            log.error('Failed SASL authentification: unknown challenge')
=======
            log.info('Failed SASL authentification: unknown challenge')
>>>>>>> 337b09d3
        if self.on_sasl:
            self.on_sasl()
        raise NodeProcessed

<<<<<<< HEAD
    def set_password(self, password):
        if password is None:
            self.password = ''
        else:
            self.password = password
        if self.mechanism == 'DIGEST-MD5':
            def convert_to_iso88591(string):
                try:
                    string = string.decode('utf-8').encode('iso-8859-1')
                except UnicodeEncodeError:
                    pass
                return string
            hash_username = convert_to_iso88591(self.resp['username'])
            hash_realm = convert_to_iso88591(self.resp['realm'])
            hash_password = convert_to_iso88591(self.password)
=======
    @staticmethod
    def _convert_to_iso88591(string):
        try:
            string = string.decode('utf-8').encode('iso-8859-1')
        except UnicodeEncodeError:
            pass
        return string

    def set_password(self, password):
        self.password = '' if password is None else password
        if self.mechanism == 'SCRAM-SHA-1':
            nonce = ''.join('%x' % randint(0, 2 ** 28) for randint in \
                itertools.repeat(random.randint, 7))
            self.scram_soup = 'n=' + self.username + ',r=' + nonce
            self.scram_gs2 = 'n,,' # No CB yet.
            sasl_data = (self.scram_gs2 + self.scram_soup).encode('base64').\
                replace('\n', '')
            node = Node('auth', attrs={'xmlns': NS_SASL,
                'mechanism': self.mechanism}, payload=[sasl_data])
        elif self.mechanism == 'DIGEST-MD5':
            hash_username = self._convert_to_iso88591(self.resp['username'])
            hash_realm = self._convert_to_iso88591(self.resp['realm'])
            hash_password = self._convert_to_iso88591(self.password)
>>>>>>> 337b09d3
            A1 = C([H(C([hash_username, hash_realm, hash_password])),
                    self.resp['nonce'], self.resp['cnonce']])
            A2 = C(['AUTHENTICATE', self.resp['digest-uri']])
            response= HH(C([HH(A1), self.resp['nonce'], self.resp['nc'],
                    self.resp['cnonce'], self.resp['qop'], HH(A2)]))
            self.resp['response'] = response
            sasl_data = u''
            for key in ('charset', 'username', 'realm', 'nonce', 'nc', 'cnonce',
            'digest-uri', 'response', 'qop'):
                if key in ('nc', 'qop', 'response', 'charset'):
                    sasl_data += u"%s=%s," % (key, self.resp[key])
                else:
                    sasl_data += u'%s="%s",' % (key, self.resp[key])
            sasl_data = sasl_data[:-1].encode('utf-8').encode('base64').replace(
                    '\r', '').replace('\n', '')
            node = Node('response', attrs={'xmlns':NS_SASL}, payload=[sasl_data])
        elif self.mechanism == 'PLAIN':
<<<<<<< HEAD
            sasl_data = u'%s\x00%s\x00%s' % (self.username + '@' + \
                    self._owner.Server, self.username, self.password)
=======
            sasl_data = u'\x00%s\x00%s' % (self.username, self.password)
>>>>>>> 337b09d3
            sasl_data = sasl_data.encode('utf-8').encode('base64').replace(
                    '\n', '')
            node = Node('auth', attrs={'xmlns': NS_SASL, 'mechanism': 'PLAIN'},
                    payload=[sasl_data])
        self._owner.send(str(node))


class NonBlockingNonSASL(PlugIn):
    """
    Implements old Non-SASL (JEP-0078) authentication used in jabberd1.4 and
    transport authentication
    """

    def __init__(self, user, password, resource, on_auth):
        """
        Caches username, password and resource for auth
        """
        PlugIn.__init__(self)
        self.user = user
        if password is None:
            self.password = ''
        else:
            self.password = password
        self.resource = resource
        self.on_auth = on_auth

    def plugin(self, owner):
        """
        Determine the best auth method (digest/0k/plain) and use it for auth.
        Returns used method name on success. Used internally
        """
        log.info('Querying server about possible auth methods')
        self.owner = owner

        owner.Dispatcher.SendAndWaitForResponse(
                Iq('get', NS_AUTH, payload=[Node('username', payload=[self.user])]),
                func=self._on_username)

    def _on_username(self, resp):
        if not isResultNode(resp):
<<<<<<< HEAD
            log.error('No result node arrived! Aborting...')
=======
            log.info('No result node arrived! Aborting...')
>>>>>>> 337b09d3
            return self.on_auth(None)

        iq=Iq(typ='set', node=resp)
        query = iq.getTag('query')
        query.setTagData('username', self.user)
        query.setTagData('resource', self.resource)

        if query.getTag('digest'):
            log.info("Performing digest authentication")
            query.setTagData('digest',
                    hashlib.sha1(self.owner.Dispatcher.Stream._document_attrs['id']
                    + self.password).hexdigest())
            if query.getTag('password'):
                query.delChild('password')
            self._method = 'digest'
        elif query.getTag('token'):
            token = query.getTagData('token')
            seq = query.getTagData('sequence')
            log.info("Performing zero-k authentication")

            def hasher(s):
                return hashlib.sha1(s).hexdigest()

            def hash_n_times(s, count):
                return count and hasher(hash_n_times(s, count-1)) or s

            hash_ = hash_n_times(hasher(hasher(self.password) + token), int(seq))
            query.setTagData('hash', hash_)
            self._method='0k'
        else:
<<<<<<< HEAD
            log.warn("Sequre methods unsupported, performing plain text \
=======
            log.warn("Secure methods unsupported, performing plain text \
>>>>>>> 337b09d3
                    authentication")
            query.setTagData('password', self.password)
            self._method = 'plain'
        resp = self.owner.Dispatcher.SendAndWaitForResponse(iq, func=self._on_auth)

    def _on_auth(self, resp):
        if isResultNode(resp):
            log.info('Sucessfully authenticated with remote host.')
            self.owner.User = self.user
            self.owner.Resource = self.resource
            self.owner._registered_name = self.owner.User+'@'+self.owner.Server+\
                    '/'+self.owner.Resource
            return self.on_auth(self._method)
<<<<<<< HEAD
        log.error('Authentication failed!')
=======
        log.info('Authentication failed!')
>>>>>>> 337b09d3
        return self.on_auth(None)


class NonBlockingBind(PlugIn):
    """
    Bind some JID to the current connection to allow router know of our
    location. Must be plugged after successful SASL auth
    """

    def __init__(self):
        PlugIn.__init__(self)
        self.bound = None

    def plugin(self, owner):
        ''' Start resource binding, if allowed at this time. Used internally. '''
        if self._owner.Dispatcher.Stream.features:
            try:
                self.FeaturesHandler(self._owner.Dispatcher,
                        self._owner.Dispatcher.Stream.features)
            except NodeProcessed:
                pass
        else:
            self._owner.RegisterHandler('features', self.FeaturesHandler,
                    xmlns=NS_STREAMS)

    def FeaturesHandler(self, conn, feats):
        """
        Determine if server supports resource binding and set some internal
        attributes accordingly
        """
        if not feats.getTag('bind', namespace=NS_BIND):
<<<<<<< HEAD
            log.error('Server does not requested binding.')
=======
            log.info('Server does not requested binding.')
>>>>>>> 337b09d3
            # we try to bind resource anyway
            #self.bound='failure'
            self.bound = []
            return
        if feats.getTag('session', namespace=NS_SESSION):
            self.session = 1
        else:
            self.session = -1
        self.bound = []

    def plugout(self):
        """
        Remove Bind handler from owner's dispatcher. Used internally
        """
        self._owner.UnregisterHandler('features', self.FeaturesHandler,
                xmlns=NS_STREAMS)

    def NonBlockingBind(self, resource=None, on_bound=None):
        """
        Perform binding. Use provided resource name or random (if not provided).
        """
        self.on_bound = on_bound
        self._resource = resource
        if self._resource:
            self._resource = [Node('resource', payload=[self._resource])]
        else:
            self._resource = []

        self._owner.onreceive(None)
        self._owner.Dispatcher.SendAndWaitForResponse(
                Protocol('iq', typ='set', payload=[Node('bind', attrs={'xmlns':NS_BIND},
                payload=self._resource)]), func=self._on_bound)

    def _on_bound(self, resp):
        if isResultNode(resp):
            if resp.getTag('bind') and resp.getTag('bind').getTagData('jid'):
                self.bound.append(resp.getTag('bind').getTagData('jid'))
                log.info('Successfully bound %s.' % self.bound[-1])
                jid = JID(resp.getTag('bind').getTagData('jid'))
                self._owner.User = jid.getNode()
                self._owner.Resource = jid.getResource()
                if hasattr(self, 'session') and self.session == -1:
                    # Server don't want us to initialize a session
                    log.info('No session required.')
                    self.on_bound('ok')
                else:
                    self._owner.SendAndWaitForResponse(Protocol('iq', typ='set',
                            payload=[Node('session', attrs={'xmlns':NS_SESSION})]),
                            func=self._on_session)
                return
        if resp:
<<<<<<< HEAD
            log.error('Binding failed: %s.' % resp.getTag('error'))
            self.on_bound(None)
        else:
            log.error('Binding failed: timeout expired.')
=======
            log.info('Binding failed: %s.' % resp.getTag('error'))
            self.on_bound(None)
        else:
            log.info('Binding failed: timeout expired.')
>>>>>>> 337b09d3
            self.on_bound(None)

    def _on_session(self, resp):
        self._owner.onreceive(None)
        if isResultNode(resp):
            log.info('Successfully opened session.')
            self.session = 1
            self.on_bound('ok')
        else:
            log.error('Session open failed.')
            self.session = 0
            self.on_bound(None)<|MERGE_RESOLUTION|>--- conflicted
+++ resolved
@@ -115,11 +115,8 @@
             quotes_open = False
     return dict_
 
-<<<<<<< HEAD
-=======
 def scram_parse(chatter):
     return dict(s.split('=', 1) for s in chatter.split(','))
->>>>>>> 337b09d3
 
 class SASL(PlugIn):
     """
@@ -194,11 +191,7 @@
         """
         if not feats.getTag('mechanisms', namespace=NS_SASL):
             self.startsasl='not-supported'
-<<<<<<< HEAD
-            log.error('SASL not supported by server')
-=======
             log.info('SASL not supported by server')
->>>>>>> 337b09d3
             return
         self.mecs = []
         for mec in feats.getTag('mechanisms', namespace=NS_SASL).getTags(
@@ -220,18 +213,12 @@
             raise NodeProcessed
         if "EXTERNAL" in self.mecs:
             self.mecs.remove('EXTERNAL')
-<<<<<<< HEAD
-            node = Node('auth', attrs={'xmlns': NS_SASL, 'mechanism': 'EXTERNAL'},
-                    payload=[base64.encodestring('%s@%s' % (self.username,
-                    self._owner.Server)).replace('\n', '')])
-=======
             sasl_data = u'%s@%s' % (self.username, self._owner.Server)
             sasl_data = sasl_data.encode('utf-8').encode('base64').replace(
                 '\n', '')
             node = Node('auth', attrs={'xmlns': NS_SASL,
                 'mechanism': 'EXTERNAL'}, payload=[sasl_data])
             self.mechanism = 'EXTERNAL'
->>>>>>> 337b09d3
             self.startsasl = SASL_IN_PROCESS
             self._owner.send(str(node))
             raise NodeProcessed
@@ -251,8 +238,6 @@
                 raise NodeProcessed
             except kerberos.GSSError, e:
                 log.info('GSSAPI authentication failed: %s' % str(e))
-<<<<<<< HEAD
-=======
         if 'SCRAM-SHA-1' in self.mecs:
             self.mecs.remove('SCRAM-SHA-1')
             self.mechanism = 'SCRAM-SHA-1'
@@ -260,7 +245,6 @@
             self.scram_step = 0
             self.startsasl = SASL_IN_PROCESS
             raise NodeProcessed
->>>>>>> 337b09d3
         if 'DIGEST-MD5' in self.mecs:
             self.mecs.remove('DIGEST-MD5')
             node = Node('auth', attrs={'xmlns': NS_SASL, 'mechanism': 'DIGEST-MD5'})
@@ -271,21 +255,12 @@
         if 'PLAIN' in self.mecs:
             self.mecs.remove('PLAIN')
             self.mechanism = 'PLAIN'
-<<<<<<< HEAD
-            self._owner._caller.get_password(self.set_password)
-            self.startsasl = SASL_IN_PROCESS
-            raise NodeProcessed
-        self.startsasl = SASL_FAILURE
-        log.error('I can only use EXTERNAL, DIGEST-MD5, GSSAPI and PLAIN '
-                'mecanisms.')
-=======
             self._owner._caller.get_password(self.set_password, self.mechanism)
             self.startsasl = SASL_IN_PROCESS
             raise NodeProcessed
         self.startsasl = SASL_FAILURE
         log.info('I can only use EXTERNAL, SCRAM-SHA-1, DIGEST-MD5, GSSAPI and '
             'PLAIN mecanisms.')
->>>>>>> 337b09d3
         if self.on_sasl:
             self.on_sasl()
         return
@@ -303,11 +278,7 @@
                 reason = challenge.getChildren()[0]
             except Exception:
                 reason = challenge
-<<<<<<< HEAD
-            log.error('Failed SASL authentification: %s' % reason)
-=======
             log.info('Failed SASL authentification: %s' % reason)
->>>>>>> 337b09d3
             if len(self.mecs) > 0:
                 # There are other mechanisms to test
                 self.MechanismHandler()
@@ -316,11 +287,8 @@
                 self.on_sasl()
             raise NodeProcessed
         elif challenge.getName() == 'success':
-<<<<<<< HEAD
-=======
             # TODO: Need to validate any data-with-success.
             # TODO: Important for DIGEST-MD5 and SCRAM.
->>>>>>> 337b09d3
             self.startsasl = SASL_SUCCESS
             log.info('Successfully authenticated with remote server.')
             handlers = self._owner.Dispatcher.dumpHandlers()
@@ -358,11 +326,6 @@
             response = kerberos.authGSSClientResponse(self.gss_vc)
             if not response:
                 response = ''
-<<<<<<< HEAD
-            self._owner.send(Node('response', attrs={'xmlns':NS_SASL},
-                    payload=response).__str__())
-            raise NodeProcessed
-=======
             self._owner.send(Node('response', attrs={'xmlns': NS_SASL},
                     payload=response).__str__())
             raise NodeProcessed
@@ -430,7 +393,6 @@
                 node = Node('response', attrs={'xmlns': NS_SASL});
                 self._owner.send(str(node))
                 raise NodeProcessed
->>>>>>> 337b09d3
 
         # magic foo...
         chal = challenge_splitter(data)
@@ -453,41 +415,16 @@
             self.resp['digest-uri'] = 'xmpp/' + self._owner.Server
             self.resp['charset'] = 'utf-8'
             # Password is now required
-<<<<<<< HEAD
-            self._owner._caller.get_password(self.set_password)
-=======
             self._owner._caller.get_password(self.set_password, self.mechanism)
->>>>>>> 337b09d3
         elif 'rspauth' in chal:
             self._owner.send(str(Node('response', attrs={'xmlns':NS_SASL})))
         else:
             self.startsasl = SASL_FAILURE
-<<<<<<< HEAD
-            log.error('Failed SASL authentification: unknown challenge')
-=======
             log.info('Failed SASL authentification: unknown challenge')
->>>>>>> 337b09d3
         if self.on_sasl:
             self.on_sasl()
         raise NodeProcessed
 
-<<<<<<< HEAD
-    def set_password(self, password):
-        if password is None:
-            self.password = ''
-        else:
-            self.password = password
-        if self.mechanism == 'DIGEST-MD5':
-            def convert_to_iso88591(string):
-                try:
-                    string = string.decode('utf-8').encode('iso-8859-1')
-                except UnicodeEncodeError:
-                    pass
-                return string
-            hash_username = convert_to_iso88591(self.resp['username'])
-            hash_realm = convert_to_iso88591(self.resp['realm'])
-            hash_password = convert_to_iso88591(self.password)
-=======
     @staticmethod
     def _convert_to_iso88591(string):
         try:
@@ -511,7 +448,6 @@
             hash_username = self._convert_to_iso88591(self.resp['username'])
             hash_realm = self._convert_to_iso88591(self.resp['realm'])
             hash_password = self._convert_to_iso88591(self.password)
->>>>>>> 337b09d3
             A1 = C([H(C([hash_username, hash_realm, hash_password])),
                     self.resp['nonce'], self.resp['cnonce']])
             A2 = C(['AUTHENTICATE', self.resp['digest-uri']])
@@ -529,12 +465,7 @@
                     '\r', '').replace('\n', '')
             node = Node('response', attrs={'xmlns':NS_SASL}, payload=[sasl_data])
         elif self.mechanism == 'PLAIN':
-<<<<<<< HEAD
-            sasl_data = u'%s\x00%s\x00%s' % (self.username + '@' + \
-                    self._owner.Server, self.username, self.password)
-=======
             sasl_data = u'\x00%s\x00%s' % (self.username, self.password)
->>>>>>> 337b09d3
             sasl_data = sasl_data.encode('utf-8').encode('base64').replace(
                     '\n', '')
             node = Node('auth', attrs={'xmlns': NS_SASL, 'mechanism': 'PLAIN'},
@@ -575,11 +506,7 @@
 
     def _on_username(self, resp):
         if not isResultNode(resp):
-<<<<<<< HEAD
-            log.error('No result node arrived! Aborting...')
-=======
             log.info('No result node arrived! Aborting...')
->>>>>>> 337b09d3
             return self.on_auth(None)
 
         iq=Iq(typ='set', node=resp)
@@ -610,11 +537,7 @@
             query.setTagData('hash', hash_)
             self._method='0k'
         else:
-<<<<<<< HEAD
-            log.warn("Sequre methods unsupported, performing plain text \
-=======
             log.warn("Secure methods unsupported, performing plain text \
->>>>>>> 337b09d3
                     authentication")
             query.setTagData('password', self.password)
             self._method = 'plain'
@@ -628,11 +551,7 @@
             self.owner._registered_name = self.owner.User+'@'+self.owner.Server+\
                     '/'+self.owner.Resource
             return self.on_auth(self._method)
-<<<<<<< HEAD
-        log.error('Authentication failed!')
-=======
         log.info('Authentication failed!')
->>>>>>> 337b09d3
         return self.on_auth(None)
 
 
@@ -664,11 +583,7 @@
         attributes accordingly
         """
         if not feats.getTag('bind', namespace=NS_BIND):
-<<<<<<< HEAD
-            log.error('Server does not requested binding.')
-=======
             log.info('Server does not requested binding.')
->>>>>>> 337b09d3
             # we try to bind resource anyway
             #self.bound='failure'
             self.bound = []
@@ -720,17 +635,10 @@
                             func=self._on_session)
                 return
         if resp:
-<<<<<<< HEAD
-            log.error('Binding failed: %s.' % resp.getTag('error'))
-            self.on_bound(None)
-        else:
-            log.error('Binding failed: timeout expired.')
-=======
             log.info('Binding failed: %s.' % resp.getTag('error'))
             self.on_bound(None)
         else:
             log.info('Binding failed: timeout expired.')
->>>>>>> 337b09d3
             self.on_bound(None)
 
     def _on_session(self, resp):
