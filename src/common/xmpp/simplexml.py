--- conflicted
+++ resolved
@@ -25,66 +25,16 @@
 log = logging.getLogger('gajim.c.x.simplexml')
 
 def XMLescape(txt):
-<<<<<<< HEAD
-    '''Returns provided string with symbols & < > " replaced by their respective XML entities.'''
-=======
     """
     Return provided string with symbols & < > " replaced by their respective XML
     entities
     """
->>>>>>> 30a1bb50
     # replace also FORM FEED and ESC, because they are not valid XML chars
     return txt.replace("&", "&amp;").replace("<", "&lt;").replace(">", "&gt;").replace('"', "&quot;").replace(u'\x0C', "").replace(u'\x1B', "")
 
 ENCODING='utf-8'
 
 def ustr(what):
-<<<<<<< HEAD
-    '''Converts object "what" to unicode string using it's own __str__ method if accessible or unicode method otherwise.'''
-    if isinstance(what, unicode): return what
-    try: r=what.__str__()
-    except AttributeError: r=str(what)
-    if not isinstance(r, unicode): return unicode(r, ENCODING)
-    return r
-
-class Node(object):
-    ''' Node class describes syntax of separate XML Node. It have a constructor that permits node creation
-            from set of "namespace name", attributes and payload of text strings and other nodes.
-            It does not natively support building node from text string and uses NodeBuilder class for that purpose.
-            After creation node can be mangled in many ways so it can be completely changed.
-            Also node can be serialised into string in one of two modes: default (where the textual representation
-            of node describes it exactly) and "fancy" - with whitespace added to make indentation and thus make
-            result more readable by human.
-
-            Node class have attribute FORCE_NODE_RECREATION that is defaults to False thus enabling fast node
-            replication from the some other node. The drawback of the fast way is that new node shares some
-            info with the "original" node that is changing the one node may influence the other. Though it is
-            rarely needed (in xmpppy it is never needed at all since I'm usually never using original node after
-            replication (and using replication only to move upwards on the classes tree).
-    '''
-    FORCE_NODE_RECREATION=0
-    def __init__(self, tag=None, attrs={}, payload=[], parent=None, nsp=None, node_built=False, node=None):
-        ''' Takes "tag" argument as the name of node (prepended by namespace, if needed and separated from it
-                by a space), attrs dictionary as the set of arguments, payload list as the set of textual strings
-                and child nodes that this node carries within itself and "parent" argument that is another node
-                that this one will be the child of. Also the __init__ can be provided with "node" argument that is
-                either a text string containing exactly one node or another Node instance to begin with. If both
-                "node" and other arguments is provided then the node initially created as replica of "node"
-                provided and then modified to be compliant with other arguments.'''
-        if node:
-            if self.FORCE_NODE_RECREATION and isinstance(node, Node):
-                node=str(node)
-            if not isinstance(node, Node):
-                node=NodeBuilder(node, self)
-                node_built = True
-            else:
-                self.name, self.namespace, self.attrs, self.data, self.kids, self.parent, self.nsd = node.name, node.namespace, {}, [], [], node.parent, {}
-                for key  in node.attrs.keys(): self.attrs[key]=node.attrs[key]
-                for data in node.data: self.data.append(data)
-                for kid  in node.kids: self.kids.append(kid)
-                for k, v in node.nsd.items(): self.nsd[k] = v
-        else: self.name, self.namespace, self.attrs, self.data, self.kids, self.parent, self.nsd = 'tag', '', {}, [], [], None, {}
-=======
     """
     Converts object "what" to unicode string using it's own __str__ method if
     accessible or unicode method otherwise
@@ -154,7 +104,6 @@
                     self.nsd[k] = v
         else:
             self.name, self.namespace, self.attrs, self.data, self.kids, self.parent, self.nsd = 'tag', '', {}, [], [], None, {}
->>>>>>> 30a1bb50
         if parent:
             self.parent = parent
         self.nsp_cache = {}
@@ -177,19 +126,12 @@
                     self.name = tag
         if isinstance(payload, basestring): payload=[payload]
         for i in payload:
-<<<<<<< HEAD
-            if isinstance(i, Node): self.addChild(node=i)
-            else: self.data.append(ustr(i))
-
-    def lookup_nsp(self,pfx=''):
-=======
             if isinstance(i, Node):
                 self.addChild(node=i)
             else:
                 self.data.append(ustr(i))
 
     def lookup_nsp(self, pfx=''):
->>>>>>> 30a1bb50
         ns = self.nsd.get(pfx, None)
         if ns is None:
             ns = self.nsp_cache.get(pfx, None)
@@ -201,17 +143,11 @@
                 return 'http://www.gajim.org/xmlns/undeclared'
         return ns
 
-<<<<<<< HEAD
-    def __str__(self,fancy=0):
-        ''' Method used to dump node into textual representation.
-                if "fancy" argument is set to True produces indented output for readability.'''
-=======
     def __str__(self, fancy=0):
         """
         Method used to dump node into textual representation. If "fancy" argument
         is set to True produces indented output for readability
         """
->>>>>>> 30a1bb50
         s = (fancy-1) * 2 * ' ' + "<" + self.name
         if self.namespace:
             if not self.parent or self.parent.namespace!=self.namespace:
@@ -242,18 +178,12 @@
             s = s + "</" + self.name + ">"
             if fancy: s = s + "\n"
         return s
-<<<<<<< HEAD
-    def addChild(self, name=None, attrs={}, payload=[], namespace=None, node=None):
-        ''' If "node" argument is provided, adds it as child node. Else creates new node from
-                the other arguments' values and adds it as well.'''
-=======
 
     def addChild(self, name=None, attrs={}, payload=[], namespace=None, node=None):
         """
         If "node" argument is provided, adds it as child node. Else creates new
         node from the other arguments' values and adds it as well
         """
->>>>>>> 30a1bb50
         if 'xmlns' in attrs:
             raise AttributeError("Use namespace=x instead of attrs={'xmlns':x}")
         if node:
@@ -264,62 +194,6 @@
             newnode.setNamespace(namespace)
         self.kids.append(newnode)
         return newnode
-<<<<<<< HEAD
-    def addData(self, data):
-        ''' Adds some CDATA to node. '''
-        self.data.append(ustr(data))
-    def clearData(self):
-        ''' Removes all CDATA from the node. '''
-        self.data=[]
-    def delAttr(self, key):
-        ''' Deletes an attribute "key" '''
-        del self.attrs[key]
-    def delChild(self, node, attrs={}):
-        ''' Deletes the "node" from the node's childs list, if "node" is an instance.
-                Else deletes the first node that have specified name and (optionally) attributes. '''
-        if not isinstance(node, Node): node=self.getTag(node, attrs)
-        self.kids.remove(node)
-        return node
-    def getAttrs(self):
-        ''' Returns all node's attributes as dictionary. '''
-        return self.attrs
-    def getAttr(self, key):
-        ''' Returns value of specified attribute. '''
-        return self.attrs.get(key)
-    def getChildren(self):
-        ''' Returns all node's child nodes as list. '''
-        return self.kids
-    def getData(self):
-        ''' Returns all node CDATA as string (concatenated). '''
-        return ''.join(self.data)
-    def getName(self):
-        ''' Returns the name of node '''
-        return self.name
-    def getNamespace(self):
-        ''' Returns the namespace of node '''
-        return self.namespace
-    def getParent(self):
-        ''' Returns the parent of node (if present). '''
-        return self.parent
-    def getPayload(self):
-        ''' Return the payload of node i.e. list of child nodes and CDATA entries.
-                F.e. for "<node>text1<nodea/><nodeb/> text2</node>" will be returned list:
-                ['text1', <nodea instance>, <nodeb instance>, ' text2']. '''
-        ret=[]
-        for i in range(len(self.kids)+len(self.data)+1):
-            try:
-                if self.data[i]: ret.append(self.data[i])
-            except IndexError: pass
-            try: ret.append(self.kids[i])
-            except IndexError: pass
-        return ret
-    def getTag(self, name, attrs={}, namespace=None):
-        ''' Filters all child nodes using specified arguments as filter.
-                Returns the first found or None if not found. '''
-        return self.getTags(name, attrs, namespace, one=1)
-    def getTagAttr(self, tag, attr):
-        ''' Returns attribute value of the child with specified name (or None if no such attribute).'''
-=======
 
     def addData(self, data):
         """
@@ -423,48 +297,19 @@
         Return attribute value of the child with specified name (or None if no
         such attribute)
         """
->>>>>>> 30a1bb50
         try:
             return self.getTag(tag).attrs[attr]
         except:
             return None
-<<<<<<< HEAD
+
     def getTagData(self, tag):
-        ''' Returns cocatenated CDATA of the child with specified name.'''
-=======
-
-    def getTagData(self, tag):
         """
         Return cocatenated CDATA of the child with specified name
         """
->>>>>>> 30a1bb50
         try:
             return self.getTag(tag).getData()
         except Exception:
             return None
-<<<<<<< HEAD
-    def getTags(self, name, attrs={}, namespace=None, one=0):
-        ''' Filters all child nodes using specified arguments as filter.
-                Returns the list of nodes found. '''
-        nodes=[]
-        for node in self.kids:
-            if namespace and namespace!=node.getNamespace(): continue
-            if node.getName() == name:
-                for key in attrs.keys():
-                    if key not in node.attrs or node.attrs[key]!=attrs[key]: break
-                else: nodes.append(node)
-            if one and nodes: return nodes[0]
-        if not one: return nodes
-
-    def iterTags(self, name, attrs={}, namespace=None):
-        ''' Iterate over all children using specified arguments as filter. '''
-        for node in self.kids:
-            if namespace is not None and namespace!=node.getNamespace(): continue
-            if node.getName() == name:
-                for key in attrs.keys():
-                    if key not in node.attrs or \
-                            node.attrs[key]!=attrs[key]: break
-=======
 
     def getTags(self, name, attrs={}, namespace=None, one=0):
         """
@@ -498,76 +343,10 @@
                     if key not in node.attrs or \
                             node.attrs[key]!=attrs[key]:
                         break
->>>>>>> 30a1bb50
                 else:
                     yield node
 
     def setAttr(self, key, val):
-<<<<<<< HEAD
-        ''' Sets attribute "key" with the value "val". '''
-        self.attrs[key]=val
-    def setData(self, data):
-        ''' Sets node's CDATA to provided string. Resets all previous CDATA!'''
-        self.data=[ustr(data)]
-    def setName(self, val):
-        ''' Changes the node name. '''
-        self.name = val
-    def setNamespace(self, namespace):
-        ''' Changes the node namespace. '''
-        self.namespace=namespace
-    def setParent(self, node):
-        ''' Sets node's parent to "node". WARNING: do not checks if the parent already present
-                and not removes the node from the list of childs of previous parent. '''
-        self.parent = node
-    def setPayload(self,payload,add=0):
-        ''' Sets node payload according to the list specified. WARNING: completely replaces all node's
-                previous content. If you wish just to add child or CDATA - use addData or addChild methods. '''
-        if isinstance(payload, basestring): payload=[payload]
-        if add: self.kids+=payload
-        else: self.kids=payload
-    def setTag(self, name, attrs={}, namespace=None):
-        ''' Same as getTag but if the node with specified namespace/attributes not found, creates such
-                node and returns it. '''
-        node=self.getTags(name, attrs, namespace=namespace, one=1)
-        if node: return node
-        else: return self.addChild(name, attrs, namespace=namespace)
-    def setTagAttr(self, tag, attr, val):
-        ''' Creates new node (if not already present) with name "tag"
-                and sets it's attribute "attr" to value "val". '''
-        try:
-            self.getTag(tag).attrs[attr]=val
-        except Exception:
-            self.addChild(tag, attrs={attr:val})
-    def setTagData(self,tag,val,attrs={}):
-        ''' Creates new node (if not already present) with name "tag" and (optionally) attributes "attrs"
-                and sets it's CDATA to string "val". '''
-        try:
-            self.getTag(tag, attrs).setData(ustr(val))
-        except Exception:
-            self.addChild(tag, attrs, payload=[ustr(val)])
-    def has_attr(self, key):
-        ''' Checks if node have attribute "key".'''
-        return key in self.attrs
-    def __getitem__(self, item):
-        ''' Returns node's attribute "item" value. '''
-        return self.getAttr(item)
-    def __setitem__(self, item, val):
-        ''' Sets node's attribute "item" value. '''
-        return self.setAttr(item, val)
-    def __delitem__(self, item):
-        ''' Deletes node's attribute "item". '''
-        return self.delAttr(item)
-    def __contains__(self, item):
-        """ Checks if node has attribute "item" """
-        return self.has_attr(item)
-    def __getattr__(self, attr):
-        ''' Reduce memory usage caused by T/NT classes - use memory only when needed. '''
-        if attr=='T':
-            self.T=T(self)
-            return self.T
-        if attr=='NT':
-            self.NT=NT(self)
-=======
         """
         Set attribute "key" with the value "val"
         """
@@ -682,47 +461,10 @@
             return self.T
         if attr == 'NT':
             self.NT = NT(self)
->>>>>>> 30a1bb50
             return self.NT
         raise AttributeError
 
 class T:
-<<<<<<< HEAD
-    ''' Auxiliary class used to quick access to node's child nodes. '''
-    def __init__(self, node): self.__dict__['node']=node
-    def __getattr__(self, attr): return self.node.setTag(attr)
-    def __setattr__(self, attr, val):
-        if isinstance(val, Node): Node.__init__(self.node.setTag(attr), node=val)
-        else: return self.node.setTagData(attr, val)
-    def __delattr__(self, attr): return self.node.delChild(attr)
-
-class NT(T):
-    ''' Auxiliary class used to quick create node's child nodes. '''
-    def __getattr__(self, attr): return self.node.addChild(attr)
-    def __setattr__(self, attr, val):
-        if isinstance(val, Node): self.node.addChild(attr, node=val)
-        else: return self.node.addChild(attr, payload=[val])
-
-class NodeBuilder:
-    ''' Builds a Node class minidom from data parsed to it. This class used for two purposes:
-            1. Creation an XML Node from a textual representation. F.e. reading a config file. See an XML2Node method.
-            2. Handling an incoming XML stream. This is done by mangling
-               the __dispatch_depth parameter and redefining the dispatch method.
-            You do not need to use this class directly if you do not designing your own XML handler.'''
-    def __init__(self,data=None,initial_node=None):
-        ''' Takes two optional parameters: "data" and "initial_node".
-                By default class initialised with empty Node class instance.
-                Though, if "initial_node" is provided it used as "starting point".
-                You can think about it as of "node upgrade".
-                "data" (if provided) feeded to parser immidiatedly after instance init.
-                '''
-        log.debug("Preparing to handle incoming XML stream.")
-        self._parser = xml.parsers.expat.ParserCreate()
-        self._parser.StartElementHandler       = self.starttag
-        self._parser.EndElementHandler         = self.endtag
-        self._parser.StartNamespaceDeclHandler = self.handle_namespace_start
-        self._parser.CharacterDataHandler    = self.handle_cdata
-=======
     """
     Auxiliary class used to quick access to node's child nodes
     """
@@ -784,7 +526,6 @@
         self._parser.EndElementHandler = self.endtag
         self._parser.StartNamespaceDeclHandler = self.handle_namespace_start
         self._parser.CharacterDataHandler = self.handle_cdata
->>>>>>> 30a1bb50
         self._parser.buffer_text = True
         self.Parse = self._parser.Parse
 
@@ -809,17 +550,6 @@
             self.data_buffer = None
 
     def destroy(self):
-<<<<<<< HEAD
-        ''' Method used to allow class instance to be garbage-collected. '''
-        self.check_data_buffer()
-        self._parser.StartElementHandler       = None
-        self._parser.EndElementHandler         = None
-        self._parser.CharacterDataHandler      = None
-        self._parser.StartNamespaceDeclHandler = None
-
-    def starttag(self, tag, attrs):
-        '''XML Parser callback. Used internally'''
-=======
         """
         Method used to allow class instance to be garbage-collected
         """
@@ -833,7 +563,6 @@
         """
         XML Parser callback. Used internally
         """
->>>>>>> 30a1bb50
         self.check_data_buffer()
         self._inc_depth()
         log.info("STARTTAG.. DEPTH -> %i , tag -> %s, attrs -> %s" % (self.__depth, tag, `attrs`))
@@ -866,16 +595,11 @@
         if not self.last_is_data and self._ptr.parent:
             self._ptr.parent.data.append('')
         self.last_is_data = 0
-<<<<<<< HEAD
+
     def endtag(self, tag ):
-        '''XML Parser callback. Used internally'''
-=======
-
-    def endtag(self, tag ):
         """
         XML Parser callback. Used internally
         """
->>>>>>> 30a1bb50
         log.info("DEPTH -> %i , tag -> %s" % (self.__depth, tag))
         self.check_data_buffer()
         if self.__depth == self._dispatch_depth:
@@ -903,27 +627,6 @@
             self.last_is_data = 1
 
     def handle_namespace_start(self, prefix, uri):
-<<<<<<< HEAD
-        '''XML Parser callback. Used internally'''
-        self.check_data_buffer()
-
-    def getDom(self):
-        ''' Returns just built Node. '''
-        self.check_data_buffer()
-        return self._mini_dom
-    def dispatch(self, stanza):
-        ''' Gets called when the NodeBuilder reaches some level of depth on it's way up with the built
-                node as argument. Can be redefined to convert incoming XML stanzas to program events. '''
-    def stream_header_received(self, ns, tag, attrs):
-        ''' Method called when stream just opened. '''
-        self.check_data_buffer()
-    def stream_footer_received(self):
-        ''' Method called when stream just closed. '''
-        self.check_data_buffer()
-
-    def has_received_endtag(self, level=0):
-        ''' Return True if at least one end tag was seen (at level) '''
-=======
         """
         XML Parser callback. Used internally
         """
@@ -960,7 +663,6 @@
         """
         Return True if at least one end tag was seen (at level)
         """
->>>>>>> 30a1bb50
         return self.__depth <= level and self.__max_depth > level
 
     def _inc_depth(self):
@@ -973,16 +675,6 @@
         self.__depth -= 1
 
 def XML2Node(xml):
-<<<<<<< HEAD
-    ''' Converts supplied textual string into XML node. Handy f.e. for reading configuration file.
-            Raises xml.parser.expat.parsererror if provided string is not well-formed XML. '''
-    return NodeBuilder(xml).getDom()
-
-def BadXML2Node(xml):
-    ''' Converts supplied textual string into XML node. Survives if xml data is cutted half way round.
-            I.e. "<html>some text <br>some more text". Will raise xml.parser.expat.parsererror on misplaced
-            tags though. F.e. "<b>some text <br>some more text</b>" will not work.'''
-=======
     """
     Convert supplied textual string into XML node. Handy f.e. for reading
     configuration file. Raises xml.parser.expat.parsererror if provided string
@@ -997,5 +689,4 @@
     xml.parser.expat.parsererror on misplaced tags though. F.e. "<b>some text
     <br>some more text</b>" will not work
     """
->>>>>>> 30a1bb50
     return NodeBuilder(xml).getDom()