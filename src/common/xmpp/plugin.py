##   plugin.py
##
##   Copyright (C) 2003-2005 Alexey "Snake" Nezhdanov
##
##   This program is free software; you can redistribute it and/or modify
##   it under the terms of the GNU General Public License as published by
##   the Free Software Foundation; either version 2, or (at your option)
##   any later version.
##
##   This program is distributed in the hope that it will be useful,
##   but WITHOUT ANY WARRANTY; without even the implied warranty of
##   MERCHANTABILITY or FITNESS FOR A PARTICULAR PURPOSE.  See the
##   GNU General Public License for more details.

# $Id: client.py,v 1.52 2006/01/02 19:40:55 normanr Exp $

"""
Provides PlugIn class functionality to develop extentions for xmpppy
"""

import logging
log = logging.getLogger('gajim.c.x.plugin')

class PlugIn:
<<<<<<< HEAD
    '''
    Abstract xmpppy plugin infrastructure code, providing plugging in/out and
    debugging functionality.
=======
    """
    Abstract xmpppy plugin infrastructure code, providing plugging in/out and
    debugging functionality
>>>>>>> 30a1bb50

    Inherit to develop pluggable objects. No code change on the owner class
    required (the object where we plug into)

    For every instance of PlugIn class the 'owner' is the class in what the plug
    was plugged.
<<<<<<< HEAD
    '''
    def __init__(self):
        self._exported_methods=[]

    def PlugIn(self, owner):
        '''
        Attach to owner and register ourself and our _exported_methods in it.
        If defined by a subclass, call self.plugin(owner) to execute hook
        code after plugging.
        '''
        self._owner=owner
        log.info('Plugging %s __INTO__ %s' % (self, self._owner))
        if self.__class__.__name__ in owner.__dict__:
            log.debug('Plugging ignored: another instance already plugged.')
            return
        self._old_owners_methods=[]
        for method in self._exported_methods:
            if method.__name__ in owner.__dict__:
                self._old_owners_methods.append(owner.__dict__[method.__name__])
            owner.__dict__[method.__name__]=method
        if self.__class__.__name__.endswith('Dispatcher'):
            # FIXME: I need BOSHDispatcher or XMPPDispatcher on .Dispatcher
            # there must be a better way..
            owner.__dict__['Dispatcher']=self
        else:
            owner.__dict__[self.__class__.__name__]=self

        # Execute hook
        if hasattr(self, 'plugin'):
            return self.plugin(owner)

    def PlugOut(self):
        '''
        Unregister our _exported_methods from owner and detach from it.
        If defined by a subclass, call self.plugout() after unplugging to execute
        hook code.
        '''
        log.info('Plugging %s __OUT__ of %s.' % (self, self._owner))
        for method in self._exported_methods:
            del self._owner.__dict__[method.__name__]
        for method in self._old_owners_methods:
            self._owner.__dict__[method.__name__]=method
        # FIXME: Dispatcher workaround
        if self.__class__.__name__.endswith('Dispatcher'):
            del self._owner.__dict__['Dispatcher']
        else:
            del self._owner.__dict__[self.__class__.__name__]
        # Execute hook
        if hasattr(self, 'plugout'):
            return self.plugout()
        del self._owner

    @classmethod
    def get_instance(cls, *args, **kwargs):
        '''
        Factory Method for object creation.

        Use this instead of directly initializing the class in order to make
        unit testing easier. For testing, this method can be patched to inject
        mock objects.
        '''
=======
    """

    def __init__(self):
        self._exported_methods=[]

    def PlugIn(self, owner):
        """
        Attach to owner and register ourself and our _exported_methods in it.
        If defined by a subclass, call self.plugin(owner) to execute hook
        code after plugging
        """
        self._owner=owner
        log.info('Plugging %s __INTO__ %s' % (self, self._owner))
        if self.__class__.__name__ in owner.__dict__:
            log.debug('Plugging ignored: another instance already plugged.')
            return
        self._old_owners_methods=[]
        for method in self._exported_methods:
            if method.__name__ in owner.__dict__:
                self._old_owners_methods.append(owner.__dict__[method.__name__])
            owner.__dict__[method.__name__]=method
        if self.__class__.__name__.endswith('Dispatcher'):
            # FIXME: I need BOSHDispatcher or XMPPDispatcher on .Dispatcher
            # there must be a better way..
            owner.__dict__['Dispatcher']=self
        else:
            owner.__dict__[self.__class__.__name__]=self

        # Execute hook
        if hasattr(self, 'plugin'):
            return self.plugin(owner)

    def PlugOut(self):
        """
        Unregister our _exported_methods from owner and detach from it.
        If defined by a subclass, call self.plugout() after unplugging to execute
        hook code
        """
        log.info('Plugging %s __OUT__ of %s.' % (self, self._owner))
        for method in self._exported_methods:
            del self._owner.__dict__[method.__name__]
        for method in self._old_owners_methods:
            self._owner.__dict__[method.__name__]=method
        # FIXME: Dispatcher workaround
        if self.__class__.__name__.endswith('Dispatcher'):
            del self._owner.__dict__['Dispatcher']
        else:
            del self._owner.__dict__[self.__class__.__name__]
        # Execute hook
        if hasattr(self, 'plugout'):
            return self.plugout()
        del self._owner

    @classmethod
    def get_instance(cls, *args, **kwargs):
        """
        Factory Method for object creation

        Use this instead of directly initializing the class in order to make
        unit testing easier. For testing, this method can be patched to inject
        mock objects.
        """
>>>>>>> 30a1bb50
        return cls(*args, **kwargs)<|MERGE_RESOLUTION|>--- conflicted
+++ resolved
@@ -22,84 +22,15 @@
 log = logging.getLogger('gajim.c.x.plugin')
 
 class PlugIn:
-<<<<<<< HEAD
-    '''
-    Abstract xmpppy plugin infrastructure code, providing plugging in/out and
-    debugging functionality.
-=======
     """
     Abstract xmpppy plugin infrastructure code, providing plugging in/out and
     debugging functionality
->>>>>>> 30a1bb50
 
     Inherit to develop pluggable objects. No code change on the owner class
     required (the object where we plug into)
 
     For every instance of PlugIn class the 'owner' is the class in what the plug
     was plugged.
-<<<<<<< HEAD
-    '''
-    def __init__(self):
-        self._exported_methods=[]
-
-    def PlugIn(self, owner):
-        '''
-        Attach to owner and register ourself and our _exported_methods in it.
-        If defined by a subclass, call self.plugin(owner) to execute hook
-        code after plugging.
-        '''
-        self._owner=owner
-        log.info('Plugging %s __INTO__ %s' % (self, self._owner))
-        if self.__class__.__name__ in owner.__dict__:
-            log.debug('Plugging ignored: another instance already plugged.')
-            return
-        self._old_owners_methods=[]
-        for method in self._exported_methods:
-            if method.__name__ in owner.__dict__:
-                self._old_owners_methods.append(owner.__dict__[method.__name__])
-            owner.__dict__[method.__name__]=method
-        if self.__class__.__name__.endswith('Dispatcher'):
-            # FIXME: I need BOSHDispatcher or XMPPDispatcher on .Dispatcher
-            # there must be a better way..
-            owner.__dict__['Dispatcher']=self
-        else:
-            owner.__dict__[self.__class__.__name__]=self
-
-        # Execute hook
-        if hasattr(self, 'plugin'):
-            return self.plugin(owner)
-
-    def PlugOut(self):
-        '''
-        Unregister our _exported_methods from owner and detach from it.
-        If defined by a subclass, call self.plugout() after unplugging to execute
-        hook code.
-        '''
-        log.info('Plugging %s __OUT__ of %s.' % (self, self._owner))
-        for method in self._exported_methods:
-            del self._owner.__dict__[method.__name__]
-        for method in self._old_owners_methods:
-            self._owner.__dict__[method.__name__]=method
-        # FIXME: Dispatcher workaround
-        if self.__class__.__name__.endswith('Dispatcher'):
-            del self._owner.__dict__['Dispatcher']
-        else:
-            del self._owner.__dict__[self.__class__.__name__]
-        # Execute hook
-        if hasattr(self, 'plugout'):
-            return self.plugout()
-        del self._owner
-
-    @classmethod
-    def get_instance(cls, *args, **kwargs):
-        '''
-        Factory Method for object creation.
-
-        Use this instead of directly initializing the class in order to make
-        unit testing easier. For testing, this method can be patched to inject
-        mock objects.
-        '''
-=======
     """
 
     def __init__(self):
@@ -162,5 +93,4 @@
         unit testing easier. For testing, this method can be patched to inject
         mock objects.
         """
->>>>>>> 30a1bb50
         return cls(*args, **kwargs)