##   roster_nb.py
##         based on roster.py
##
##   Copyright (C) 2003-2005 Alexey "Snake" Nezhdanov
##         modified by Dimitur Kirov <dkirov@gmail.com>
##
##   This program is free software; you can redistribute it and/or modify
##   it under the terms of the GNU General Public License as published by
##   the Free Software Foundation; either version 2, or (at your option)
##   any later version.
##
##   This program is distributed in the hope that it will be useful,
##   but WITHOUT ANY WARRANTY; without even the implied warranty of
##   MERCHANTABILITY or FITNESS FOR A PARTICULAR PURPOSE.  See the
##   GNU General Public License for more details.

# $Id: roster.py,v 1.17 2005/05/02 08:38:49 snakeru Exp $


"""
Simple roster implementation. Can be used though for different tasks like
mass-renaming of contacts.
"""

from protocol import JID, Iq, Presence, Node, NodeProcessed, NS_MUC_USER, NS_ROSTER
from plugin import PlugIn

import logging
log = logging.getLogger('gajim.c.x.roster_nb')


class NonBlockingRoster(PlugIn):
<<<<<<< HEAD
    ''' Defines a plenty of methods that will allow you to manage roster.
            Also automatically track presences from remote JIDs taking into
            account that every JID can have multiple resources connected. Does not
            currently support 'error' presences.
            You can also use mapping interface for access to the internal representation of
            contacts in roster.
            '''
    def __init__(self, version=''):
        ''' Init internal variables. '''
=======
    """
    Defines a plenty of methods that will allow you to manage roster. Also
    automatically track presences from remote JIDs taking into account that
    every JID can have multiple resources connected. Does not currently support
    'error' presences. You can also use mapping interface for access to the
    internal representation of contacts in roster
    """

    def __init__(self, version=None):
        """
        Init internal variables
        """
>>>>>>> 30a1bb50
        PlugIn.__init__(self)
        self.version = version
        self._data = {}
        self.set=None
        self._exported_methods=[self.getRoster]
        self.received_from_server = False

<<<<<<< HEAD
    def Request(self,force=0):
        ''' Request roster from server if it were not yet requested
                (or if the 'force' argument is set). '''
        if self.set is None: self.set=0
        elif not force: return

        iq = Iq('get', NS_ROSTER)
        iq.setTagAttr('query', 'ver', self.version)
=======
    def Request(self, force=0):
        """
        Request roster from server if it were not yet requested (or if the
        'force' argument is set)
        """
        if self.set is None:
            self.set = 0
        elif not force:
            return

        iq = Iq('get', NS_ROSTER)
        if self.version is not None:
            iq.setTagAttr('query', 'ver', self.version)
>>>>>>> 30a1bb50
        id_ = self._owner.getAnID()
        iq.setID(id_)
        self._owner.send(iq)
        log.info('Roster requested from server')
        return id_

    def RosterIqHandler(self, dis, stanza):
<<<<<<< HEAD
        ''' Subscription tracker. Used internally for setting items state in
                internal roster representation. '''
=======
        """
        Subscription tracker. Used internally for setting items state in internal
        roster representation
        """
>>>>>>> 30a1bb50
        sender = stanza.getAttr('from')
        if not sender is None and not sender.bareMatch(
        self._owner.User + '@' + self._owner.Server):
            return
        query = stanza.getTag('query')
        if query:
            self.received_from_server = True
            self.version = stanza.getTagAttr('query', 'ver')
            if self.version is None:
                self.version = ''
            for item in query.getTags('item'):
                jid=item.getAttr('jid')
                if item.getAttr('subscription')=='remove':
                    if self._data.has_key(jid): del self._data[jid]
                    # Looks like we have a workaround
                    # raise NodeProcessed # a MUST
                log.info('Setting roster item %s...' % jid)
                if not self._data.has_key(jid): self._data[jid]={}
                self._data[jid]['name']=item.getAttr('name')
                self._data[jid]['ask']=item.getAttr('ask')
                self._data[jid]['subscription']=item.getAttr('subscription')
                self._data[jid]['groups']=[]
                if not self._data[jid].has_key('resources'): self._data[jid]['resources']={}
<<<<<<< HEAD
                for group in item.getTags('group'): self._data[jid]['groups'].append(group.getData())
=======
                for group in item.getTags('group'):
                    if group.getData() not in self._data[jid]['groups']:
                        self._data[jid]['groups'].append(group.getData())
>>>>>>> 30a1bb50
        self._data[self._owner.User+'@'+self._owner.Server]={'resources': {}, 'name': None, 'ask': None, 'subscription': None, 'groups': None,}
        self.set=1
        # Looks like we have a workaround
        # raise NodeProcessed # a MUST. Otherwise you'll get back an <iq type='error'/>

    def PresenceHandler(self, dis, pres):
<<<<<<< HEAD
        ''' Presence tracker. Used internally for setting items' resources state in
                internal roster representation. '''
=======
        """
        Presence tracker. Used internally for setting items' resources state in
        internal roster representation
        """
>>>>>>> 30a1bb50
        if pres.getTag('x', namespace=NS_MUC_USER):
            return
        jid=pres.getFrom()
        if not jid:
            # If no from attribue, it's from server
            jid=self._owner.Server
        jid=JID(jid)
        if not self._data.has_key(jid.getStripped()): self._data[jid.getStripped()]={'name':None,'ask':None,'subscription':'none','groups':['Not in roster'],'resources':{}}
        if type(self._data[jid.getStripped()]['resources'])!=type(dict()):
            self._data[jid.getStripped()]['resources']={}
        item=self._data[jid.getStripped()]
        typ=pres.getType()

        if not typ:
            log.info('Setting roster item %s for resource %s...'%(jid.getStripped(), jid.getResource()))
            item['resources'][jid.getResource()]=res={'show':None,'status':None,'priority':'0','timestamp':None}
            if pres.getTag('show'): res['show']=pres.getShow()
            if pres.getTag('status'): res['status']=pres.getStatus()
            if pres.getTag('priority'): res['priority']=pres.getPriority()
            if not pres.getTimestamp(): pres.setTimestamp()
            res['timestamp']=pres.getTimestamp()
        elif typ=='unavailable' and item['resources'].has_key(jid.getResource()): del item['resources'][jid.getResource()]
        # Need to handle type='error' also

    def _getItemData(self, jid, dataname):
<<<<<<< HEAD
        ''' Return specific jid's representation in internal format. Used internally. '''
        jid=jid[:(jid+'/').find('/')]
        return self._data[jid][dataname]
    def _getResourceData(self, jid, dataname):
        ''' Return specific jid's resource representation in internal format. Used internally. '''
        if jid.find('/')+1:
            jid, resource=jid.split('/', 1)
            if self._data[jid]['resources'].has_key(resource): return self._data[jid]['resources'][resource][dataname]
        elif self._data[jid]['resources'].keys():
            lastpri=-129
            for r in self._data[jid]['resources'].keys():
                if int(self._data[jid]['resources'][r]['priority'])>lastpri: resource, lastpri=r, int(self._data[jid]['resources'][r]['priority'])
            return self._data[jid]['resources'][resource][dataname]
    def delItem(self, jid):
        ''' Delete contact 'jid' from roster.'''
        self._owner.send(Iq('set', NS_ROSTER, payload=[Node('item', {'jid':jid,'subscription':'remove'})]))
    def getAsk(self, jid):
        ''' Returns 'ask' value of contact 'jid'.'''
        return self._getItemData(jid, 'ask')
    def getGroups(self, jid):
        ''' Returns groups list that contact 'jid' belongs to.'''
        return self._getItemData(jid, 'groups')
    def getName(self, jid):
        ''' Returns name of contact 'jid'.'''
        return self._getItemData(jid, 'name')
    def getPriority(self, jid):
        ''' Returns priority of contact 'jid'. 'jid' should be a full (not bare) JID.'''
        return self._getResourceData(jid, 'priority')
    def getRawRoster(self):
        ''' Returns roster representation in internal format. '''
        return self._data
    def getRawItem(self, jid):
        ''' Returns roster item 'jid' representation in internal format. '''
        return self._data[jid[:(jid+'/').find('/')]]
    def getShow(self, jid):
        ''' Returns 'show' value of contact 'jid'. 'jid' should be a full (not bare) JID.'''
        return self._getResourceData(jid, 'show')
    def getStatus(self, jid):
        ''' Returns 'status' value of contact 'jid'. 'jid' should be a full (not bare) JID.'''
        return self._getResourceData(jid, 'status')
    def getSubscription(self, jid):
        ''' Returns 'subscription' value of contact 'jid'.'''
        return self._getItemData(jid, 'subscription')
    def getResources(self, jid):
        ''' Returns list of connected resources of contact 'jid'.'''
        return self._data[jid[:(jid+'/').find('/')]]['resources'].keys()
    def setItem(self,jid,name=None,groups=[]):
        ''' Renames contact 'jid' and sets the groups list that it now belongs to.'''
        iq=Iq('set', NS_ROSTER)
        query=iq.getTag('query')
        attrs={'jid':jid}
        if name: attrs['name']=name
        item=query.setTag('item', attrs)
        for group in groups: item.addChild(node=Node('group', payload=[group]))
        self._owner.send(iq)
    def setItemMulti(self, items):
        ''' Renames multiple contacts and sets their group lists.'''
        iq=Iq('set', NS_ROSTER)
        query=iq.getTag('query')
        for i in items:
            attrs={'jid':i['jid']}
            if i['name']: attrs['name']=i['name']
            item=query.setTag('item', attrs)
            for group in i['groups']: item.addChild(node=Node('group', payload=[group]))
        self._owner.send(iq)
    def getItems(self):
        ''' Return list of all [bare] JIDs that the roster is currently tracks.'''
        return self._data.keys()
    def keys(self):
        ''' Same as getItems. Provided for the sake of dictionary interface.'''
        return self._data.keys()
    def __getitem__(self, item):
        ''' Get the contact in the internal format. Raises KeyError if JID 'item' is not in roster.'''
        return self._data[item]
    def getItem(self, item):
        ''' Get the contact in the internal format (or None if JID 'item' is not in roster).'''
        if self._data.has_key(item): return self._data[item]
    def Subscribe(self, jid):
        ''' Send subscription request to JID 'jid'.'''
        self._owner.send(Presence(jid, 'subscribe'))
    def Unsubscribe(self, jid):
        ''' Ask for removing our subscription for JID 'jid'.'''
        self._owner.send(Presence(jid, 'unsubscribe'))
    def Authorize(self, jid):
        ''' Authorise JID 'jid'. Works only if these JID requested auth previously. '''
        self._owner.send(Presence(jid, 'subscribed'))
    def Unauthorize(self, jid):
        ''' Unauthorise JID 'jid'. Use for declining authorisation request
                or for removing existing authorization. '''
        self._owner.send(Presence(jid, 'unsubscribed'))
    def getRaw(self):
        '''Returns the internal data representation of the roster.'''
        return self._data
    def setRaw(self, data):
        '''Returns the internal data representation of the roster.'''
        self._data = data
        self._data[self._owner.User+'@'+self._owner.Server]={'resources': {}, 'name': None, 'ask': None, 'subscription': None, 'groups': None,}
        self.set=1
    # copypasted methods for roster.py from constructor to here


    def plugin(self, owner, request=1):
        ''' Register presence and subscription trackers in the owner's dispatcher.
                Also request roster from server if the 'request' argument is set.
                Used internally.'''
=======
        """
        Return specific jid's representation in internal format. Used internally
        """
        jid = jid[:(jid+'/').find('/')]
        return self._data[jid][dataname]

    def _getResourceData(self, jid, dataname):
        """
        Return specific jid's resource representation in internal format. Used
        internally
        """
        if jid.find('/') + 1:
            jid, resource = jid.split('/', 1)
            if self._data[jid]['resources'].has_key(resource):
                return self._data[jid]['resources'][resource][dataname]
        elif self._data[jid]['resources'].keys():
            lastpri = -129
            for r in self._data[jid]['resources'].keys():
                if int(self._data[jid]['resources'][r]['priority']) > lastpri:
                    resource, lastpri=r, int(self._data[jid]['resources'][r]['priority'])
            return self._data[jid]['resources'][resource][dataname]

    def delItem(self, jid):
        """
        Delete contact 'jid' from roster
        """
        self._owner.send(Iq('set', NS_ROSTER, payload=[Node('item', {'jid': jid, 'subscription': 'remove'})]))

    def getAsk(self, jid):
        """
        Return 'ask' value of contact 'jid'
        """
        return self._getItemData(jid, 'ask')

    def getGroups(self, jid):
        """
        Return groups list that contact 'jid' belongs to
        """
        return self._getItemData(jid, 'groups')

    def getName(self, jid):
        """
        Return name of contact 'jid'
        """
        return self._getItemData(jid, 'name')

    def getPriority(self, jid):
        """
        Return priority of contact 'jid'. 'jid' should be a full (not bare) JID
        """
        return self._getResourceData(jid, 'priority')

    def getRawRoster(self):
        """
        Return roster representation in internal format
        """
        return self._data

    def getRawItem(self, jid):
        """
        Return roster item 'jid' representation in internal format
        """
        return self._data[jid[:(jid+'/').find('/')]]

    def getShow(self, jid):
        """
        Return 'show' value of contact 'jid'. 'jid' should be a full (not bare)
        JID
        """
        return self._getResourceData(jid, 'show')

    def getStatus(self, jid):
        """
        Return 'status' value of contact 'jid'. 'jid' should be a full (not bare)
        JID
        """
        return self._getResourceData(jid, 'status')

    def getSubscription(self, jid):
        """
        Return 'subscription' value of contact 'jid'
        """
        return self._getItemData(jid, 'subscription')

    def getResources(self, jid):
        """
        Return list of connected resources of contact 'jid'
        """
        return self._data[jid[:(jid+'/').find('/')]]['resources'].keys()

    def setItem(self, jid, name=None, groups=[]):
        """
        Rename contact 'jid' and sets the groups list that it now belongs to
        """
        iq = Iq('set', NS_ROSTER)
        query = iq.getTag('query')
        attrs = {'jid': jid}
        if name:
            attrs['name'] = name
        item = query.setTag('item', attrs)
        for group in groups:
            item.addChild(node=Node('group', payload=[group]))
        self._owner.send(iq)

    def setItemMulti(self, items):
        """
        Rename multiple contacts and sets their group lists
        """
        iq = Iq('set', NS_ROSTER)
        query = iq.getTag('query')
        for i in items:
            attrs = {'jid': i['jid']}
            if i['name']:
                attrs['name'] = i['name']
            item = query.setTag('item', attrs)
            for group in i['groups']:
                item.addChild(node=Node('group', payload=[group]))
        self._owner.send(iq)

    def getItems(self):
        """
        Return list of all [bare] JIDs that the roster is currently tracks
        """
        return self._data.keys()

    def keys(self):
        """
        Same as getItems. Provided for the sake of dictionary interface
        """
        return self._data.keys()

    def __getitem__(self, item):
        """
        Get the contact in the internal format. Raises KeyError if JID 'item' is
        not in roster
        """
        return self._data[item]

    def getItem(self, item):
        """
        Get the contact in the internal format (or None if JID 'item' is not in
        roster)
        """
        if self._data.has_key(item):
            return self._data[item]

    def Subscribe(self, jid):
        """
        Send subscription request to JID 'jid'
        """
        self._owner.send(Presence(jid, 'subscribe'))

    def Unsubscribe(self, jid):
        """
        Ask for removing our subscription for JID 'jid'
        """
        self._owner.send(Presence(jid, 'unsubscribe'))

    def Authorize(self, jid):
        """
        Authorize JID 'jid'. Works only if these JID requested auth previously
        """
        self._owner.send(Presence(jid, 'subscribed'))

    def Unauthorize(self, jid):
        """
        Unauthorise JID 'jid'. Use for declining authorisation request or for
        removing existing authorization
        """
        self._owner.send(Presence(jid, 'unsubscribed'))

    def getRaw(self):
        """
        Return the internal data representation of the roster
        """
        return self._data

    def setRaw(self, data):
        """
        Return the internal data representation of the roster
        """
        self._data = data
        self._data[self._owner.User + '@' + self._owner.Server] = {
                        'resources': {},
                        'name': None,
                        'ask': None,
                        'subscription': None,
                        'groups': None
        }
        self.set = 1

    def plugin(self, owner, request=1):
        """
        Register presence and subscription trackers in the owner's dispatcher.
        Also request roster from server if the 'request' argument is set. Used
        internally
        """
>>>>>>> 30a1bb50
        self._owner.RegisterHandler('iq', self.RosterIqHandler, 'result', NS_ROSTER, makefirst = 1)
        self._owner.RegisterHandler('iq', self.RosterIqHandler, 'set', NS_ROSTER)
        self._owner.RegisterHandler('presence', self.PresenceHandler)
        if request:
            return self.Request()

    def _on_roster_set(self, data):
        if data:
            self._owner.Dispatcher.ProcessNonBlocking(data)
        if not self.set:
            return
        self._owner.onreceive(None)
        if self.on_ready:
            self.on_ready(self)
            self.on_ready = None
        return True

    def getRoster(self, on_ready=None, force=False):
<<<<<<< HEAD
        ''' Requests roster from server if neccessary and returns self. '''
=======
        """
        Request roster from server if neccessary and returns self
        """
>>>>>>> 30a1bb50
        return_self = True
        if not self.set:
            self.on_ready = on_ready
            self._owner.onreceive(self._on_roster_set)
            return_self = False
        elif on_ready:
            on_ready(self)
            return_self = False
        if return_self or force:
            return self
        return None<|MERGE_RESOLUTION|>--- conflicted
+++ resolved
@@ -30,17 +30,6 @@
 
 
 class NonBlockingRoster(PlugIn):
-<<<<<<< HEAD
-    ''' Defines a plenty of methods that will allow you to manage roster.
-            Also automatically track presences from remote JIDs taking into
-            account that every JID can have multiple resources connected. Does not
-            currently support 'error' presences.
-            You can also use mapping interface for access to the internal representation of
-            contacts in roster.
-            '''
-    def __init__(self, version=''):
-        ''' Init internal variables. '''
-=======
     """
     Defines a plenty of methods that will allow you to manage roster. Also
     automatically track presences from remote JIDs taking into account that
@@ -53,7 +42,6 @@
         """
         Init internal variables
         """
->>>>>>> 30a1bb50
         PlugIn.__init__(self)
         self.version = version
         self._data = {}
@@ -61,16 +49,6 @@
         self._exported_methods=[self.getRoster]
         self.received_from_server = False
 
-<<<<<<< HEAD
-    def Request(self,force=0):
-        ''' Request roster from server if it were not yet requested
-                (or if the 'force' argument is set). '''
-        if self.set is None: self.set=0
-        elif not force: return
-
-        iq = Iq('get', NS_ROSTER)
-        iq.setTagAttr('query', 'ver', self.version)
-=======
     def Request(self, force=0):
         """
         Request roster from server if it were not yet requested (or if the
@@ -84,7 +62,6 @@
         iq = Iq('get', NS_ROSTER)
         if self.version is not None:
             iq.setTagAttr('query', 'ver', self.version)
->>>>>>> 30a1bb50
         id_ = self._owner.getAnID()
         iq.setID(id_)
         self._owner.send(iq)
@@ -92,15 +69,10 @@
         return id_
 
     def RosterIqHandler(self, dis, stanza):
-<<<<<<< HEAD
-        ''' Subscription tracker. Used internally for setting items state in
-                internal roster representation. '''
-=======
         """
         Subscription tracker. Used internally for setting items state in internal
         roster representation
         """
->>>>>>> 30a1bb50
         sender = stanza.getAttr('from')
         if not sender is None and not sender.bareMatch(
         self._owner.User + '@' + self._owner.Server):
@@ -124,28 +96,19 @@
                 self._data[jid]['subscription']=item.getAttr('subscription')
                 self._data[jid]['groups']=[]
                 if not self._data[jid].has_key('resources'): self._data[jid]['resources']={}
-<<<<<<< HEAD
-                for group in item.getTags('group'): self._data[jid]['groups'].append(group.getData())
-=======
                 for group in item.getTags('group'):
                     if group.getData() not in self._data[jid]['groups']:
                         self._data[jid]['groups'].append(group.getData())
->>>>>>> 30a1bb50
         self._data[self._owner.User+'@'+self._owner.Server]={'resources': {}, 'name': None, 'ask': None, 'subscription': None, 'groups': None,}
         self.set=1
         # Looks like we have a workaround
         # raise NodeProcessed # a MUST. Otherwise you'll get back an <iq type='error'/>
 
     def PresenceHandler(self, dis, pres):
-<<<<<<< HEAD
-        ''' Presence tracker. Used internally for setting items' resources state in
-                internal roster representation. '''
-=======
         """
         Presence tracker. Used internally for setting items' resources state in
         internal roster representation
         """
->>>>>>> 30a1bb50
         if pres.getTag('x', namespace=NS_MUC_USER):
             return
         jid=pres.getFrom()
@@ -171,113 +134,6 @@
         # Need to handle type='error' also
 
     def _getItemData(self, jid, dataname):
-<<<<<<< HEAD
-        ''' Return specific jid's representation in internal format. Used internally. '''
-        jid=jid[:(jid+'/').find('/')]
-        return self._data[jid][dataname]
-    def _getResourceData(self, jid, dataname):
-        ''' Return specific jid's resource representation in internal format. Used internally. '''
-        if jid.find('/')+1:
-            jid, resource=jid.split('/', 1)
-            if self._data[jid]['resources'].has_key(resource): return self._data[jid]['resources'][resource][dataname]
-        elif self._data[jid]['resources'].keys():
-            lastpri=-129
-            for r in self._data[jid]['resources'].keys():
-                if int(self._data[jid]['resources'][r]['priority'])>lastpri: resource, lastpri=r, int(self._data[jid]['resources'][r]['priority'])
-            return self._data[jid]['resources'][resource][dataname]
-    def delItem(self, jid):
-        ''' Delete contact 'jid' from roster.'''
-        self._owner.send(Iq('set', NS_ROSTER, payload=[Node('item', {'jid':jid,'subscription':'remove'})]))
-    def getAsk(self, jid):
-        ''' Returns 'ask' value of contact 'jid'.'''
-        return self._getItemData(jid, 'ask')
-    def getGroups(self, jid):
-        ''' Returns groups list that contact 'jid' belongs to.'''
-        return self._getItemData(jid, 'groups')
-    def getName(self, jid):
-        ''' Returns name of contact 'jid'.'''
-        return self._getItemData(jid, 'name')
-    def getPriority(self, jid):
-        ''' Returns priority of contact 'jid'. 'jid' should be a full (not bare) JID.'''
-        return self._getResourceData(jid, 'priority')
-    def getRawRoster(self):
-        ''' Returns roster representation in internal format. '''
-        return self._data
-    def getRawItem(self, jid):
-        ''' Returns roster item 'jid' representation in internal format. '''
-        return self._data[jid[:(jid+'/').find('/')]]
-    def getShow(self, jid):
-        ''' Returns 'show' value of contact 'jid'. 'jid' should be a full (not bare) JID.'''
-        return self._getResourceData(jid, 'show')
-    def getStatus(self, jid):
-        ''' Returns 'status' value of contact 'jid'. 'jid' should be a full (not bare) JID.'''
-        return self._getResourceData(jid, 'status')
-    def getSubscription(self, jid):
-        ''' Returns 'subscription' value of contact 'jid'.'''
-        return self._getItemData(jid, 'subscription')
-    def getResources(self, jid):
-        ''' Returns list of connected resources of contact 'jid'.'''
-        return self._data[jid[:(jid+'/').find('/')]]['resources'].keys()
-    def setItem(self,jid,name=None,groups=[]):
-        ''' Renames contact 'jid' and sets the groups list that it now belongs to.'''
-        iq=Iq('set', NS_ROSTER)
-        query=iq.getTag('query')
-        attrs={'jid':jid}
-        if name: attrs['name']=name
-        item=query.setTag('item', attrs)
-        for group in groups: item.addChild(node=Node('group', payload=[group]))
-        self._owner.send(iq)
-    def setItemMulti(self, items):
-        ''' Renames multiple contacts and sets their group lists.'''
-        iq=Iq('set', NS_ROSTER)
-        query=iq.getTag('query')
-        for i in items:
-            attrs={'jid':i['jid']}
-            if i['name']: attrs['name']=i['name']
-            item=query.setTag('item', attrs)
-            for group in i['groups']: item.addChild(node=Node('group', payload=[group]))
-        self._owner.send(iq)
-    def getItems(self):
-        ''' Return list of all [bare] JIDs that the roster is currently tracks.'''
-        return self._data.keys()
-    def keys(self):
-        ''' Same as getItems. Provided for the sake of dictionary interface.'''
-        return self._data.keys()
-    def __getitem__(self, item):
-        ''' Get the contact in the internal format. Raises KeyError if JID 'item' is not in roster.'''
-        return self._data[item]
-    def getItem(self, item):
-        ''' Get the contact in the internal format (or None if JID 'item' is not in roster).'''
-        if self._data.has_key(item): return self._data[item]
-    def Subscribe(self, jid):
-        ''' Send subscription request to JID 'jid'.'''
-        self._owner.send(Presence(jid, 'subscribe'))
-    def Unsubscribe(self, jid):
-        ''' Ask for removing our subscription for JID 'jid'.'''
-        self._owner.send(Presence(jid, 'unsubscribe'))
-    def Authorize(self, jid):
-        ''' Authorise JID 'jid'. Works only if these JID requested auth previously. '''
-        self._owner.send(Presence(jid, 'subscribed'))
-    def Unauthorize(self, jid):
-        ''' Unauthorise JID 'jid'. Use for declining authorisation request
-                or for removing existing authorization. '''
-        self._owner.send(Presence(jid, 'unsubscribed'))
-    def getRaw(self):
-        '''Returns the internal data representation of the roster.'''
-        return self._data
-    def setRaw(self, data):
-        '''Returns the internal data representation of the roster.'''
-        self._data = data
-        self._data[self._owner.User+'@'+self._owner.Server]={'resources': {}, 'name': None, 'ask': None, 'subscription': None, 'groups': None,}
-        self.set=1
-    # copypasted methods for roster.py from constructor to here
-
-
-    def plugin(self, owner, request=1):
-        ''' Register presence and subscription trackers in the owner's dispatcher.
-                Also request roster from server if the 'request' argument is set.
-                Used internally.'''
-=======
         """
         Return specific jid's representation in internal format. Used internally
         """
@@ -475,7 +331,6 @@
         Also request roster from server if the 'request' argument is set. Used
         internally
         """
->>>>>>> 30a1bb50
         self._owner.RegisterHandler('iq', self.RosterIqHandler, 'result', NS_ROSTER, makefirst = 1)
         self._owner.RegisterHandler('iq', self.RosterIqHandler, 'set', NS_ROSTER)
         self._owner.RegisterHandler('presence', self.PresenceHandler)
@@ -494,13 +349,9 @@
         return True
 
     def getRoster(self, on_ready=None, force=False):
-<<<<<<< HEAD
-        ''' Requests roster from server if neccessary and returns self. '''
-=======
         """
         Request roster from server if neccessary and returns self
         """
->>>>>>> 30a1bb50
         return_self = True
         if not self.set:
             self.on_ready = on_ready
