--- conflicted
+++ resolved
@@ -26,39 +26,26 @@
 from encodings import idna
 
 class ILookupTable:
-<<<<<<< HEAD
-    """ Interface for character lookup classes. """
+    """
+    Interface for character lookup classes
+    """
 
     def lookup(self, c):
-        """ Return whether character is in this table. """
+        """
+        Return whether character is in this table
+        """
+        pass
 
 class IMappingTable:
-    """ Interface for character mapping classes. """
+    """
+    Interface for character mapping classes
+    """
 
     def map(self, c):
-        """ Return mapping for character. """
-=======
-    """
-    Interface for character lookup classes
-    """
-
-    def lookup(self, c):
-        """
-        Return whether character is in this table
+        """
+        Return mapping for character
         """
         pass
-
-class IMappingTable:
-    """
-    Interface for character mapping classes
-    """
-
-    def map(self, c):
-        """
-        Return mapping for character
-        """
-        pass
->>>>>>> 30a1bb50
 
 class LookupTableFromFunction:
 
@@ -98,13 +85,8 @@
             return c
 
 class Profile:
-<<<<<<< HEAD
-    def __init__(self, mappings=[],  normalize=True, prohibiteds=[],
-                                            check_unassigneds=True, check_bidi=True):
-=======
     def __init__(self, mappings=[], normalize=True, prohibiteds=[],
                     check_unassigneds=True, check_bidi=True):
->>>>>>> 30a1bb50
         self.mappings = mappings
         self.normalize = normalize
         self.prohibiteds = prohibiteds
@@ -168,26 +150,6 @@
 
 
 class NamePrep:
-<<<<<<< HEAD
-    """ Implements preparation of internationalized domain names.
-
-            This class implements preparing internationalized domain names using the
-            rules defined in RFC 3491, section 4 (Conversion operations).
-
-            We do not perform step 4 since we deal with unicode representations of
-            domain names and do not convert from or to ASCII representations using
-            punycode encoding. When such a conversion is needed, the L{idna} standard
-            library provides the C{ToUnicode()} and C{ToASCII()} functions. Note that
-            L{idna} itself assumes UseSTD3ASCIIRules to be false.
-
-            The following steps are performed by C{prepare()}:
-
-                    * Split the domain name in labels at the dots (RFC 3490, 3.1)
-                    * Apply nameprep proper on each label (RFC 3491)
-                    * Enforce the restrictions on ASCII characters in host names by
-                            assuming STD3ASCIIRules to be true. (STD 3)
-                    * Rejoin the labels using the label separator U+002E (full stop).
-=======
     """
     Implements preparation of internationalized domain names
 
@@ -207,7 +169,6 @@
             * Enforce the restrictions on ASCII characters in host names by
                     assuming STD3ASCIIRules to be true. (STD 3)
             * Rejoin the labels using the label separator U+002E (full stop).
->>>>>>> 30a1bb50
     """
 
     # Prohibited characters.
