--- conflicted
+++ resolved
@@ -355,15 +355,11 @@
 	def pollin(self):
 		self._do_receive() 
 	
-<<<<<<< HEAD
-	def pollend(self, retry = False):
-=======
 	def pollend(self, retry=False):
 		if not self.printed_error:
 			self.printed_error = True
 			try: self._do_receive(errors_only=True)
 			except: log.error("pollend: Got exception from _do_receive:", exc_info=True)
->>>>>>> fddb000a
 		conn_failure_cb = self.on_connect_failure
 		self.disconnect()
 		if conn_failure_cb:
@@ -433,30 +429,6 @@
 		try: 
 			# get as many bites, as possible, but not more than RECV_BUFSIZE
 			received = self._recv(RECV_BUFSIZE)
-<<<<<<< HEAD
-		except Exception, e:
-			if len(e.args)  > 0 and isinstance(e.args[0], int):
-				errnum = e[0]
-			sys.exc_clear()
-			# "received" will be empty anyhow 
-		if errnum == socket.SSL_ERROR_WANT_READ:
-			pass
-		elif errnum  == errno.ECONNRESET:
-			self.pollend(True)
-			# don't proccess result, caus it will raise error
-			return
-		elif errnum in [errno.ENOTCONN, errno.ESHUTDOWN]:
-			self.pollend()
-			# don't proccess result, caus it will raise error
-			return
-		elif not received :
-			if errnum != socket.SSL_ERROR_EOF: 
-				# 8 EOF occurred in violation of protocol
-				self.DEBUG('Socket error while receiving data', 'error')
-				self.pollend(True)
-			if self.state >= 0:
-				self.disconnect()
-=======
 		except (socket.error, socket.herror, socket.gaierror), e:
 			log.error("_do_receive: got %s:", e.__class__, exc_info=True)
 			#traceback.print_exc()
@@ -488,7 +460,6 @@
 			if not errors_only:
 				self.pollend(retry=(errnum in (ERR_DISCONN, errno.ECONNRESET)))
 			# don't process result, because it will raise an error
->>>>>>> fddb000a
 			return
 
 		if received is None:
