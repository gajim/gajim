--- conflicted
+++ resolved
@@ -41,21 +41,12 @@
 log = logging.getLogger('gajim.c.x.transports_nb')
 
 def urisplit(uri):
-<<<<<<< HEAD
-    '''
-    Function for splitting URI string to tuple (protocol, host, port, path).
-    e.g. urisplit('http://httpcm.jabber.org:123/webclient') returns
-    ('http', 'httpcm.jabber.org', 123, '/webclient')
-    return 443 as default port if proto is https else 80
-    '''
-=======
     """
     Function for splitting URI string to tuple (protocol, host, port, path).
     e.g. urisplit('http://httpcm.jabber.org:123/webclient') returns ('http',
     'httpcm.jabber.org', 123, '/webclient') return 443 as default port if proto
     is https else 80
     """
->>>>>>> 30a1bb50
     splitted =  urlparse.urlsplit(uri)
     proto, host, path = splitted.scheme, splitted.hostname, splitted.path
     try:
@@ -111,24 +102,11 @@
 STATES = (DISCONNECTED, CONNECTING, PROXY_CONNECTING, CONNECTED, DISCONNECTING)
 
 class NonBlockingTransport(PlugIn):
-<<<<<<< HEAD
-    '''
-    Abstract class representing a transport.
+    """
+    Abstract class representing a transport
 
     Subclasses CAN have different constructor signature but connect method SHOULD
     be the same.
-    '''
-    def __init__(self, raise_event, on_disconnect, idlequeue, estabilish_tls,
-    certs):
-        '''
-        Each trasport class can have different constructor but it has to have at
-        least all the arguments of NonBlockingTransport constructor.
-=======
-    """
-    Abstract class representing a transport
-
-    Subclasses CAN have different constructor signature but connect method SHOULD
-    be the same.
     """
 
     def __init__(self, raise_event, on_disconnect, idlequeue, estabilish_tls,
@@ -136,7 +114,6 @@
         """
         Each trasport class can have different constructor but it has to have at
         least all the arguments of NonBlockingTransport constructor
->>>>>>> 30a1bb50
 
         :param raise_event: callback for monitoring of sent and received data
         :param on_disconnect: callback called on disconnection during runtime
@@ -145,11 +122,7 @@
                 TCP connection is done
         :param certs: tuple of (cacerts, mycerts) see constructor of
                 tls_nb.NonBlockingTLS for more details
-<<<<<<< HEAD
-        '''
-=======
-        """
->>>>>>> 30a1bb50
+        """
         PlugIn.__init__(self)
         self.raise_event = raise_event
         self.on_disconnect = on_disconnect
@@ -185,24 +158,14 @@
         self.disconnect(do_callback=False)
 
     def connect(self, conn_5tuple, on_connect, on_connect_failure):
-<<<<<<< HEAD
-        '''
-        Creates and connects transport to server and port defined in conn_5tuple
-        which should be item from list returned from getaddrinfo.
-=======
         """
         Creates and connects transport to server and port defined in conn_5tuple
         which should be item from list returned from getaddrinfo
->>>>>>> 30a1bb50
 
         :param conn_5tuple: 5-tuple returned from getaddrinfo
         :param on_connect: callback called on successful connect to the server
         :param on_connect_failure: callback called on failure when connecting
-<<<<<<< HEAD
-        '''
-=======
-        """
->>>>>>> 30a1bb50
+        """
         self.on_connect = on_connect
         self.on_connect_failure = on_connect_failure
         self.server, self.port = conn_5tuple[4][:2]
@@ -216,26 +179,18 @@
         return self.state
 
     def _on_connect(self):
-<<<<<<< HEAD
-        ''' preceeds call of on_connect callback '''
-=======
         """
         Preceeds call of on_connect callback
         """
->>>>>>> 30a1bb50
         # data is reference to socket wrapper instance. We don't need it in client
         # because
         self.set_state(CONNECTED)
         self.on_connect()
 
     def _on_connect_failure(self, err_message):
-<<<<<<< HEAD
-        ''' preceeds call of on_connect_failure callback '''
-=======
         """
         Preceeds call of on_connect_failure callback
         """
->>>>>>> 30a1bb50
         # In case of error while connecting we need to disconnect transport
         # but we don't want to call DisconnectHandlers from client,
         # thus the do_callback=False
@@ -254,35 +209,21 @@
             self.on_disconnect()
 
     def onreceive(self, recv_handler):
-<<<<<<< HEAD
-        '''
-        Sets the on_receive callback.
-=======
         """
         Set the on_receive callback.
->>>>>>> 30a1bb50
 
         onreceive(None) sets callback to Dispatcher.ProcessNonBlocking which is
         the default one that will decide what to do with received stanza based on
         its tag name and namespace.
 
-<<<<<<< HEAD
-        Do not confuse it with on_receive() method, which is the callback itself.
-        '''
-=======
         Do not confuse it with on_receive() method, which is the callback
         itself.
         """
->>>>>>> 30a1bb50
         if not recv_handler:
             if hasattr(self, '_owner') and hasattr(self._owner, 'Dispatcher'):
                 self.on_receive = self._owner.Dispatcher.ProcessNonBlocking
             else:
-<<<<<<< HEAD
-                log.warning('No Dispatcher plugged. Received data will not be processed')
-=======
                 log.warn('No Dispatcher plugged. Received data will not be processed')
->>>>>>> 30a1bb50
                 self.on_receive = None
             return
         self.on_receive = recv_handler
@@ -291,25 +232,17 @@
         self.set_state(CONNECTING)
 
     def read_timeout(self):
-<<<<<<< HEAD
-        ''' called when there's no response from server in defined timeout '''
-=======
         """
         Called when there's no response from server in defined timeout
         """
->>>>>>> 30a1bb50
         if self.on_timeout:
             self.on_timeout()
         self.renew_send_timeout()
 
     def read_timeout2(self):
-<<<<<<< HEAD
-        ''' called when there's no response from server in defined timeout '''
-=======
         """
         called when there's no response from server in defined timeout
         """
->>>>>>> 30a1bb50
         if self.on_timeout2:
             self.on_timeout2()
         self.renew_send_timeout2()
@@ -354,31 +287,17 @@
 
 
 class NonBlockingTCP(NonBlockingTransport, IdleObject):
-<<<<<<< HEAD
-    '''
-    Non-blocking TCP socket wrapper.
+    """
+    Non-blocking TCP socket wrapper
 
     It is used for simple XMPP connection. Can be connected via proxy and can
     estabilish TLS connection.
-    '''
-    def __init__(self, raise_event, on_disconnect, idlequeue, estabilish_tls,
-    certs, proxy_dict=None):
-        '''
-        :param proxy_dict: dictionary with proxy data as loaded from config file
-        '''
-=======
-    """
-    Non-blocking TCP socket wrapper
-
-    It is used for simple XMPP connection. Can be connected via proxy and can
-    estabilish TLS connection.
     """
     def __init__(self, raise_event, on_disconnect, idlequeue, estabilish_tls,
                     certs, proxy_dict=None):
         """
         :param proxy_dict: dictionary with proxy data as loaded from config file
         """
->>>>>>> 30a1bb50
         NonBlockingTransport.__init__(self, raise_event, on_disconnect, idlequeue,
                 estabilish_tls, certs)
         IdleObject.__init__(self)
@@ -423,10 +342,7 @@
         # variable for errno symbol that will be found from exception raised
         # from connect()
         errnum = 0
-<<<<<<< HEAD
-=======
         errstr = str()
->>>>>>> 30a1bb50
 
         # set timeout for TCP connecting - if nonblocking connect() fails, pollend
         # is called. If if succeeds pollout is called.
@@ -466,17 +382,10 @@
                 proxy_creds=self.proxy_dict['credentials'])
 
     def _on_connect(self):
-<<<<<<< HEAD
-        '''
-        Preceeds invoking of on_connect callback. TCP connection is already
-        estabilished by this time.
-        '''
-=======
         """
         Preceed invoking of on_connect callback. TCP connection is already
         estabilished by this time
         """
->>>>>>> 30a1bb50
         if self.estabilish_tls:
             self.tls_init(
                     on_succ = lambda: NonBlockingTransport._on_connect(self),
@@ -486,17 +395,10 @@
             NonBlockingTransport._on_connect(self)
 
     def tls_init(self, on_succ, on_fail):
-<<<<<<< HEAD
-        '''
+        """
         Estabilishes TLS/SSL using this TCP connection by plugging a
         NonBlockingTLS module
-        '''
-=======
-        """
-        Estabilishes TLS/SSL using this TCP connection by plugging a
-        NonBlockingTLS module
-        """
->>>>>>> 30a1bb50
+        """
         cacerts, mycerts = self.certs
         result = tls_nb.NonBlockingTLS.get_instance(cacerts, mycerts).PlugIn(self)
         if result:
@@ -505,24 +407,16 @@
             on_fail()
 
     def pollin(self):
-<<<<<<< HEAD
-        '''called by idlequeu when receive on plugged socket is possible '''
-=======
         """
         Called by idlequeu when receive on plugged socket is possible
         """
->>>>>>> 30a1bb50
         log.info('pollin called, state == %s' % self.get_state())
         self._do_receive()
 
     def pollout(self):
-<<<<<<< HEAD
-        '''called by idlequeu when send to plugged socket is possible'''
-=======
         """
         Called by idlequeu when send to plugged socket is possible
         """
->>>>>>> 30a1bb50
         log.info('pollout called, state == %s' % self.get_state())
 
         if self.get_state() == CONNECTING:
@@ -538,13 +432,9 @@
             self._do_send()
 
     def pollend(self):
-<<<<<<< HEAD
-        '''called by idlequeue on TCP connection errors'''
-=======
         """
         Called by idlequeue on TCP connection errors
         """
->>>>>>> 30a1bb50
         log.info('pollend called, state == %s' % self.get_state())
 
         if self.get_state() == CONNECTING:
@@ -564,11 +454,7 @@
             self._sock.shutdown(socket.SHUT_RDWR)
             self._sock.close()
         except socket.error, (errnum, errstr):
-<<<<<<< HEAD
-            log.error('Error while disconnecting socket: %s' % errstr)
-=======
             log.info('Error while disconnecting socket: %s' % errstr)
->>>>>>> 30a1bb50
         self.fd = -1
         NonBlockingTransport.disconnect(self, do_callback)
 
@@ -596,17 +482,10 @@
             log.warn('remove_timeout: no self.fd state is %s' % self.get_state())
 
     def send(self, raw_data, now=False):
-<<<<<<< HEAD
-        '''
-        Append raw_data to the queue of messages to be send.
-        If supplied data is unicode string, encode it to utf-8.
-        '''
-=======
         """
         Append raw_data to the queue of messages to be send. If supplied data is
         unicode string, encode it to utf-8.
         """
->>>>>>> 30a1bb50
         NonBlockingTransport.send(self, raw_data, now)
 
         r = self.encode_stanza(raw_data)
@@ -620,13 +499,9 @@
         self._plug_idle(writable=True, readable=True)
 
     def encode_stanza(self, stanza):
-<<<<<<< HEAD
-        ''' Encode str or unicode to utf-8 '''
-=======
         """
         Encode str or unicode to utf-8
         """
->>>>>>> 30a1bb50
         if isinstance(stanza, unicode):
             stanza = stanza.encode('utf-8')
         elif not isinstance(stanza, str):
@@ -634,13 +509,8 @@
         return stanza
 
     def _plug_idle(self, writable, readable):
-<<<<<<< HEAD
-        '''
-        Plugs file descriptor of socket to Idlequeue.
-=======
         """
         Plug file descriptor of socket to Idlequeue
->>>>>>> 30a1bb50
 
         Plugged socket will be watched for "send possible" or/and "recv possible"
         events. pollin() callback is invoked on "recv possible", pollout() on
@@ -648,26 +518,15 @@
 
         Plugged socket will always be watched for "error" event - in that case,
         pollend() is called.
-<<<<<<< HEAD
-        '''
-=======
-        """
->>>>>>> 30a1bb50
+        """
         log.info('Plugging fd %d, W:%s, R:%s' % (self.fd, writable, readable))
         self.idlequeue.plug_idle(self, writable, readable)
 
     def _do_send(self):
-<<<<<<< HEAD
-        '''
-        Called when send() to connected socket is possible. First message from
-        sendqueue will be sent.
-        '''
-=======
         """
         Called when send() to connected socket is possible. First message from
         sendqueue will be sent
         """
->>>>>>> 30a1bb50
         if not self.sendbuff:
             if not self.sendqueue:
                 log.warn('calling send on empty buffer and queue')
@@ -684,27 +543,16 @@
                         readable=True)
                 self.raise_event(DATA_SENT, sent_data)
 
-<<<<<<< HEAD
-        except socket.error, e:
-=======
         except Exception:
->>>>>>> 30a1bb50
             log.error('_do_send:', exc_info=True)
             traceback.print_exc()
             self.disconnect()
 
     def _do_receive(self):
-<<<<<<< HEAD
-        '''
-        Reads all pending incoming data. Will call owner's disconnected() method
-        if appropriate.
-        '''
-=======
         """
         Reads all pending incoming data. Will call owner's disconnected() method
         if appropriate
         """
->>>>>>> 30a1bb50
         received = None
         errnum = 0
         errstr = 'No Error Set'
@@ -759,30 +607,14 @@
             self.disconnect()
 
     def _on_receive(self, data):
-<<<<<<< HEAD
-        ''' preceeds on_receive callback. It peels off and checks HTTP headers in
-        HTTP classes, in here it just calls the callback.'''
-=======
         """
         Preceeds on_receive callback. It peels off and checks HTTP headers in
         HTTP classes, in here it just calls the callback
         """
->>>>>>> 30a1bb50
         self.on_receive(data)
 
 
 class NonBlockingHTTP(NonBlockingTCP):
-<<<<<<< HEAD
-    '''
-    Socket wrapper that creates HTTP message out of sent data and peels-off
-    HTTP headers from incoming messages.
-    '''
-
-    def __init__(self, raise_event, on_disconnect, idlequeue, estabilish_tls,
-    certs, on_http_request_possible, on_persistent_fallback, http_dict,
-    proxy_dict=None):
-        '''
-=======
     """
     Socket wrapper that creates HTTP message out of sent data and peels-off HTTP
     headers from incoming messages
@@ -792,17 +624,12 @@
                     certs, on_http_request_possible, on_persistent_fallback, http_dict,
                     proxy_dict=None):
         """
->>>>>>> 30a1bb50
         :param on_http_request_possible: method to call when HTTP request to
                 socket owned by transport is possible.
         :param on_persistent_fallback: callback called when server ends TCP
                 connection. It doesn't have to be fatal for HTTP session.
         :param http_dict: dictionary with data for HTTP request and headers
-<<<<<<< HEAD
-        '''
-=======
-        """
->>>>>>> 30a1bb50
+        """
         NonBlockingTCP.__init__(self, raise_event, on_disconnect, idlequeue,
                 estabilish_tls, certs, proxy_dict)
 
@@ -833,17 +660,10 @@
         self.send(self.build_http_message(raw_data), now)
 
     def _on_receive(self, data):
-<<<<<<< HEAD
-        '''
+        """
         Preceeds passing received data to owner class. Gets rid of HTTP headers
         and checks them.
-        '''
-=======
-        """
-        Preceeds passing received data to owner class. Gets rid of HTTP headers
-        and checks them.
-        """
->>>>>>> 30a1bb50
+        """
         if self.get_state() == PROXY_CONNECTING:
             NonBlockingTCP._on_receive(self, data)
             return
@@ -887,17 +707,10 @@
             self.on_http_request_possible()
 
     def build_http_message(self, httpbody, method='POST'):
-<<<<<<< HEAD
-        '''
-        Builds http message with given body.
-        Values for headers and status line fields are taken from class variables.
-        '''
-=======
         """
         Builds http message with given body. Values for headers and status line
         fields are taken from class variables
         """
->>>>>>> 30a1bb50
         absolute_uri = '%s://%s:%s%s' % (self.http_protocol, self.http_host,
                 self.http_port, self.http_path)
         headers = ['%s %s %s' % (method, absolute_uri, self.http_version),
@@ -919,23 +732,14 @@
         return('%s%s' % (headers, httpbody))
 
     def parse_http_message(self, message):
-<<<<<<< HEAD
-        '''
-        splits http message to tuple:
-=======
         """
         Split http message into a tuple:
->>>>>>> 30a1bb50
                 (statusline - list of e.g. ['HTTP/1.1', '200', 'OK'],
                 headers - dictionary of headers e.g. {'Content-Length': '604',
                         'Content-Type': 'text/xml; charset=utf-8'},
                 httpbody - string with http body)
                 http_rest - what is left in the message after a full HTTP header + body
-<<<<<<< HEAD
-        '''
-=======
-        """
->>>>>>> 30a1bb50
+        """
         message = message.replace('\r', '')
         message = message.lstrip('\n')
         splitted = message.split('\n\n')
@@ -962,17 +766,10 @@
 
 
 class NonBlockingHTTPBOSH(NonBlockingHTTP):
-<<<<<<< HEAD
-    '''
-    Class for BOSH HTTP connections. Slightly redefines HTTP transport by calling
-    bosh bodytag generating callback before putting data on wire.
-    '''
-=======
     """
     Class for BOSH HTTP connections. Slightly redefines HTTP transport by
     calling bosh bodytag generating callback before putting data on wire
     """
->>>>>>> 30a1bb50
 
     def set_stanza_build_cb(self, build_cb):
         self.build_cb = build_cb
