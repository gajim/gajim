--- conflicted
+++ resolved
@@ -22,24 +22,18 @@
 
 from simplexml import Node, NodeBuilder
 import time
-<<<<<<< HEAD
-=======
-
->>>>>>> 30a1bb50
+
 NS_ACTIVITY      ='http://jabber.org/protocol/activity'                           # XEP-0108
 NS_ADDRESS        ='http://jabber.org/protocol/address'                            # XEP-0033
 NS_AGENTS          ='jabber:iq:agents'
 NS_AMP            ='http://jabber.org/protocol/amp'
 NS_AMP_ERRORS   =NS_AMP+'#errors'
-<<<<<<< HEAD
 NS_ARCHIVE       ='urn:xmpp:archive'                                                                    #XEP-0136
 NS_ARCHIVE_AUTO  =NS_ARCHIVE+':auto'                                                            #XEP-0136
 NS_ARCHIVE_MANAGE        =NS_ARCHIVE+':manage'                                                  #XEP-0136
 NS_ARCHIVE_MANUAL        =NS_ARCHIVE+':manual'                                                  #XEP-0136
-NS_ARCHIVE_PREF  =NS_ARCHIVE+':pref'                                                            #XEP-0136
-=======
+NS_ARCHIVE_PREF  =NS_ARCHIVE+':pref'
 NS_ATOM          ='http://www.w3.org/2005/Atom'
->>>>>>> 30a1bb50
 NS_AUTH          ='jabber:iq:auth'
 NS_AVATAR          ='http://www.xmpp.org/extensions/xep-0084.html#ns-metadata'
 NS_BIND          ='urn:ietf:params:xml:ns:xmpp-bind'
@@ -84,10 +78,7 @@
 NS_JINGLE_RAW_UDP='urn:xmpp:jingle:transports:raw-udp:1'                # XEP-0177
 NS_JINGLE_ICE_UDP='urn:xmpp:jingle:transports:ice-udp:1'                # XEP-0176
 NS_LAST          ='jabber:iq:last'
-<<<<<<< HEAD
-=======
 NS_LOCATION  ='http://jabber.org/protocol/geoloc'                                                               # XEP-0080
->>>>>>> 30a1bb50
 NS_MESSAGE        ='message'                                                                                      # Jabberd2
 NS_MOOD          ='http://jabber.org/protocol/mood'                                       # XEP-0107
 NS_MUC            ='http://jabber.org/protocol/muc'
@@ -111,13 +102,9 @@
 NS_REGISTER      ='jabber:iq:register'
 NS_ROSTER          ='jabber:iq:roster'
 NS_ROSTERX        ='http://jabber.org/protocol/rosterx'                            # XEP-0144
-<<<<<<< HEAD
-NS_RPC            ='jabber:iq:rpc'                                                                              # XEP-0009
-NS_RSM            ='http://jabber.org/protocol/rsm'                                             #XEP-0059
-=======
 NS_ROSTER_VER    ='urn:xmpp:features:rosterver'               # XEP-0273
 NS_RPC            ='jabber:iq:rpc'                                                                              # XEP-0009
->>>>>>> 30a1bb50
+NS_RSM           ='http://jabber.org/protocol/rsm'
 NS_SASL          ='urn:ietf:params:xml:ns:xmpp-sasl'
 NS_SEARCH          ='jabber:iq:search'
 NS_SERVER          ='jabber:server'
@@ -208,59 +195,11 @@
 not-authorized --  --  -- The authentication failed because the initiating entity did not provide valid credentials (this includes but is not limited to the case of an unknown username); sent in reply to a <response/> element or an <auth/> element with initial response data.
 temporary-auth-failure --  --  -- The authentication failed because of a temporary error condition within the receiving entity; sent in reply to an <auth/> element or <response/> element.'''
 
-<<<<<<< HEAD
-ERRORS, _errorcodes={}, {}
-=======
 ERRORS, _errorcodes = {}, {}
->>>>>>> 30a1bb50
 for ns, errname, errpool in ((NS_XMPP_STREAMS, 'STREAM', xmpp_stream_error_conditions),
                                                    (NS_STANZAS, 'ERR', xmpp_stanza_error_conditions),
                                                    (NS_SASL, 'SASL', sasl_error_conditions)):
     for err in errpool.split('\n')[1:]:
-<<<<<<< HEAD
-        cond, code, typ, text=err.split(' -- ')
-        name=errname+'_'+cond.upper().replace('-', '_')
-        locals()[name]=ns+' '+cond
-        ERRORS[ns+' '+cond]=[code, typ, text]
-        if code: _errorcodes[code]=cond
-del ns, errname, errpool, err, cond, code, typ, text
-
-def isResultNode(node):
-    ''' Returns true if the node is a positive reply. '''
-    return node and node.getType()=='result'
-def isErrorNode(node):
-    ''' Returns true if the node is a negative reply. '''
-    return node and node.getType()=='error'
-
-class NodeProcessed(Exception):
-    ''' Exception that should be raised by handler when the handling should be stopped. '''
-class StreamError(Exception):
-    ''' Base exception class for stream errors.'''
-class BadFormat(StreamError): pass
-class BadNamespacePrefix(StreamError): pass
-class Conflict(StreamError): pass
-class ConnectionTimeout(StreamError): pass
-class HostGone(StreamError): pass
-class HostUnknown(StreamError): pass
-class ImproperAddressing(StreamError): pass
-class InternalServerError(StreamError): pass
-class InvalidFrom(StreamError): pass
-class InvalidID(StreamError): pass
-class InvalidNamespace(StreamError): pass
-class InvalidXML(StreamError): pass
-class NotAuthorized(StreamError): pass
-class PolicyViolation(StreamError): pass
-class RemoteConnectionFailed(StreamError): pass
-class ResourceConstraint(StreamError): pass
-class RestrictedXML(StreamError): pass
-class SeeOtherHost(StreamError): pass
-class SystemShutdown(StreamError): pass
-class UndefinedCondition(StreamError): pass
-class UnsupportedEncoding(StreamError): pass
-class UnsupportedStanzaType(StreamError): pass
-class UnsupportedVersion(StreamError): pass
-class XMLNotWellFormed(StreamError): pass
-=======
         cond, code, typ, text = err.split(' -- ')
         name = errname + '_' + cond.upper().replace('-', '_')
         locals()[name] = ns + ' ' + cond
@@ -365,7 +304,6 @@
 
 class XMLNotWellFormed(StreamError):
     pass
->>>>>>> 30a1bb50
 
 stream_exceptions = {'bad-format': BadFormat,
                                          'bad-namespace-prefix': BadNamespacePrefix,
@@ -393,69 +331,6 @@
                                          'xml-not-well-formed': XMLNotWellFormed}
 
 class JID:
-<<<<<<< HEAD
-    ''' JID object. JID can be built from string, modified, compared, serialised into string. '''
-    def __init__(self, jid=None, node='', domain='', resource=''):
-        ''' Constructor. JID can be specified as string (jid argument) or as separate parts.
-                Examples:
-                JID('node@domain/resource')
-                JID(node='node',domain='domain.org')
-        '''
-        if not jid and not domain: raise ValueError('JID must contain at least domain name')
-        elif type(jid)==type(self): self.node, self.domain, self.resource=jid.node, jid.domain, jid.resource
-        elif domain: self.node, self.domain, self.resource=node, domain, resource
-        else:
-            if jid.find('@')+1: self.node, jid=jid.split('@', 1)
-            else: self.node=''
-            if jid.find('/')+1: self.domain, self.resource=jid.split('/', 1)
-            else: self.domain, self.resource=jid, ''
-    def getNode(self):
-        ''' Return the node part of the JID '''
-        return self.node
-    def setNode(self, node):
-        ''' Set the node part of the JID to new value. Specify None to remove the node part.'''
-        self.node=node.lower()
-    def getDomain(self):
-        ''' Return the domain part of the JID '''
-        return self.domain
-    def setDomain(self, domain):
-        ''' Set the domain part of the JID to new value.'''
-        self.domain=domain.lower()
-    def getResource(self):
-        ''' Return the resource part of the JID '''
-        return self.resource
-    def setResource(self, resource):
-        ''' Set the resource part of the JID to new value. Specify None to remove the resource part.'''
-        self.resource=resource
-    def getStripped(self):
-        ''' Return the bare representation of JID. I.e. string value w/o resource. '''
-        return self.__str__(0)
-    def __eq__(self, other):
-        ''' Compare the JID to another instance or to string for equality. '''
-        try: other=JID(other)
-        except ValueError: return 0
-        return self.resource==other.resource and self.__str__(0) == other.__str__(0)
-    def __ne__(self, other):
-        ''' Compare the JID to another instance or to string for non-equality. '''
-        return not self.__eq__(other)
-    def bareMatch(self, other):
-        ''' Compare the node and domain parts of the JID's for equality. '''
-        return self.__str__(0) == JID(other).__str__(0)
-    def __str__(self,wresource=1):
-        ''' Serialise JID into string. '''
-        if self.node: jid=self.node+'@'+self.domain
-        else: jid=self.domain
-        if wresource and self.resource: return jid+'/'+self.resource
-        return jid
-    def __hash__(self):
-        ''' Produce hash of the JID, Allows to use JID objects as keys of the dictionary. '''
-        return hash(self.__str__())
-
-class BOSHBody(Node):
-    '''
-    <body> tag that wraps usual XMPP stanzas in XMPP over BOSH
-    '''
-=======
     """
     JID can be built from string, modified, compared, serialised into string
     """
@@ -572,35 +447,12 @@
     <body> tag that wraps usual XMPP stanzas in XMPP over BOSH
     """
 
->>>>>>> 30a1bb50
     def __init__(self, attrs={}, payload=[], node=None):
         Node.__init__(self, tag='body', attrs=attrs, payload=payload, node=node)
         self.setNamespace(NS_HTTP_BIND)
 
 
 class Protocol(Node):
-<<<<<<< HEAD
-    ''' A "stanza" object class. Contains methods that are common for presences, iqs and messages. '''
-    def __init__(self, name=None, to=None, typ=None, frm=None, attrs={}, payload=[], timestamp=None, xmlns=None, node=None):
-        ''' Constructor, name is the name of the stanza i.e. 'message' or 'presence' or 'iq'.
-                to is the value of 'to' attribure, 'typ' - 'type' attribute
-                frn - from attribure, attrs - other attributes mapping,
-                payload - same meaning as for simplexml payload definition
-                timestamp - the time value that needs to be stamped over stanza
-                xmlns - namespace of top stanza node
-                node - parsed or unparsed stana to be taken as prototype.
-        '''
-        if not attrs: attrs={}
-        if to: attrs['to']=to
-        if frm: attrs['from']=frm
-        if typ: attrs['type']=typ
-        Node.__init__(self, tag=name, attrs=attrs, payload=payload, node=node)
-        if not node and xmlns: self.setNamespace(xmlns)
-        if self['to']: self.setTo(self['to'])
-        if self['from']: self.setFrom(self['from'])
-        if node and type(self)==type(node) and self.__class__==node.__class__ and self.attrs.has_key('id'): del self.attrs['id']
-        self.timestamp=None
-=======
     """
     A "stanza" object class. Contains methods that are common for presences, iqs
     and messages
@@ -636,7 +488,6 @@
         if node and type(self) == type(node) and self.__class__ == node.__class__ and self.attrs.has_key('id'):
             del self.attrs['id']
         self.timestamp = None
->>>>>>> 30a1bb50
         for d in self.getTags('delay', namespace=NS_DELAY2):
             try:
                 if d.getAttr('stamp') < self.getTimestamp2():
@@ -650,83 +501,6 @@
                         self.setTimestamp(x.getAttr('stamp'))
                 except Exception:
                     pass
-<<<<<<< HEAD
-        if timestamp is not None: self.setTimestamp(timestamp)  # To auto-timestamp stanza just pass timestamp=''
-    def getTo(self):
-        ''' Return value of the 'to' attribute. '''
-        try: return self['to']
-        except: return None
-    def getFrom(self):
-        ''' Return value of the 'from' attribute. '''
-        try: return self['from']
-        except: return None
-    def getTimestamp(self):
-        ''' Return the timestamp in the 'yyyymmddThhmmss' format. '''
-        if self.timestamp: return self.timestamp
-        return time.strftime('%Y%m%dT%H:%M:%S', time.gmtime())
-    def getTimestamp2(self):
-        """ Return the timestamp in the 'yyyymmddThhmmss' format. """
-        if self.timestamp: return self.timestamp
-        return time.strftime('%Y-%m-%dT%H:%M:%SZ', time.gmtime())
-    def getID(self):
-        ''' Return the value of the 'id' attribute. '''
-        return self.getAttr('id')
-    def setTo(self, val):
-        ''' Set the value of the 'to' attribute. '''
-        self.setAttr('to', JID(val))
-    def getType(self):
-        ''' Return the value of the 'type' attribute. '''
-        return self.getAttr('type')
-    def setFrom(self, val):
-        ''' Set the value of the 'from' attribute. '''
-        self.setAttr('from', JID(val))
-    def setType(self, val):
-        ''' Set the value of the 'type' attribute. '''
-        self.setAttr('type', val)
-    def setID(self, val):
-        ''' Set the value of the 'id' attribute. '''
-        self.setAttr('id', val)
-    def getError(self):
-        ''' Return the error-condition (if present) or the textual description of the error (otherwise). '''
-        errtag=self.getTag('error')
-        if errtag:
-            for tag in errtag.getChildren():
-                if tag.getName()<>'text': return tag.getName()
-            return errtag.getData()
-    def getErrorMsg(self):
-        ''' Return the textual description of the error (if present) or the error condition '''
-        errtag=self.getTag('error')
-        if errtag:
-            for tag in errtag.getChildren():
-                if tag.getName()=='text': return tag.getData()
-            return self.getError()
-    def getErrorCode(self):
-        ''' Return the error code. Obsolete. '''
-        return self.getTagAttr('error', 'code')
-    def setError(self,error,code=None):
-        ''' Set the error code. Obsolete. Use error-conditions instead. '''
-        if code:
-            if str(code) in _errorcodes.keys(): error=ErrorNode(_errorcodes[str(code)], text=error)
-            else: error=ErrorNode(ERR_UNDEFINED_CONDITION, code=code, typ='cancel', text=error)
-        elif type(error) in [type(''), type(u'')]: error=ErrorNode(error)
-        self.setType('error')
-        self.addChild(node=error)
-    def setTimestamp(self,val=None):
-        '''Set the timestamp. timestamp should be the yyyymmddThhmmss string.'''
-        if not val: val=time.strftime('%Y%m%dT%H:%M:%S', time.gmtime())
-        self.timestamp=val
-        self.setTag('x', {'stamp':self.timestamp}, namespace=NS_DELAY)
-    def getProperties(self):
-        ''' Return the list of namespaces to which belongs the direct childs of element'''
-        props=[]
-        for child in self.getChildren():
-            prop=child.getNamespace()
-            if prop not in props: props.append(prop)
-        return props
-    def __setitem__(self, item, val):
-        ''' Set the item 'item' to the value 'val'.'''
-        if item in ['to', 'from']: val=JID(val)
-=======
         if timestamp is not None:
             self.setTimestamp(timestamp)  # To auto-timestamp stanza just pass timestamp=''
 
@@ -869,33 +643,10 @@
         """
         if item in ['to', 'from']:
             val = JID(val)
->>>>>>> 30a1bb50
         return self.setAttr(item, val)
 
 
 class Message(Protocol):
-<<<<<<< HEAD
-    ''' XMPP Message stanza - "push" mechanism.'''
-    def __init__(self, to=None, body=None, xhtml=None, typ=None, subject=None, attrs={}, frm=None, payload=[], timestamp=None, xmlns=NS_CLIENT, node=None):
-        ''' Create message object. You can specify recipient, text of message, type of message
-                any additional attributes, sender of the message, any additional payload (f.e. jabber:x:delay element) and namespace in one go.
-                Alternatively you can pass in the other XML object as the 'node' parameted to replicate it as message. '''
-        Protocol.__init__(self, 'message', to=to, typ=typ, attrs=attrs, frm=frm, payload=payload, timestamp=timestamp, xmlns=xmlns, node=node)
-        if body: self.setBody(body)
-        if xhtml: self.setXHTML(xhtml)
-        if subject is not None: self.setSubject(subject)
-    def getBody(self):
-        ''' Returns text of the message. '''
-        return self.getTagData('body')
-    def getXHTML(self, xmllang=None):
-        ''' Returns serialized xhtml-im element text of the message.
-
-                TODO: Returning a DOM could make rendering faster.'''
-        xhtml = self.getTag('html')
-        if xhtml:
-            if xmllang:
-                body = xhtml.getTag('body', attrs={'xml:lang':xmllang})
-=======
     """
     XMPP Message stanza - "push" mechanism
     """
@@ -936,31 +687,10 @@
         if xhtml:
             if xmllang:
                 body = xhtml.getTag('body', attrs={'xml:lang': xmllang})
->>>>>>> 30a1bb50
             else:
                 body = xhtml.getTag('body')
             return str(body)
         return None
-<<<<<<< HEAD
-    def getSubject(self):
-        ''' Returns subject of the message. '''
-        return self.getTagData('subject')
-    def getThread(self):
-        ''' Returns thread of the message. '''
-        return self.getTagData('thread')
-    def setBody(self, val):
-        ''' Sets the text of the message. '''
-        self.setTagData('body', val)
-
-    def setXHTML(self,val,xmllang=None):
-        ''' Sets the xhtml text of the message (XEP-0071).
-                The parameter is the "inner html" to the body.'''
-        try:
-            if xmllang:
-                dom = NodeBuilder('<body xmlns="'+NS_XHTML+'" xml:lang="'+xmllang+'" >' + val + '</body>').getDom()
-            else:
-                dom = NodeBuilder('<body xmlns="'+NS_XHTML+'">'+val+'</body>', 0).getDom()
-=======
 
     def getSubject(self):
         """
@@ -989,32 +719,12 @@
                 dom = NodeBuilder('<body xmlns="%s" xml:lang="%s">%s</body>' % (NS_XHTML, xmllang, val)).getDom()
             else:
                 dom = NodeBuilder('<body xmlns="%s">%s</body>, 0' % (NS_XHTM, val)).getDom()
->>>>>>> 30a1bb50
             if self.getTag('html'):
                 self.getTag('html').addChild(node=dom)
             else:
                 self.setTag('html', namespace=NS_XHTML_IM).addChild(node=dom)
         except Exception, e:
             print "Error", e
-<<<<<<< HEAD
-            #FIXME: log. we could not set xhtml (parse error, whatever)
-    def setSubject(self, val):
-        ''' Sets the subject of the message. '''
-        self.setTagData('subject', val)
-    def setThread(self, val):
-        ''' Sets the thread of the message. '''
-        self.setTagData('thread', val)
-    def buildReply(self,text=None):
-        ''' Builds and returns another message object with specified text.
-                The to, from and thread properties of new message are pre-set as reply to this message. '''
-        m=Message(to=self.getFrom(), frm=self.getTo(), body=text)
-        th=self.getThread()
-        if th: m.setThread(th)
-        return m
-    def getStatusCode(self):
-        '''Returns the status code of the message (for groupchat config
-        change)'''
-=======
             # FIXME: log. we could not set xhtml (parse error, whatever)
 
     def setSubject(self, val):
@@ -1045,7 +755,6 @@
         """
         Return the status code of the message (for groupchat config change)
         """
->>>>>>> 30a1bb50
         attrs = []
         for xtag in self.getTags('x'):
             for child in xtag.getTags('status'):
@@ -1053,34 +762,6 @@
         return attrs
 
 class Presence(Protocol):
-<<<<<<< HEAD
-    ''' XMPP Presence object.'''
-    def __init__(self, to=None, typ=None, priority=None, show=None, status=None, attrs={}, frm=None, timestamp=None, payload=[], xmlns=NS_CLIENT, node=None):
-        ''' Create presence object. You can specify recipient, type of message, priority, show and status values
-                any additional attributes, sender of the presence, timestamp, any additional payload (f.e. jabber:x:delay element) and namespace in one go.
-                Alternatively you can pass in the other XML object as the 'node' parameted to replicate it as presence. '''
-        Protocol.__init__(self, 'presence', to=to, typ=typ, attrs=attrs, frm=frm, payload=payload, timestamp=timestamp, xmlns=xmlns, node=node)
-        if priority: self.setPriority(priority)
-        if show: self.setShow(show)
-        if status: self.setStatus(status)
-    def getPriority(self):
-        ''' Returns the priority of the message. '''
-        return self.getTagData('priority')
-    def getShow(self):
-        ''' Returns the show value of the message. '''
-        return self.getTagData('show')
-    def getStatus(self):
-        ''' Returns the status string of the message. '''
-        return self.getTagData('status')
-    def setPriority(self, val):
-        ''' Sets the priority of the message. '''
-        self.setTagData('priority', val)
-    def setShow(self, val):
-        ''' Sets the show value of the message. '''
-        self.setTagData('show', val)
-    def setStatus(self, val):
-        ''' Sets the status string of the message. '''
-=======
 
     def __init__(self, to=None, typ=None, priority=None, show=None, status=None,
                     attrs={}, frm=None, timestamp=None, payload=[], xmlns=NS_CLIENT,
@@ -1135,7 +816,6 @@
         """
         Set the status string of the message
         """
->>>>>>> 30a1bb50
         self.setTagData('status', val)
 
     def _muc_getItemAttr(self, tag, attr):
@@ -1144,10 +824,7 @@
                 continue
             for child in xtag.getTags(tag):
                 return child.getAttr(attr)
-<<<<<<< HEAD
-=======
-
->>>>>>> 30a1bb50
+
     def _muc_getSubTagDataAttr(self, tag, attr):
         for xtag in self.getTags('x'):
             if xtag.getNamespace() not in (NS_MUC_USER, NS_MUC_ADMIN):
@@ -1156,69 +833,46 @@
                 for cchild in child.getTags(tag):
                     return cchild.getData(), cchild.getAttr(attr)
         return None, None
-<<<<<<< HEAD
+
     def getRole(self):
-        '''Returns the presence role (for groupchat)'''
+        """
+        Return the presence role (for groupchat)
+        """
         return self._muc_getItemAttr('item', 'role')
     def getAffiliation(self):
-        '''Returns the presence affiliation (for groupchat)'''
+        """
+        Return the presence affiliation (for groupchat)
+        """
         return self._muc_getItemAttr('item', 'affiliation')
+
     def getNewNick(self):
-        '''Returns the status code of the presence (for groupchat)'''
+        """
+        Return the status code of the presence (for groupchat)
+        """
         return self._muc_getItemAttr('item', 'nick')
+
     def getJid(self):
-        '''Returns the presence jid (for groupchat)'''
+        """
+        Return the presence jid (for groupchat)
+        """
         return self._muc_getItemAttr('item', 'jid')
+
     def getReason(self):
-        '''Returns the reason of the presence (for groupchat)'''
+        """
+        Returns the reason of the presence (for groupchat)
+        """
         return self._muc_getSubTagDataAttr('reason', '')[0]
+
     def getActor(self):
-        '''Returns the reason of the presence (for groupchat)'''
+        """
+        Return the reason of the presence (for groupchat)
+        """
         return self._muc_getSubTagDataAttr('actor', 'jid')[1]
+
     def getStatusCode(self):
-        '''Returns the status code of the presence (for groupchat)'''
-=======
-
-    def getRole(self):
-        """
-        Return the presence role (for groupchat)
-        """
-        return self._muc_getItemAttr('item', 'role')
-    def getAffiliation(self):
-        """
-        Return the presence affiliation (for groupchat)
-        """
-        return self._muc_getItemAttr('item', 'affiliation')
-
-    def getNewNick(self):
         """
         Return the status code of the presence (for groupchat)
         """
-        return self._muc_getItemAttr('item', 'nick')
-
-    def getJid(self):
-        """
-        Return the presence jid (for groupchat)
-        """
-        return self._muc_getItemAttr('item', 'jid')
-
-    def getReason(self):
-        """
-        Returns the reason of the presence (for groupchat)
-        """
-        return self._muc_getSubTagDataAttr('reason', '')[0]
-
-    def getActor(self):
-        """
-        Return the reason of the presence (for groupchat)
-        """
-        return self._muc_getSubTagDataAttr('actor', 'jid')[1]
-
-    def getStatusCode(self):
-        """
-        Return the status code of the presence (for groupchat)
-        """
->>>>>>> 30a1bb50
         attrs = []
         for xtag in self.getTags('x'):
             for child in xtag.getTags('status'):
@@ -1226,246 +880,6 @@
         return attrs
 
 class Iq(Protocol):
-<<<<<<< HEAD
-    ''' XMPP Iq object - get/set dialog mechanism. '''
-    def __init__(self, typ=None, queryNS=None, attrs={}, to=None, frm=None, payload=[], xmlns=NS_CLIENT, node=None):
-        ''' Create Iq object. You can specify type, query namespace
-                any additional attributes, recipient of the iq, sender of the iq, any additional payload (f.e. jabber:x:data node) and namespace in one go.
-                Alternatively you can pass in the other XML object as the 'node' parameted to replicate it as an iq. '''
-        Protocol.__init__(self, 'iq', to=to, typ=typ, attrs=attrs, frm=frm, xmlns=xmlns, node=node)
-        if payload: self.setQueryPayload(payload)
-        if queryNS: self.setQueryNS(queryNS)
-    def getQueryNS(self):
-        ''' Return the namespace of the 'query' child element.'''
-        tag=self.getTag('query')
-        if tag: return tag.getNamespace()
-    def getQuerynode(self):
-        ''' Return the 'node' attribute value of the 'query' child element.'''
-        return self.getTagAttr('query', 'node')
-    def getQueryPayload(self):
-        ''' Return the 'query' child element payload.'''
-        tag=self.getTag('query')
-        if tag: return tag.getPayload()
-    def getQueryChildren(self):
-        ''' Return the 'query' child element child nodes.'''
-        tag=self.getTag('query')
-        if tag: return tag.getChildren()
-    def setQueryNS(self, namespace):
-        ''' Set the namespace of the 'query' child element.'''
-        self.setTag('query').setNamespace(namespace)
-    def setQueryPayload(self, payload):
-        ''' Set the 'query' child element payload.'''
-        self.setTag('query').setPayload(payload)
-    def setQuerynode(self, node):
-        ''' Set the 'node' attribute value of the 'query' child element.'''
-        self.setTagAttr('query', 'node', node)
-    def buildReply(self, typ):
-        ''' Builds and returns another Iq object of specified type.
-                The to, from and query child node of new Iq are pre-set as reply to this Iq. '''
-        iq=Iq(typ, to=self.getFrom(), frm=self.getTo(), attrs={'id':self.getID()})
-        if self.getTag('query'): iq.setQueryNS(self.getQueryNS())
-        return iq
-
-class ErrorNode(Node):
-    ''' XMPP-style error element.
-            In the case of stanza error should be attached to XMPP stanza.
-            In the case of stream-level errors should be used separately. '''
-    def __init__(self,name,code=None,typ=None,text=None):
-        ''' Create new error node object.
-                Mandatory parameter: name - name of error condition.
-                Optional parameters: code, typ, text. Used for backwards compartibility with older jabber protocol.'''
-        if name in ERRORS:
-            cod, type_, txt=ERRORS[name]
-            ns=name.split()[0]
-        else: cod, ns, type_, txt='500', NS_STANZAS, 'cancel', ''
-        if typ: type_=typ
-        if code: cod=code
-        if text: txt=text
-        Node.__init__(self, 'error', {}, [Node(name)])
-        if type_: self.setAttr('type', type_)
-        if not cod: self.setName('stream:error')
-        if txt: self.addChild(node=Node(ns+' text', {}, [txt]))
-        if cod: self.setAttr('code', cod)
-
-class Error(Protocol):
-    ''' Used to quickly transform received stanza into error reply.'''
-    def __init__(self,node,error,reply=1):
-        ''' Create error reply basing on the received 'node' stanza and the 'error' error condition.
-                If the 'node' is not the received stanza but locally created ('to' and 'from' fields needs not swapping)
-                specify the 'reply' argument as false.'''
-        if reply: Protocol.__init__(self, to=node.getFrom(), frm=node.getTo(), node=node)
-        else: Protocol.__init__(self, node=node)
-        self.setError(error)
-        if node.getType()=='error': self.__str__=self.__dupstr__
-    def __dupstr__(self,dup1=None,dup2=None):
-        ''' Dummy function used as preventor of creating error node in reply to error node.
-                I.e. you will not be able to serialise "double" error into string.
-        '''
-        return ''
-
-class DataField(Node):
-    ''' This class is used in the DataForm class to describe the single data item.
-            If you are working with jabber:x:data (XEP-0004, XEP-0068, XEP-0122)
-            then you will need to work with instances of this class. '''
-    def __init__(self,name=None,value=None,typ=None,required=0,desc=None,options=[],node=None):
-        ''' Create new data field of specified name,value and type.
-                Also 'required','desc' and 'options' fields can be set.
-                Alternatively other XML object can be passed in as the 'node' parameted to replicate it as a new datafiled.
-                '''
-        Node.__init__(self, 'field', node=node)
-        if name: self.setVar(name)
-        if isinstance(value, (list, tuple)): self.setValues(value)
-        elif value: self.setValue(value)
-        if typ: self.setType(typ)
-        elif not typ and not node: self.setType('text-single')
-        if required: self.setRequired(required)
-        if desc: self.setDesc(desc)
-        if options: self.setOptions(options)
-    def setRequired(self,req=1):
-        ''' Change the state of the 'required' flag. '''
-        if req: self.setTag('required')
-        else:
-            try: self.delChild('required')
-            except ValueError: return
-    def isRequired(self):
-        ''' Returns in this field a required one. '''
-        return self.getTag('required')
-    def setDesc(self, desc):
-        ''' Set the description of this field. '''
-        self.setTagData('desc', desc)
-    def getDesc(self):
-        ''' Return the description of this field. '''
-        return self.getTagData('desc')
-    def setValue(self, val):
-        ''' Set the value of this field. '''
-        self.setTagData('value', val)
-    def getValue(self):
-        return self.getTagData('value')
-    def setValues(self, lst):
-        ''' Set the values of this field as values-list.
-                Replaces all previous filed values! If you need to just add a value - use addValue method.'''
-        while self.getTag('value'): self.delChild('value')
-        for val in lst: self.addValue(val)
-    def addValue(self, val):
-        ''' Add one more value to this field. Used in 'get' iq's or such.'''
-        self.addChild('value', {}, [val])
-    def getValues(self):
-        ''' Return the list of values associated with this field.'''
-        ret=[]
-        for tag in self.getTags('value'): ret.append(tag.getData())
-        return ret
-    def getOptions(self):
-        ''' Return label-option pairs list associated with this field.'''
-        ret=[]
-        for tag in self.getTags('option'): ret.append([tag.getAttr('label'), tag.getTagData('value')])
-        return ret
-    def setOptions(self, lst):
-        ''' Set label-option pairs list associated with this field.'''
-        while self.getTag('option'): self.delChild('option')
-        for opt in lst: self.addOption(opt)
-    def addOption(self, opt):
-        ''' Add one more label-option pair to this field.'''
-        if isinstance(opt, basestring): self.addChild('option').setTagData('value', opt)
-        else: self.addChild('option', {'label':opt[0]}).setTagData('value', opt[1])
-    def getType(self):
-        ''' Get type of this field. '''
-        return self.getAttr('type')
-    def setType(self, val):
-        ''' Set type of this field. '''
-        return self.setAttr('type', val)
-    def getVar(self):
-        ''' Get 'var' attribute value of this field. '''
-        return self.getAttr('var')
-    def setVar(self, val):
-        ''' Set 'var' attribute value of this field. '''
-        return self.setAttr('var', val)
-
-class DataForm(Node):
-    ''' DataForm class. Used for manipulating dataforms in XMPP.
-            Relevant XEPs: 0004, 0068, 0122.
-            Can be used in disco, pub-sub and many other applications.'''
-    def __init__(self, typ=None, data=[], title=None, node=None):
-        '''
-                Create new dataform of type 'typ'. 'data' is the list of DataField
-                instances that this dataform contains, 'title' - the title string.
-                You can specify the 'node' argument as the other node to be used as
-                base for constructing this dataform.
-
-                title and instructions is optional and SHOULD NOT contain newlines.
-                Several instructions MAY be present.
-                'typ' can be one of ('form' | 'submit' | 'cancel' | 'result' )
-                'typ' of reply iq can be ( 'result' | 'set' | 'set' | 'result' ) respectively.
-                'cancel' form can not contain any fields. All other forms contains AT LEAST one field.
-                'title' MAY be included in forms of type "form" and "result"
-        '''
-        Node.__init__(self, 'x', node=node)
-        if node:
-            newkids=[]
-            for n in self.getChildren():
-                if n.getName()=='field': newkids.append(DataField(node=n))
-                else: newkids.append(n)
-            self.kids=newkids
-        if typ: self.setType(typ)
-        self.setNamespace(NS_DATA)
-        if title: self.setTitle(title)
-        if isinstance(data, dict):
-            newdata=[]
-            for name in data.keys(): newdata.append(DataField(name, data[name]))
-            data=newdata
-        for child in data:
-            if isinstance(child, basestring): self.addInstructions(child)
-            elif child.__class__.__name__=='DataField': self.kids.append(child)
-            else: self.kids.append(DataField(node=child))
-    def getType(self):
-        ''' Return the type of dataform. '''
-        return self.getAttr('type')
-    def setType(self, typ):
-        ''' Set the type of dataform. '''
-        self.setAttr('type', typ)
-    def getTitle(self):
-        ''' Return the title of dataform. '''
-        return self.getTagData('title')
-    def setTitle(self, text):
-        ''' Set the title of dataform. '''
-        self.setTagData('title', text)
-    def getInstructions(self):
-        ''' Return the instructions of dataform. '''
-        return self.getTagData('instructions')
-    def setInstructions(self, text):
-        ''' Set the instructions of dataform. '''
-        self.setTagData('instructions', text)
-    def addInstructions(self, text):
-        ''' Add one more instruction to the dataform. '''
-        self.addChild('instructions', {}, [text])
-    def getField(self, name):
-        ''' Return the datafield object with name 'name' (if exists). '''
-        return self.getTag('field', attrs={'var':name})
-    def setField(self, name):
-        ''' Create if nessessary or get the existing datafield object with name 'name' and return it. '''
-        f=self.getField(name)
-        if f: return f
-        return self.addChild(node=DataField(name))
-    def asDict(self):
-        ''' Represent dataform as simple dictionary mapping of datafield names to their values.'''
-        ret={}
-        for field in self.getTags('field'):
-            name=field.getAttr('var')
-            typ=field.getType()
-            if isinstance(typ, basestring) and typ.endswith('-multi'):
-                val=[]
-                for i in field.getTags('value'): val.append(i.getData())
-            else: val=field.getTagData('value')
-            ret[name]=val
-        if self.getTag('instructions'): ret['instructions']=self.getInstructions()
-        return ret
-    def __getitem__(self, name):
-        ''' Simple dictionary interface for getting datafields values by their names.'''
-        item=self.getField(name)
-        if item: return item.getValue()
-        raise IndexError('No such field')
-    def __setitem__(self, name, val):
-        ''' Simple dictionary interface for setting datafields values by their names.'''
-=======
     """
     XMPP Iq object - get/set dialog mechanism
     """
@@ -1895,5 +1309,4 @@
         """
         Simple dictionary interface for setting datafields values by their names
         """
->>>>>>> 30a1bb50
         return self.setField(name).setValue(val)