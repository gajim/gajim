# -*- coding:utf-8 -*-
## src/common/configpaths.py
##
## Copyright (C) 2006 Jean-Marie Traissard <jim AT lapin.org>
##                    Junglecow J <junglecow AT gmail.com>
## Copyright (C) 2006-2010 Yann Leboulanger <asterix AT lagaule.org>
## Copyright (C) 2007 Brendan Taylor <whateley AT gmail.com>
## Copyright (C) 2008 Jonathan Schleifer <js-gajim AT webkeks.org>
##
## This file is part of Gajim.
##
## Gajim is free software; you can redistribute it and/or modify
## it under the terms of the GNU General Public License as published
## by the Free Software Foundation; version 3 only.
##
## Gajim is distributed in the hope that it will be useful,
## but WITHOUT ANY WARRANTY; without even the implied warranty of
## MERCHANTABILITY or FITNESS FOR A PARTICULAR PURPOSE. See the
## GNU General Public License for more details.
##
## You should have received a copy of the GNU General Public License
## along with Gajim. If not, see <http://www.gnu.org/licenses/>.
##

import os
import sys
import tempfile
import defs
HAVE_XDG = True
try:
    import xdg.BaseDirectory
except:
    HAVE_XDG = False

(
TYPE_CONFIG,
TYPE_CACHE,
TYPE_DATA
) = range(3)

# Note on path and filename encodings:
#
# In general it is very difficult to do this correctly.
# We may pull information from environment variables, and what encoding that is
# in is anyone's guess. Any information we request directly from the file
# system will be in filesystemencoding, and (parts of) paths that we write in
# this source code will be in whatever encoding the source is in. (I hereby
# declare this file to be UTF-8 encoded.)
#
# To make things more complicated, modern Windows filesystems use UTF-16, but
# the API tends to hide this from us.
#
# I tried to minimize problems by passing Unicode strings to OS functions as
# much as possible. Hopefully this makes the function return an Unicode string
# as well. If not, we get an 8-bit string in filesystemencoding, which we can
# happily pass to functions that operate on files and directories, so we can
# just leave it as is. Since these paths are meant to be internal to Gajim and
# not displayed to the user, Unicode is not really necessary here.

def fse(s):
    """
    Convert from filesystem encoding if not already Unicode
    """
    return unicode(s, sys.getfilesystemencoding())

def windowsify(s):
    if os.name == 'nt':
        return s.capitalize()
    return s

class ConfigPaths:
    def __init__(self):
        # {'name': (type, path), } type can be TYPE_CONFIG, TYPE_CACHE, TYPE_DATA
        # or None
        self.paths = {}

        if os.name == 'nt':
            try:
                # Documents and Settings\[User Name]\Application Data\Gajim

                # How are we supposed to know what encoding the environment
                # variable 'appdata' is in? Assuming it to be in filesystem
                # encoding.
                self.config_root = self.cache_root = self.data_root = \
                        os.path.join(fse(os.environ[u'appdata']), u'Gajim')
            except KeyError:
                # win9x, in cwd
                self.config_root = self.cache_root = self.data_root = u'.'
        else: # Unices
            # Pass in an Unicode string, and hopefully get one back.
            if HAVE_XDG:
                self.config_root = xdg.BaseDirectory.load_first_config('gajim')
                if not self.config_root:
                    # Folder doesn't exist yet.
                    self.config_root = os.path.join(xdg.BaseDirectory.\
                            xdg_config_dirs[0], u'gajim')

                self.cache_root = os.path.join(xdg.BaseDirectory.xdg_cache_home,
                        u'gajim')

                self.data_root = xdg.BaseDirectory.save_data_path('gajim')
                if not self.data_root:
                    self.data_root = os.path.join(xdg.BaseDirectory.\
                            xdg_data_dirs[0], u'gajim')
            else:
                expand = os.path.expanduser
                base = os.getenv('XDG_CONFIG_HOME') or expand(u'~/.config')
                self.config_root = os.path.join(base, u'gajim')
                base = os.getenv('XDG_CACHE_HOME') or expand(u'~/.cache')
                self.cache_root = os.path.join(base, u'gajim')
                base = os.getenv('XDG_DATA_HOME') or expand(u'~/.local/share')
                self.data_root = os.path.join(base, u'gajim')

    def add(self, name, type_, path):
        self.paths[name] = (type_, path)

    def __getitem__(self, key):
        type_, path = self.paths[key]
        if type_ == TYPE_CONFIG:
            return os.path.join(self.config_root, path)
        elif type_ == TYPE_CACHE:
            return os.path.join(self.cache_root, path)
        elif type_ == TYPE_DATA:
            return os.path.join(self.data_root, path)
        return path

    def get(self, key, default=None):
        try:
            return self[key]
        except KeyError:
            return default

    def iteritems(self):
        for key in self.paths.iterkeys():
            yield (key, self[key])

    def init(self, root=None):
        if root is not None:
            self.config_root = self.cache_root = self.data_root = root

        d = {'MY_DATA': '', 'LOG_DB': u'logs.db', 'MY_CACERTS': u'cacerts.pem',
                'MY_EMOTS': u'emoticons', 'MY_ICONSETS': u'iconsets',
<<<<<<< HEAD
                'MY_MOOD_ICONSETS': u'moods', 'MY_ACTIVITY_ICONSETS': u'activities',
                'PLUGINS_USER': u'plugins'}
=======
                'MY_MOOD_ICONSETS': u'moods', 'MY_ACTIVITY_ICONSETS': u'activities'}
>>>>>>> 337b09d3
        for name in d:
            self.add(name, TYPE_DATA, windowsify(d[name]))

        d = {'MY_CACHE': '', 'CACHE_DB': u'cache.db', 'VCARD': u'vcards',
                'AVATAR': u'avatars'}
        for name in d:
            self.add(name, TYPE_CACHE, windowsify(d[name]))

        self.add('MY_CONFIG', TYPE_CONFIG, '')

        basedir = fse(os.environ.get(u'GAJIM_BASEDIR', defs.basedir))
        self.add('DATA', None, os.path.join(basedir, windowsify(u'data')))
        self.add('ICONS', None, os.path.join(basedir, windowsify(u'icons')))
        self.add('HOME', None, fse(os.path.expanduser('~')))
<<<<<<< HEAD
        self.add('PLUGINS_BASE', None, os.path.join(basedir,
                windowsify(u'plugins')))
=======
>>>>>>> 337b09d3
        try:
            self.add('TMP', None, fse(tempfile.gettempdir()))
        except IOError, e:
            print >> sys.stderr, 'Error opening tmp folder: %s\nUsing %s' % (
                    str(e), os.path.expanduser('~'))
            self.add('TMP', None, fse(os.path.expanduser('~')))

        try:
            import svn_config
            svn_config.configure(self)
        except (ImportError, AttributeError):
            pass

    def init_profile(self, profile=''):
        conffile = windowsify(u'config')
        pidfile = windowsify(u'gajim')
        secretsfile = windowsify(u'secrets')
<<<<<<< HEAD
        pluginsconfdir = windowsify(u'pluginsconfig')
=======
>>>>>>> 337b09d3

        if len(profile) > 0:
            conffile += u'.' + profile
            pidfile += u'.' + profile
            secretsfile += u'.' + profile
<<<<<<< HEAD
            pluginsconfdir += u'.' + profile
=======
>>>>>>> 337b09d3
        pidfile += u'.pid'
        self.add('CONFIG_FILE', TYPE_CONFIG, conffile)
        self.add('PID_FILE', TYPE_CACHE, pidfile)
        self.add('SECRETS_FILE', TYPE_DATA, secretsfile)
<<<<<<< HEAD
        self.add('PLUGINS_CONFIG_DIR', TYPE_CONFIG, pluginsconfdir)
=======
>>>>>>> 337b09d3

gajimpaths = ConfigPaths()<|MERGE_RESOLUTION|>--- conflicted
+++ resolved
@@ -140,12 +140,8 @@
 
         d = {'MY_DATA': '', 'LOG_DB': u'logs.db', 'MY_CACERTS': u'cacerts.pem',
                 'MY_EMOTS': u'emoticons', 'MY_ICONSETS': u'iconsets',
-<<<<<<< HEAD
                 'MY_MOOD_ICONSETS': u'moods', 'MY_ACTIVITY_ICONSETS': u'activities',
                 'PLUGINS_USER': u'plugins'}
-=======
-                'MY_MOOD_ICONSETS': u'moods', 'MY_ACTIVITY_ICONSETS': u'activities'}
->>>>>>> 337b09d3
         for name in d:
             self.add(name, TYPE_DATA, windowsify(d[name]))
 
@@ -160,11 +156,8 @@
         self.add('DATA', None, os.path.join(basedir, windowsify(u'data')))
         self.add('ICONS', None, os.path.join(basedir, windowsify(u'icons')))
         self.add('HOME', None, fse(os.path.expanduser('~')))
-<<<<<<< HEAD
         self.add('PLUGINS_BASE', None, os.path.join(basedir,
-                windowsify(u'plugins')))
-=======
->>>>>>> 337b09d3
+            windowsify(u'plugins')))
         try:
             self.add('TMP', None, fse(tempfile.gettempdir()))
         except IOError, e:
@@ -182,26 +175,17 @@
         conffile = windowsify(u'config')
         pidfile = windowsify(u'gajim')
         secretsfile = windowsify(u'secrets')
-<<<<<<< HEAD
         pluginsconfdir = windowsify(u'pluginsconfig')
-=======
->>>>>>> 337b09d3
 
         if len(profile) > 0:
             conffile += u'.' + profile
             pidfile += u'.' + profile
             secretsfile += u'.' + profile
-<<<<<<< HEAD
             pluginsconfdir += u'.' + profile
-=======
->>>>>>> 337b09d3
         pidfile += u'.pid'
         self.add('CONFIG_FILE', TYPE_CONFIG, conffile)
         self.add('PID_FILE', TYPE_CACHE, pidfile)
         self.add('SECRETS_FILE', TYPE_DATA, secretsfile)
-<<<<<<< HEAD
         self.add('PLUGINS_CONFIG_DIR', TYPE_CONFIG, pluginsconfdir)
-=======
->>>>>>> 337b09d3
 
 gajimpaths = ConfigPaths()