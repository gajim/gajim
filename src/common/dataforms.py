--- conflicted
+++ resolved
@@ -226,8 +226,6 @@
                 self.addChild('required')
 
         return locals()
-<<<<<<< HEAD
-=======
 
     @nested_property
     def media():
@@ -308,7 +306,6 @@
                 self.delChild(element)
 
         return locals()
->>>>>>> 337b09d3
 
 class BooleanField(DataField):
     @nested_property
@@ -626,21 +623,13 @@
             if f.required:
                 # Keep all required fields
                 continue
-<<<<<<< HEAD
-            if (hasattr(f, 'value') and not f.value) or (hasattr(f, 'values') and \
-            len(f.values) == 0):
-=======
             if (hasattr(f, 'value') and not f.value) or (hasattr(f, 'values') \
             and len(f.values) == 0):
->>>>>>> 337b09d3
                 to_be_removed.append(f)
             else:
                 del f.label
                 del f.description
-<<<<<<< HEAD
-=======
                 del f.media
->>>>>>> 337b09d3
         for f in to_be_removed:
             c.delChild(f)
         return c
