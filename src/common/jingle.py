##
## Copyright (C) 2006 Gajim Team
##
## This program is free software; you can redistribute it and/or modify
## it under the terms of the GNU General Public License as published
## by the Free Software Foundation; version 2 only.
##
## This program is distributed in the hope that it will be useful,
## but WITHOUT ANY WARRANTY; without even the implied warranty of
## MERCHANTABILITY or FITNESS FOR A PARTICULAR PURPOSE.  See the
## GNU General Public License for more details.
##
"""
Handles the jingle signalling protocol
"""

#TODO:
# * things in XEP 0176, including:
#      - http://xmpp.org/extensions/xep-0176.html#protocol-restarts
#      - http://xmpp.org/extensions/xep-0176.html#fallback
# * XEP 0177 (raw udp)

# * UI:
#   - make state and codec informations available to the user
#   - video integration
#   * config:
#     - codecs

# * figure out why it doesn't work with pidgin:
#     That's maybe a bug in pidgin:
#       http://xmpp.org/extensions/xep-0176.html#protocol-checks

import xmpp
import helpers

from jingle_session import JingleSession, JingleStates
from jingle_rtp import JingleAudio, JingleVideo


class ConnectionJingle(object):
    """
    This object depends on that it is a part of Connection class.
    """

    def __init__(self):
<<<<<<< HEAD
        # dictionary: (jid, sessionid) => JingleSession object
=======
        # dictionary: sessionid => JingleSession object
>>>>>>> 337b09d3
        self.__sessions = {}

        # dictionary: (jid, iq stanza id) => JingleSession object,
        # one time callbacks
        self.__iq_responses = {}

<<<<<<< HEAD
    def add_jingle(self, jingle):
        """
        Add a jingle session to a jingle stanza dispatcher

        jingle - a JingleSession object.
        """
        self.__sessions[(jingle.peerjid, jingle.sid)] = jingle

    def delete_jingle_session(self, peerjid, sid):
        """
        Remove a jingle session from a jingle stanza dispatcher
        """
        key = (peerjid, sid)
        if key in self.__sessions:
            #FIXME: Move this elsewhere?
            for content in self.__sessions[key].contents.values():
                content.destroy()
            self.__sessions[key].callbacks = []
            del self.__sessions[key]
=======
    def delete_jingle_session(self, sid):
        """
        Remove a jingle session from a jingle stanza dispatcher
        """
        if sid in self.__sessions:
            #FIXME: Move this elsewhere?
            for content in self.__sessions[sid].contents.values():
                content.destroy()
            self.__sessions[sid].callbacks = []
            del self.__sessions[sid]
>>>>>>> 337b09d3

    def _JingleCB(self, con, stanza):
        """
        The jingle stanza dispatcher

        Route jingle stanza to proper JingleSession object, or create one if it
        is a new session.

        TODO: Also check if the stanza isn't an error stanza, if so route it
        adequatelly.
        """
        # get data
        jid = helpers.get_full_jid_from_iq(stanza)
        id = stanza.getID()

        if (jid, id) in self.__iq_responses.keys():
            self.__iq_responses[(jid, id)].on_stanza(stanza)
            del self.__iq_responses[(jid, id)]
            raise xmpp.NodeProcessed

        jingle = stanza.getTag('jingle')
        if not jingle: return
        sid = jingle.getAttr('sid')

        # do we need to create a new jingle object
<<<<<<< HEAD
        if (jid, sid) not in self.__sessions:
            #TODO: tie-breaking and other things...
            newjingle = JingleSession(con=self, weinitiate=False, jid=jid, sid=sid)
            self.add_jingle(newjingle)

        # we already have such session in dispatcher...
        self.__sessions[(jid, sid)].on_stanza(stanza)
=======
        if sid not in self.__sessions:
            #TODO: tie-breaking and other things...
            newjingle = JingleSession(con=self, weinitiate=False, jid=jid, sid=sid)
            self.__sessions[sid] = newjingle

        # we already have such session in dispatcher...
        self.__sessions[sid].on_stanza(stanza)
        # Delete invalid/unneeded sessions
        if sid in self.__sessions and self.__sessions[sid].state == JingleStates.ended:
            self.delete_jingle_session(sid)
>>>>>>> 337b09d3

        raise xmpp.NodeProcessed

    def start_audio(self, jid):
        if self.get_jingle_session(jid, media='audio'):
            return self.get_jingle_session(jid, media='audio').sid
        jingle = self.get_jingle_session(jid, media='video')
        if jingle:
            jingle.add_content('voice', JingleAudio(jingle))
        else:
            jingle = JingleSession(self, weinitiate=True, jid=jid)
<<<<<<< HEAD
            self.add_jingle(jingle)
=======
            self.__sessions[jingle.sid] = jingle
>>>>>>> 337b09d3
            jingle.add_content('voice', JingleAudio(jingle))
            jingle.start_session()
        return jingle.sid

    def start_video(self, jid):
        if self.get_jingle_session(jid, media='video'):
            return self.get_jingle_session(jid, media='video').sid
        jingle = self.get_jingle_session(jid, media='audio')
        if jingle:
            jingle.add_content('video', JingleVideo(jingle))
        else:
            jingle = JingleSession(self, weinitiate=True, jid=jid)
<<<<<<< HEAD
            self.add_jingle(jingle)
=======
            self.__sessions[jingle.sid] = jingle
>>>>>>> 337b09d3
            jingle.add_content('video', JingleVideo(jingle))
            jingle.start_session()
        return jingle.sid

<<<<<<< HEAD
    def get_jingle_session(self, jid, sid=None, media=None):
        if sid:
            if (jid, sid) in self.__sessions:
                return self.__sessions[(jid, sid)]
=======

    def iter_jingle_sessions(self, jid, sid=None, media=None):
        if sid:
            return (session for session in self.__sessions.values() if session.sid == sid)
        sessions = (session for session in self.__sessions.values() if session.peerjid == jid)
        if media:
            if media not in ('audio', 'video'):
                return tuple()
            else:
                return (session for session in sessions if session.get_content(media))
        else:
            return sessions


    def get_jingle_session(self, jid, sid=None, media=None):
        if sid:
            if sid in self.__sessions:
                return self.__sessions[sid]
>>>>>>> 337b09d3
            else:
                return None
        elif media:
            if media not in ('audio', 'video'):
                return None
            for session in self.__sessions.values():
                if session.peerjid == jid and session.get_content(media):
                    return session

        return None<|MERGE_RESOLUTION|>--- conflicted
+++ resolved
@@ -43,38 +43,13 @@
     """
 
     def __init__(self):
-<<<<<<< HEAD
-        # dictionary: (jid, sessionid) => JingleSession object
-=======
         # dictionary: sessionid => JingleSession object
->>>>>>> 337b09d3
         self.__sessions = {}
 
         # dictionary: (jid, iq stanza id) => JingleSession object,
         # one time callbacks
         self.__iq_responses = {}
 
-<<<<<<< HEAD
-    def add_jingle(self, jingle):
-        """
-        Add a jingle session to a jingle stanza dispatcher
-
-        jingle - a JingleSession object.
-        """
-        self.__sessions[(jingle.peerjid, jingle.sid)] = jingle
-
-    def delete_jingle_session(self, peerjid, sid):
-        """
-        Remove a jingle session from a jingle stanza dispatcher
-        """
-        key = (peerjid, sid)
-        if key in self.__sessions:
-            #FIXME: Move this elsewhere?
-            for content in self.__sessions[key].contents.values():
-                content.destroy()
-            self.__sessions[key].callbacks = []
-            del self.__sessions[key]
-=======
     def delete_jingle_session(self, sid):
         """
         Remove a jingle session from a jingle stanza dispatcher
@@ -85,7 +60,6 @@
                 content.destroy()
             self.__sessions[sid].callbacks = []
             del self.__sessions[sid]
->>>>>>> 337b09d3
 
     def _JingleCB(self, con, stanza):
         """
@@ -111,15 +85,6 @@
         sid = jingle.getAttr('sid')
 
         # do we need to create a new jingle object
-<<<<<<< HEAD
-        if (jid, sid) not in self.__sessions:
-            #TODO: tie-breaking and other things...
-            newjingle = JingleSession(con=self, weinitiate=False, jid=jid, sid=sid)
-            self.add_jingle(newjingle)
-
-        # we already have such session in dispatcher...
-        self.__sessions[(jid, sid)].on_stanza(stanza)
-=======
         if sid not in self.__sessions:
             #TODO: tie-breaking and other things...
             newjingle = JingleSession(con=self, weinitiate=False, jid=jid, sid=sid)
@@ -130,7 +95,6 @@
         # Delete invalid/unneeded sessions
         if sid in self.__sessions and self.__sessions[sid].state == JingleStates.ended:
             self.delete_jingle_session(sid)
->>>>>>> 337b09d3
 
         raise xmpp.NodeProcessed
 
@@ -142,11 +106,7 @@
             jingle.add_content('voice', JingleAudio(jingle))
         else:
             jingle = JingleSession(self, weinitiate=True, jid=jid)
-<<<<<<< HEAD
-            self.add_jingle(jingle)
-=======
             self.__sessions[jingle.sid] = jingle
->>>>>>> 337b09d3
             jingle.add_content('voice', JingleAudio(jingle))
             jingle.start_session()
         return jingle.sid
@@ -159,21 +119,11 @@
             jingle.add_content('video', JingleVideo(jingle))
         else:
             jingle = JingleSession(self, weinitiate=True, jid=jid)
-<<<<<<< HEAD
-            self.add_jingle(jingle)
-=======
             self.__sessions[jingle.sid] = jingle
->>>>>>> 337b09d3
             jingle.add_content('video', JingleVideo(jingle))
             jingle.start_session()
         return jingle.sid
 
-<<<<<<< HEAD
-    def get_jingle_session(self, jid, sid=None, media=None):
-        if sid:
-            if (jid, sid) in self.__sessions:
-                return self.__sessions[(jid, sid)]
-=======
 
     def iter_jingle_sessions(self, jid, sid=None, media=None):
         if sid:
@@ -192,7 +142,6 @@
         if sid:
             if sid in self.__sessions:
                 return self.__sessions[sid]
->>>>>>> 337b09d3
             else:
                 return None
         elif media:
