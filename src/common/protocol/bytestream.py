# -*- coding:utf-8 -*-
## src/common/connection_handlers.py
##
## Copyright (C) 2006 Dimitur Kirov <dkirov AT gmail.com>
##                    Junglecow J <junglecow AT gmail.com>
## Copyright (C) 2006-2007 Tomasz Melcer <liori AT exroot.org>
##                         Travis Shirk <travis AT pobox.com>
##                         Nikos Kouremenos <kourem AT gmail.com>
## Copyright (C) 2006-2010 Yann Leboulanger <asterix AT lagaule.org>
## Copyright (C) 2007 Julien Pivotto <roidelapluie AT gmail.com>
## Copyright (C) 2007-2008 Brendan Taylor <whateley AT gmail.com>
##                         Jean-Marie Traissard <jim AT lapin.org>
##                         Stephan Erb <steve-e AT h3c.de>
## Copyright (C) 2008 Jonathan Schleifer <js-gajim AT webkeks.org>
##
## This file is part of Gajim.
##
## Gajim is free software; you can redistribute it and/or modify
## it under the terms of the GNU General Public License as published
## by the Free Software Foundation; version 3 only.
##
## Gajim is distributed in the hope that it will be useful,
## but WITHOUT ANY WARRANTY; without even the implied warranty of
## MERCHANTABILITY or FITNESS FOR A PARTICULAR PURPOSE. See the
## GNU General Public License for more details.
##
## You should have received a copy of the GNU General Public License
## along with Gajim. If not, see <http://www.gnu.org/licenses/>.
##

import socket
import base64
import gobject
import time

from common import xmpp
from common import gajim
from common import helpers
from common import dataforms
from common import ged
from common import jingle_xtls

from common.socks5 import Socks5Receiver

import logging
log = logging.getLogger('gajim.c.p.bytestream')

def is_transfer_paused(file_props):
    if 'stopped' in file_props and file_props['stopped']:
        return False
    if 'completed' in file_props and file_props['completed']:
        return False
    if 'disconnect_cb' not in file_props:
        return False
    return file_props['paused']

def is_transfer_active(file_props):
    if 'stopped' in file_props and file_props['stopped']:
        return False
    if 'completed' in file_props and file_props['completed']:
        return False
    if 'started' not in file_props or not file_props['started']:
        return False
    if 'paused' not in file_props:
        return True
    return not file_props['paused']

def is_transfer_stopped(file_props):
    if 'error' in file_props and file_props['error'] != 0:
        return True
    if 'completed' in file_props and file_props['completed']:
        return True
    if 'connected' in file_props and file_props['connected'] == False:
        return True
    if 'stopped' not in file_props or not file_props['stopped']:
        return False
    return True


class ConnectionBytestream:

    def __init__(self):
        self.files_props = {}
        gajim.ged.register_event_handler('file-request-received', ged.GUI1,
            self._nec_file_request_received)

    def cleanup(self):
        gajim.ged.remove_event_handler('file-request-received', ged.GUI1,
            self._nec_file_request_received)

    def _ft_get_our_jid(self):
        our_jid = gajim.get_jid_from_account(self.name)
        resource = self.server_resource
        return our_jid + '/' + resource

    def _ft_get_receiver_jid(self, file_props):
        return file_props['receiver'].jid + '/' + file_props['receiver'].resource

    def _ft_get_from(self, iq_obj):
        return helpers.get_full_jid_from_iq(iq_obj)

    def _ft_get_streamhost_jid_attr(self, streamhost):
        return helpers.parse_jid(streamhost.getAttr('jid'))

    def send_file_request(self, file_props):
        """
        Send iq for new FT request
        """
        if not self.connection or self.connected < 2:
            return
        file_props['sender'] = self._ft_get_our_jid()
        fjid = self._ft_get_receiver_jid(file_props)
        iq = xmpp.Iq(to=fjid, typ='set')
        iq.setID(file_props['sid'])
        self.files_props[file_props['sid']] = file_props
        si = iq.setTag('si', namespace=xmpp.NS_SI)
        si.setAttr('profile', xmpp.NS_FILE)
        si.setAttr('id', file_props['sid'])
        file_tag = si.setTag('file', namespace=xmpp.NS_FILE)
        file_tag.setAttr('name', file_props['name'])
        file_tag.setAttr('size', file_props['size'])
        desc = file_tag.setTag('desc')
        if 'desc' in file_props:
            desc.setData(file_props['desc'])
        file_tag.setTag('range')
        feature = si.setTag('feature', namespace=xmpp.NS_FEATURE)
        _feature = xmpp.DataForm(typ='form')
        feature.addChild(node=_feature)
        field = _feature.setField('stream-method')
        field.setAttr('type', 'list-single')
        field.addOption(xmpp.NS_BYTESTREAM)
        field.addOption(xmpp.NS_IBB)
        self.connection.send(iq)

    def send_file_approval(self, file_props):
        """
        Send iq, confirming that we want to download the file
        """
        # user response to ConfirmationDialog may come after we've disconneted
        if not self.connection or self.connected < 2:
            return

        # file transfer initiated by a jingle session
        log.info("send_file_approval: jingle session accept")
        if file_props.get('session-type') == 'jingle':
            session = self.get_jingle_session(file_props['sender'],
                file_props['session-sid'])
            if not session:
                return
            content = None
            for c in session.contents.values():
                if c.transport.sid == file_props['sid']:
                    content = c
                    break
            if not content:
                return
            gajim.socks5queue.add_file_props(self.name, file_props)

            if not session.accepted:
                if session.get_content('file', content.name).use_security:
                    id_ = jingle_xtls.send_cert_request(self,
                        file_props['sender'])
                    jingle_xtls.key_exchange_pend(id_, content)
                    return
                session.approve_session()

            session.approve_content('file', content.name)
            return

        iq = xmpp.Iq(to=unicode(file_props['sender']), typ='result')
        iq.setAttr('id', file_props['request-id'])
        si = iq.setTag('si', namespace=xmpp.NS_SI)
        if 'offset' in file_props and file_props['offset']:
            file_tag = si.setTag('file', namespace=xmpp.NS_FILE)
            range_tag = file_tag.setTag('range')
            range_tag.setAttr('offset', file_props['offset'])
        feature = si.setTag('feature', namespace=xmpp.NS_FEATURE)
        _feature = xmpp.DataForm(typ='submit')
        feature.addChild(node=_feature)
        field = _feature.setField('stream-method')
        field.delAttr('type')
        if xmpp.NS_BYTESTREAM in file_props['stream-methods']:
            field.setValue(xmpp.NS_BYTESTREAM)
        else:
            field.setValue(xmpp.NS_IBB)
        self.connection.send(iq)

    def send_file_rejection(self, file_props, code='403', typ=None):
        """
        Inform sender that we refuse to download the file

        typ is used when code = '400', in this case typ can be 'strean' for
        invalid stream or 'profile' for invalid profile
        """
        # user response to ConfirmationDialog may come after we've disconneted
        if not self.connection or self.connected < 2:
            return
        iq = xmpp.Iq(to=unicode(file_props['sender']), typ='error')
        iq.setAttr('id', file_props['request-id'])
        if code == '400' and typ in ('stream', 'profile'):
            name = 'bad-request'
            text = ''
        else:
            name = 'forbidden'
            text = 'Offer Declined'
        err = xmpp.ErrorNode(code=code, typ='cancel', name=name, text=text)
        if code == '400' and typ in ('stream', 'profile'):
            if typ == 'stream':
                err.setTag('no-valid-streams', namespace=xmpp.NS_SI)
            else:
                err.setTag('bad-profile', namespace=xmpp.NS_SI)
        iq.addChild(node=err)
        self.connection.send(iq)

    def _siResultCB(self, con, iq_obj):
        file_props = self.files_props.get(iq_obj.getAttr('id'))
        if not file_props:
            return
        if 'request-id' in file_props:
            # we have already sent streamhosts info
            return
        file_props['receiver'] = self._ft_get_from(iq_obj)
        si = iq_obj.getTag('si')
        file_tag = si.getTag('file')
        range_tag = None
        if file_tag:
            range_tag = file_tag.getTag('range')
        if range_tag:
            offset = range_tag.getAttr('offset')
            if offset:
                file_props['offset'] = int(offset)
            length = range_tag.getAttr('length')
            if length:
                file_props['length'] = int(length)
        feature = si.setTag('feature')
        if feature.getNamespace() != xmpp.NS_FEATURE:
            return
        form_tag = feature.getTag('x')
        form = xmpp.DataForm(node=form_tag)
        field = form.getField('stream-method')
        if field.getValue() == xmpp.NS_BYTESTREAM:
            self._send_socks5_info(file_props)
            raise xmpp.NodeProcessed
        if field.getValue() == xmpp.NS_IBB:
            sid = file_props['sid']
            fp = open(file_props['file-name'], 'r')
            self.OpenStream(sid, file_props['receiver'], fp)
            raise xmpp.NodeProcessed

    def _siSetCB(self, con, iq_obj):
        from common.connection_handlers_events import FileRequestReceivedEvent
        gajim.nec.push_incoming_event(FileRequestReceivedEvent(None, conn=self,
            stanza=iq_obj))
        raise xmpp.NodeProcessed

    def _nec_file_request_received(self, obj):
        if obj.conn.name != self.name:
            return
        gajim.socks5queue.add_file_props(self.name, obj.file_props)

    def _siErrorCB(self, con, iq_obj):
        si = iq_obj.getTag('si')
        profile = si.getAttr('profile')
        if profile != xmpp.NS_FILE:
            return
        file_props = self.files_props.get(iq_obj.getAttr('id'))
        if not file_props:
            return
        jid = self._ft_get_from(iq_obj)
        file_props['error'] = -3
        from common.connection_handlers_events import FileRequestErrorEvent
        gajim.nec.push_incoming_event(FileRequestErrorEvent(None, conn=self,
            jid=jid, file_props=file_props, error_msg=''))
        raise xmpp.NodeProcessed

class ConnectionSocks5Bytestream(ConnectionBytestream):

    def send_success_connect_reply(self, streamhost):
        """
        Send reply to the initiator of FT that we made a connection
        """
        if not self.connection or self.connected < 2:
            return
        if streamhost is None:
            return None
        iq = xmpp.Iq(to=streamhost['initiator'], typ='result',
                frm=streamhost['target'])
        iq.setAttr('id', streamhost['id'])
        query = iq.setTag('query', namespace=xmpp.NS_BYTESTREAM)
        stream_tag = query.setTag('streamhost-used')
        stream_tag.setAttr('jid', streamhost['jid'])
        self.connection.send(iq)

    def stop_all_active_file_transfers(self, contact):
        """
        Stop all active transfer to or from the given contact
        """
        for file_props in self.files_props.values():
            if is_transfer_stopped(file_props):
                continue
            receiver_jid = unicode(file_props['receiver'])
            if contact.get_full_jid() == receiver_jid:
                file_props['error'] = -5
                self.remove_transfer(file_props)
                from common.connection_handlers_events import \
                    FileRequestErrorEvent
                gajim.nec.push_incoming_event(FileRequestErrorEvent(None,
                    conn=self, jid=contact.jid, file_props=file_props,
                    error_msg=''))
            sender_jid = unicode(file_props['sender'])
            if contact.get_full_jid() == sender_jid:
                file_props['error'] = -3
                self.remove_transfer(file_props)

    def remove_all_transfers(self):
        """
        Stop and remove all active connections from the socks5 pool
        """
        for file_props in self.files_props.values():
            self.remove_transfer(file_props, remove_from_list=False)
        self.files_props = {}

    def remove_transfer(self, file_props, remove_from_list=True):
        if file_props is None:
            return
        self.disconnect_transfer(file_props)
        sid = file_props['sid']
        gajim.socks5queue.remove_file_props(self.name, sid)

        if remove_from_list:
            if 'sid' in self.files_props:
                del(self.files_props['sid'])

    def disconnect_transfer(self, file_props):
        if file_props is None:
            return
        if 'hash' in file_props:
            gajim.socks5queue.remove_sender(file_props['hash'])

        if 'streamhosts' in file_props:
            for host in file_props['streamhosts']:
                if 'idx' in host and host['idx'] > 0:
                    gajim.socks5queue.remove_receiver(host['idx'])
                    gajim.socks5queue.remove_sender(host['idx'])

        if 'direction' in file_props:
            # it's a IBB
            sid = file_props['sid']
            if sid in self.files_props:
                del self.files_props[sid]

    def _send_socks5_info(self, file_props):
        """
        Send iq for the present streamhosts and proxies
        """
        if not self.connection or self.connected < 2:
            return
        receiver = file_props['receiver']
        sender = file_props['sender']

        sha_str = helpers.get_auth_sha(file_props['sid'], sender, receiver)
        file_props['sha_str'] = sha_str

        port = gajim.config.get('file_transfers_port')
        listener = gajim.socks5queue.start_listener(port, sha_str,
                self._result_socks5_sid, file_props)
        if not listener:
            file_props['error'] = -5
            from common.connection_handlers_events import FileRequestErrorEvent
            gajim.nec.push_incoming_event(FileRequestErrorEvent(None, conn=self,
                jid=unicode(receiver), file_props=file_props, error_msg=''))
            self._connect_error(unicode(receiver), file_props['sid'],
                    file_props['sid'], code=406)
        else:
            iq = xmpp.Iq(to=unicode(receiver), typ='set')
            file_props['request-id'] = 'id_' + file_props['sid']
            iq.setID(file_props['request-id'])
            query = iq.setTag('query', namespace=xmpp.NS_BYTESTREAM)
            query.setAttr('sid', file_props['sid'])

            self._add_addiditional_streamhosts_to_query(query, file_props)
            self._add_local_ips_as_streamhosts_to_query(query, file_props)
            self._add_proxy_streamhosts_to_query(query, file_props)
            self._add_upnp_igd_as_streamhost_to_query(query, file_props, iq)
            # Upnp-igd is ascynchronous, so it will send the iq itself

    def _add_streamhosts_to_query(self, query, sender, port, hosts):
        for host in hosts:
            streamhost = xmpp.Node(tag='streamhost')
            query.addChild(node=streamhost)
            streamhost.setAttr('port', unicode(port))
            streamhost.setAttr('host', host)
            streamhost.setAttr('jid', sender)

    def _add_local_ips_as_streamhosts_to_query(self, query, file_props):
        if not gajim.config.get_per('accounts', self.name, 'ft_send_local_ips'):
            return
        try:
            my_ips = [self.peerhost[0]] # The ip we're connected to server with
            # all IPs from local DNS
            for addr in socket.getaddrinfo(socket.gethostname(), None):
                if not addr[4][0] in my_ips and not addr[4][0].startswith('127'):
                    my_ips.append(addr[4][0])

            sender = file_props['sender']
            port = gajim.config.get('file_transfers_port')
            self._add_streamhosts_to_query(query, sender, port, my_ips)
        except socket.gaierror:
            from common.connection_handlers_events import InformationEvent
            gajim.nec.push_incoming_event(InformationEvent(None, conn=self,
                level='error', pri_txt=_('Wrong host'),
                sec_txt=_('Invalid local address? :-O')))

    def _add_addiditional_streamhosts_to_query(self, query, file_props):
        sender = file_props['sender']
        port = gajim.config.get('file_transfers_port')
        ft_add_hosts_to_send = gajim.config.get('ft_add_hosts_to_send')
        additional_hosts = []
        if ft_add_hosts_to_send:
            additional_hosts = [e.strip() for e in ft_add_hosts_to_send.split(',')]
        else:
            additional_hosts = []
        self._add_streamhosts_to_query(query, sender, port, additional_hosts)

    def _add_upnp_igd_as_streamhost_to_query(self, query, file_props, iq):
        if not gajim.HAVE_UPNP_IGD:
            self.connection.send(iq)
            return

        def ip_is_local(ip):
            if '.' not in ip:
                # it's an IPv6
                return True
            ip_s = ip.split('.')
            ip_l = long(ip_s[0])<<24 | long(ip_s[1])<<16 | long(ip_s[2])<<8 | \
                 long(ip_s[3])
            # 10/8
            if ip_l & (255<<24) == 10<<24:
                return True
            # 172.16/12
            if ip_l & (255<<24 | 240<<16) == (172<<24 | 16<<16):
                return True
            # 192.168
            if ip_l & (255<<24 | 255<<16) == (192<<24 | 168<<16):
                return True
            return False


        my_ip = self.peerhost[0]

        if not ip_is_local(my_ip):
            self.connection.send(iq)
            return

        self.no_gupnp_reply_id = 0

        def cleanup_gupnp():
            if self.no_gupnp_reply_id:
                gobject.source_remove(self.no_gupnp_reply_id)
                self.no_gupnp_reply_id = 0
            gajim.gupnp_igd.disconnect(self.ok_id)
            gajim.gupnp_igd.disconnect(self.fail_id)

        def ok(s, proto, ext_ip, re, ext_port, local_ip, local_port, desc):
            log.debug('Got GUPnP-IGD answer: external: %s:%s, internal: %s:%s',
                ext_ip, ext_port, local_ip, local_port)
            if local_port != gajim.config.get('file_transfers_port'):
                sender = file_props['sender']
                receiver = file_props['receiver']
                sha_str = helpers.get_auth_sha(file_props['sid'], sender,
                    receiver)
                listener = gajim.socks5queue.start_listener(local_port, sha_str,
                    self._result_socks5_sid, file_props['sid'])
                if listener:
                    self._add_streamhosts_to_query(query, sender, ext_port,
                        [ext_ip])
            self.connection.send(iq)
            cleanup_gupnp()

        def fail(s, error, proto, ext_ip, local_ip, local_port, desc):
            log.debug('Got GUPnP-IGD error : %s', str(error))
            self.connection.send(iq)
            cleanup_gupnp()

        def no_upnp_reply():
            log.debug('Got not GUPnP-IGD answer')
            # stop trying to use it
            gajim.HAVE_UPNP_IGD = False
            self.no_gupnp_reply_id = 0
            self.connection.send(iq)
            cleanup_gupnp()
            return False


        self.ok_id = gajim.gupnp_igd.connect('mapped-external-port', ok)
        self.fail_id = gajim.gupnp_igd.connect('error-mapping-port', fail)

        port = gajim.config.get('file_transfers_port')
        self.no_gupnp_reply_id = gobject.timeout_add_seconds(10, no_upnp_reply)
        gajim.gupnp_igd.add_port('TCP', 0, my_ip, port, 3600,
            'Gajim file transfer')

    def _add_proxy_streamhosts_to_query(self, query, file_props):
        proxyhosts = self._get_file_transfer_proxies_from_config(file_props)
        if proxyhosts:
            file_props['proxy_receiver'] = unicode(file_props['receiver'])
            file_props['proxy_sender'] = unicode(file_props['sender'])
            file_props['proxyhosts'] = proxyhosts

            for proxyhost in proxyhosts:
                self._add_streamhosts_to_query(query, proxyhost['jid'],
                proxyhost['port'], [proxyhost['host']])

    def _get_file_transfer_proxies_from_config(self, file_props):
        configured_proxies = gajim.config.get_per('accounts', self.name,
                'file_transfer_proxies')
        shall_use_proxies = gajim.config.get_per('accounts', self.name,
                'use_ft_proxies')
        if shall_use_proxies and configured_proxies:
            proxyhost_dicts = []
            proxies = [item.strip() for item in configured_proxies.split(',')]
            default_proxy = gajim.proxy65_manager.get_default_for_name(self.name)
            if default_proxy:
                # add/move default proxy at top of the others
                if default_proxy in proxies:
                    proxies.remove(default_proxy)
                proxies.insert(0, default_proxy)

            for proxy in proxies:
                (host, _port, jid) = gajim.proxy65_manager.get_proxy(proxy, self.name)
                if not host:
                    continue
                host_dict = {
                        'state': 0,
                        'target': unicode(file_props['receiver']),
                        'id': file_props['sid'],
                        'sid': file_props['sid'],
                        'initiator': proxy,
                        'host': host,
                        'port': unicode(_port),
                        'jid': jid
                }
                proxyhost_dicts.append(host_dict)
            return proxyhost_dicts
        else:
            return []

    def _result_socks5_sid(self, sid, hash_id):
        """
        Store the result of SHA message from auth
        """
        if sid not in self.files_props:
            return
        file_props = self.files_props[sid]
        file_props['hash'] = hash_id
        return

    def _connect_error(self, to, _id, sid, code=404):
        """
        Called when there is an error establishing BS connection, or when
        connection is rejected
        """
        if not self.connection or self.connected < 2:
            return
        msg_dict = {
                404: 'Could not connect to given hosts',
                405: 'Cancel',
                406: 'Not acceptable',
        }
        msg = msg_dict[code]
        iq = xmpp.Iq(to=to,     typ='error')
        iq.setAttr('id', _id)
        err = iq.setTag('error')
        err.setAttr('code', unicode(code))
        err.setData(msg)
        self.connection.send(iq)
        if code == 404:
            file_props = gajim.socks5queue.get_file_props(self.name, sid)
            if file_props is not None:
                self.disconnect_transfer(file_props)
                file_props['error'] = -3
                from common.connection_handlers_events import \
                    FileRequestErrorEvent
                gajim.nec.push_incoming_event(FileRequestErrorEvent(None,
                    conn=self, jid=to, file_props=file_props, error_msg=msg))

    def _proxy_auth_ok(self, proxy):
        """
        Called after authentication to proxy server
        """
        if not self.connection or self.connected < 2:
            return
        file_props = self.files_props[proxy['sid']]
        iq = xmpp.Iq(to=proxy['initiator'],     typ='set')
        auth_id = "au_" + proxy['sid']
        iq.setID(auth_id)
        query = iq.setTag('query', namespace=xmpp.NS_BYTESTREAM)
        query.setAttr('sid', proxy['sid'])
        activate = query.setTag('activate')
        activate.setData(file_props['proxy_receiver'])
        iq.setID(auth_id)
        self.connection.send(iq)

    # register xmpppy handlers for bytestream and FT stanzas
    def _bytestreamErrorCB(self, con, iq_obj):
        id_ = unicode(iq_obj.getAttr('id'))
        frm = helpers.get_full_jid_from_iq(iq_obj)
        query = iq_obj.getTag('query')
        gajim.proxy65_manager.error_cb(frm, query)
        jid = helpers.get_jid_from_iq(iq_obj)
        id_ = id_[3:]
        if id_ not in self.files_props:
            return
        file_props = self.files_props[id_]
        file_props['error'] = -4
        from common.connection_handlers_events import FileRequestErrorEvent
        gajim.nec.push_incoming_event(FileRequestErrorEvent(None, conn=self,
            jid=jid, file_props=file_props, error_msg=''))
        raise xmpp.NodeProcessed

    def _bytestreamSetCB(self, con, iq_obj):
        target = unicode(iq_obj.getAttr('to'))
        id_ = unicode(iq_obj.getAttr('id'))
        query = iq_obj.getTag('query')
        sid = unicode(query.getAttr('sid'))
        file_props = gajim.socks5queue.get_file_props(self.name, sid)
        streamhosts = []
        for item in query.getChildren():
            if item.getName() == 'streamhost':
                host_dict = {
                        'state': 0,
                        'target': target,
                        'id': id_,
                        'sid': sid,
                        'initiator': self._ft_get_from(iq_obj)
                }
                for attr in item.getAttrs():
                    host_dict[attr] = item.getAttr(attr)
                if 'host' not in host_dict:
                    continue
                if 'jid' not in host_dict:
                    continue
                if 'port' not in host_dict:
                    continue
                streamhosts.append(host_dict)
        if file_props is None:
            if sid in self.files_props:
                file_props = self.files_props[sid]
                file_props['fast'] = streamhosts
                if file_props['type'] == 's': # FIXME: remove fast xmlns
                    # only psi do this
                    if 'streamhosts' in file_props:
                        file_props['streamhosts'].extend(streamhosts)
                    else:
                        file_props['streamhosts'] = streamhosts
                    if not gajim.socks5queue.get_file_props(self.name, sid):
                        gajim.socks5queue.add_file_props(self.name, file_props)
                    gajim.socks5queue.connect_to_hosts(self.name, sid,
                            self.send_success_connect_reply, None)
                raise xmpp.NodeProcessed

        if file_props is None:
            log.warn('Gajim got streamhosts for unknown transfer. Ignoring it.')
            raise xmpp.NodeProcessed

        file_props['streamhosts'] = streamhosts
        if file_props['type'] == 'r':
            gajim.socks5queue.connect_to_hosts(self.name, sid,
                    self.send_success_connect_reply, self._connect_error)
        raise xmpp.NodeProcessed

    def _ResultCB(self, con, iq_obj):
        # if we want to respect xep-0065 we have to check for proxy
        # activation result in any result iq
        real_id = unicode(iq_obj.getAttr('id'))
        if not real_id.startswith('au_'):
            return
        frm = self._ft_get_from(iq_obj)
        id_ = real_id[3:]
        if id_ in self.files_props:
            file_props = self.files_props[id_]
            if file_props['streamhost-used']:
                for host in file_props['proxyhosts']:
                    if host['initiator'] == frm and 'idx' in host:
                        gajim.socks5queue.activate_proxy(host['idx'])
                        raise xmpp.NodeProcessed

    def _bytestreamResultCB(self, con, iq_obj):
        frm = self._ft_get_from(iq_obj)
        real_id = unicode(iq_obj.getAttr('id'))
        query = iq_obj.getTag('query')
        gajim.proxy65_manager.resolve_result(frm, query)

        try:
            streamhost = query.getTag('streamhost-used')
        except Exception: # this bytestream result is not what we need
            pass
        id_ = real_id[3:]
        if id_ in self.files_props:
            file_props = self.files_props[id_]
        else:
            raise xmpp.NodeProcessed
        if streamhost is None:
            # proxy approves the activate query
            if real_id.startswith('au_'):
                if 'streamhost-used' not in file_props or \
                file_props['streamhost-used'] is False:
                    raise xmpp.NodeProcessed
                if 'proxyhosts' not in file_props:
                    raise xmpp.NodeProcessed
                for host in file_props['proxyhosts']:
                    if host['initiator'] == frm and \
                    unicode(query.getAttr('sid')) == file_props['sid']:
                        gajim.socks5queue.activate_proxy(host['idx'])
                        break
            raise xmpp.NodeProcessed
        jid = self._ft_get_streamhost_jid_attr(streamhost)
        if 'streamhost-used' in file_props and \
                file_props['streamhost-used'] is True:
            raise xmpp.NodeProcessed

        if real_id.startswith('au_'):
            if 'stopped' in file_props and file_props['stopped']:
                self.remove_transfer(file_props)
            else:
                gajim.socks5queue.send_file(file_props, self.name)
            raise xmpp.NodeProcessed

        proxy = None
        if 'proxyhosts' in file_props:
            for proxyhost in file_props['proxyhosts']:
                if proxyhost['jid'] == jid:
                    proxy = proxyhost

        if 'stopped' in file_props and file_props['stopped']:
            self.remove_transfer(file_props)
            raise xmpp.NodeProcessed
        if proxy is not None:
            file_props['streamhost-used'] = True
            if 'streamhosts' not in file_props:
                file_props['streamhosts'] = []
            file_props['streamhosts'].append(proxy)
            file_props['is_a_proxy'] = True
            receiver = Socks5Receiver(gajim.idlequeue, proxy,
                    file_props['sid'], file_props)
            gajim.socks5queue.add_receiver(self.name, receiver)
            proxy['idx'] = receiver.queue_idx
            gajim.socks5queue.on_success = self._proxy_auth_ok
            raise xmpp.NodeProcessed

        else:
            if 'stopped' in file_props and file_props['stopped']:
                self.remove_transfer(file_props)
            else:
                gajim.socks5queue.send_file(file_props, self.name, 'client')
            if 'fast' in file_props:
                fasts = file_props['fast']
                if len(fasts) > 0:
                    self._connect_error(frm, fasts[0]['id'], file_props['sid'],
                            code=406)

        raise xmpp.NodeProcessed


class ConnectionIBBytestream(ConnectionBytestream):

    def __init__(self):
        ConnectionBytestream.__init__(self)
        self._streams = {}
        self.last_sent_ibb_id = None

    def IBBIqHandler(self, conn, stanza):
        """
        Handles streams state change. Used internally.
        """
        typ = stanza.getType()
        log.debug('IBBIqHandler called typ->%s' % typ)
        if typ == 'set' and stanza.getTag('open', namespace=xmpp.NS_IBB):
            self.StreamOpenHandler(conn, stanza)
        elif typ == 'set' and stanza.getTag('close', namespace=xmpp.NS_IBB):
            self.StreamCloseHandler(conn, stanza)
        elif typ == 'result':
            self.SendHandler()
<<<<<<< HEAD
        elif typ == 'error':
            gajim.socks5queue.error_cb()
=======
#        elif typ == 'error':
#            self.StreamOpenReplyHandler(conn, stanza)
>>>>>>> 07cb1253
        else:
            conn.send(xmpp.Error(stanza, xmpp.ERR_BAD_REQUEST))
        raise xmpp.NodeProcessed

    def StreamOpenHandler(self, conn, stanza):
        """
        Handles opening of new incoming stream. Used internally.
        """
        err = None
        sid = stanza.getTagAttr('open', 'sid')
        blocksize = stanza.getTagAttr('open', 'block-size')
        log.debug('StreamOpenHandler called sid->%s blocksize->%s' % (sid,
            blocksize))
        try:
            blocksize = int(blocksize)
        except:
            err = xmpp.ERR_BAD_REQUEST
        if not sid or not blocksize:
            err = xmpp.ERR_BAD_REQUEST
        elif not gajim.socks5queue.get_file_props(self.name, sid):
            err = xmpp.ERR_UNEXPECTED_REQUEST
        if err:
            rep = xmpp.Error(stanza, err)
        else:
            file_props = gajim.socks5queue.get_file_props(self.name, sid)
            log.debug("Opening stream: id %s, block-size %s" % (sid, blocksize))
            rep = xmpp.Protocol('iq', stanza.getFrom(), 'result',
                stanza.getTo(), {'id': stanza.getID()})
            file_props['block-size'] = blocksize
            file_props['seq'] = 0
            file_props['received-len'] = 0
            file_props['last-time'] = time.time()
            file_props['error'] = 0
            file_props['paused'] = False
            file_props['connected'] = True
            file_props['completed'] = False
            file_props['disconnect_cb'] = None
            file_props['continue_cb'] = None
            file_props['syn_id'] = stanza.getID()
            file_props['fp'] = open(file_props['file-name'], 'w')
        conn.send(rep)

    def OpenStream(self, sid, to, fp, blocksize=4096):
        """
        Start new stream. You should provide stream id 'sid', the endpoind jid
        'to', the file object containing info for send 'fp'. Also the desired
        blocksize can be specified.
        Take into account that recommended stanza size is 4k and IBB uses
        base64 encoding that increases size of data by 1/3.
        """
        if sid not in self.files_props.keys():
            return
        if not xmpp.JID(to).getResource():
            return
        self.files_props[sid]['direction'] = '|>' + to
        self.files_props[sid]['block-size'] = blocksize
        self.files_props[sid]['fp'] = fp
        self.files_props[sid]['seq'] = 0
        self.files_props[sid]['error'] = 0
        self.files_props[sid]['paused'] = False
        self.files_props[sid]['received-len'] = 0
        self.files_props[sid]['last-time'] = time.time()
        self.files_props[sid]['connected'] = True
        self.files_props[sid]['completed'] = False
        self.files_props[sid]['disconnect_cb'] = None
        self.files_props[sid]['continue_cb'] = None
        syn = xmpp.Protocol('iq', to, 'set', payload=[xmpp.Node(xmpp.NS_IBB + \
            ' open', {'sid': sid, 'block-size': blocksize, 'stanza': 'iq'})])
        self.connection.send(syn)
        self.files_props[sid]['syn_id'] = syn.getID()
        return self.files_props[sid]

    def SendHandler(self):
        """
        Send next portion of data if it is time to do it. Used internally.
        """
        log.debug('SendHandler called')
        if not self.files_props:
            return
        for file_props in self.files_props.values():
            if 'direction' not in file_props:
                # it's socks5 bytestream
                continue
            sid = file_props['sid']
            if file_props['direction'][:2] == '|>':
                # We waitthat other part accept stream
                continue
            if file_props['direction'][0] == '>':
                if 'paused' in file_props and file_props['paused']:
                    continue
                chunk = file_props['fp'].read(file_props['block-size'])
                if chunk:
                    datanode = xmpp.Node(xmpp.NS_IBB + ' data', {'sid': sid,
                        'seq': file_props['seq']}, base64.encodestring(chunk))
                    file_props['seq'] += 1
                    file_props['started'] = True
                    if file_props['seq'] == 65536:
                        file_props['seq'] = 0
                    self.last_sent_ibb_id = self.connection.send(xmpp.Protocol(
                        name='iq', to=file_props['direction'][1:], typ='set',
                        payload=[datanode]))
                    current_time = time.time()
                    file_props['elapsed-time'] += current_time - file_props[
                        'last-time']
                    file_props['last-time'] = current_time
                    file_props['received-len'] += len(chunk)
                    gajim.socks5queue.progress_transfer_cb(self.name,
                        file_props)
                else:
                    # notify the other side about stream closing
                    # notify the local user about sucessfull send
                    # delete the local stream
                    self.connection.send(xmpp.Protocol('iq',
                        file_props['direction'][1:], 'set',
                        payload=[xmpp.Node(xmpp.NS_IBB + ' close',
                        {'sid':sid})]))
                    file_props['completed'] = True
                    del self.files_props[sid]

    def IBBMessageHandler(self, conn, stanza):
        """
        Receive next portion of incoming datastream and store it write
        it to temporary file. Used internally.
        """
        sid = stanza.getTagAttr('data', 'sid')
        seq = stanza.getTagAttr('data', 'seq')
        data = stanza.getTagData('data')
        log.debug('ReceiveHandler called sid->%s seq->%s' % (sid, seq))
        try:
            seq = int(seq)
            data = base64.decodestring(data)
        except Exception:
            seq = ''
            data = ''
        err = None
        if not gajim.socks5queue.get_file_props(self.name, sid):
            err = xmpp.ERR_ITEM_NOT_FOUND
        else:
            file_props = gajim.socks5queue.get_file_props(self.name, sid)
            if not data:
                err = xmpp.ERR_BAD_REQUEST
            elif seq <> file_props['seq']:
                err = xmpp.ERR_UNEXPECTED_REQUEST
            else:
                log.debug('Successfull receive sid->%s %s+%s bytes' % (sid,
                    file_props['fp'].tell(), len(data)))
                file_props['seq'] += 1
                file_props['started'] = True
                file_props['fp'].write(data)
                current_time = time.time()
                file_props['elapsed-time'] += current_time - file_props[
                    'last-time']
                file_props['last-time'] = current_time
                file_props['received-len'] += len(data)
                gajim.socks5queue.progress_transfer_cb(self.name, file_props)
                if file_props['received-len'] >= file_props['size']:
                    file_props['completed'] = True
        if err:
            log.debug('Error on receive: %s' % err)
            conn.send(xmpp.Error(xmpp.Iq(to=stanza.getFrom(),
                frm=stanza.getTo(),
                payload=[xmpp.Node(xmpp.NS_IBB + ' close')]), err, reply=0))
        else:
            return True

    def StreamCloseHandler(self, conn, stanza):
        """
        Handle stream closure due to all data transmitted.
        Raise xmpppy event specifying successfull data receive.
        """
        sid = stanza.getTagAttr('close', 'sid')
        log.debug('StreamCloseHandler called sid->%s' % sid)
        # look in sending files
        if sid in self.files_props.keys():
            reply = stanza.buildReply('result')
            reply.delChild('close')
            conn.send(reply)
            gajim.socks5queue.complete_transfer_cb(self.name, self.files_props[sid])
            del self.files_props[sid]
        # look in receiving files
        elif gajim.socks5queue.get_file_props(self.name, sid):
            file_props = gajim.socks5queue.get_file_props(self.name, sid)
            reply = stanza.buildReply('result')
            reply.delChild('close')
            conn.send(reply)
            file_props['fp'].close()
            gajim.socks5queue.complete_transfer_cb(self.name, file_props)
            gajim.socks5queue.remove_file_props(self.name, sid)
        else:
            conn.send(xmpp.Error(stanza, xmpp.ERR_ITEM_NOT_FOUND))

    def IBBAllIqHandler(self, conn, stanza):
        """
        Handle remote side reply about if it agree or not to receive our
        datastream.
        Used internally. Raises xmpppy event specfiying if the data transfer
        is agreed upon.
        """
        syn_id = stanza.getID()
        log.debug('IBBAllIqHandler called syn_id->%s' % syn_id)
        for sid in self.files_props.keys():
            file_props = self.files_props[sid]
            if not 'direction' in file_props:
                # It's socks5 bytestream
                continue
            if file_props['syn_id'] == syn_id:
                if stanza.getType() == 'error':
                    if file_props['direction'][0] == '<':
                        conn.Event('IBB', 'ERROR ON RECEIVE', file_props)
                    else:
                        conn.Event('IBB', 'ERROR ON SEND', file_props)
                    del self.files_props[sid]
                elif stanza.getType() == 'result':
                    if file_props['direction'][0] == '|':
                        file_props['direction'] = file_props['direction'][1:]
                        self.SendHandler()
                    else:
                        conn.send(xmpp.Error(stanza,
                            xmpp.ERR_UNEXPECTED_REQUEST))
                break
        else:
            if stanza.getTag('data'):
                if self.IBBMessageHandler(conn, stanza):
                    reply = stanza.buildReply('result')
                    reply.delChild('data')
                    conn.send(reply)
                    raise xmpp.NodeProcessed
            elif syn_id == self.last_sent_ibb_id:
                self.SendHandler()

class ConnectionSocks5BytestreamZeroconf(ConnectionSocks5Bytestream):

    def _ft_get_from(self, iq_obj):
        return unicode(iq_obj.getFrom())

    def _ft_get_our_jid(self):
        return gajim.get_jid_from_account(self.name)

    def _ft_get_receiver_jid(self, file_props):
        return file_props['receiver'].jid

    def _ft_get_streamhost_jid_attr(self, streamhost):
        return streamhost.getAttr('jid')<|MERGE_RESOLUTION|>--- conflicted
+++ resolved
@@ -781,13 +781,8 @@
             self.StreamCloseHandler(conn, stanza)
         elif typ == 'result':
             self.SendHandler()
-<<<<<<< HEAD
         elif typ == 'error':
             gajim.socks5queue.error_cb()
-=======
-#        elif typ == 'error':
-#            self.StreamOpenReplyHandler(conn, stanza)
->>>>>>> 07cb1253
         else:
             conn.send(xmpp.Error(stanza, xmpp.ERR_BAD_REQUEST))
         raise xmpp.NodeProcessed
