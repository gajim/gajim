--- conflicted
+++ resolved
@@ -799,10 +799,9 @@
         # keep track of sessions this connection has with other JIDs
         self.sessions = {}
 
-<<<<<<< HEAD
         if gajim.otr_module:
             self.otr_userstates = gajim.otr_module.otrl_userstate_create()
-=======
+
     def _ErrorCB(self, con, iq_obj):
         log.debug('ErrorCB')
         jid_from = helpers.get_full_jid_from_iq(iq_obj)
@@ -832,7 +831,6 @@
             self.last_ids.remove(id_)
         jid_stripped, resource = gajim.get_room_and_nick_from_fjid(who)
         self.dispatch('LAST_STATUS_TIME', (jid_stripped, resource, seconds, status))
->>>>>>> ed28b14b
 
     def get_sessions(self, jid):
         """
