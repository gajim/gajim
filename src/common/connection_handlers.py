--- conflicted
+++ resolved
@@ -39,21 +39,18 @@
 from calendar import timegm
 
 import common.xmpp
+import common.caps_cache as capscache
 
 from common import helpers
 from common import gajim
 from common import exceptions
-<<<<<<< HEAD
+from common import dataforms
 from common import jingle_xtls
-=======
-from common import dataforms
->>>>>>> 21ae2860
 from common.commands import ConnectionCommands
 from common.pubsub import ConnectionPubSub
 from common.pep import ConnectionPEP
 from common.protocol.caps import ConnectionCaps
 from common.protocol.bytestream import ConnectionSocks5Bytestream
-import common.caps_cache as capscache
 from common.protocol.bytestream import ConnectionIBBytestream
 from common.message_archiving import ConnectionArchive
 from common.message_archiving import ARCHIVING_COLLECTIONS_ARRIVED
@@ -2009,7 +2006,6 @@
         gajim.nec.push_incoming_event(SearchFormReceivedEvent(None,
             conn=self, stanza=iq_obj))
 
-<<<<<<< HEAD
     def _search_fields_received(self, con, iq_obj):
         jid = jid = helpers.get_jid_from_iq(iq_obj)
         tag = iq_obj.getTag('query', namespace = common.xmpp.NS_SEARCH)
@@ -2041,12 +2037,6 @@
         if obj.getTag('conflict'):
             # disconnected because of a resource conflict
             self.dispatch('RESOURCE_CONFLICT', ())
-=======
-    def _StreamCB(self, con, iq_obj):
-        log.debug('StreamCB')
-        gajim.nec.push_incoming_event(StreamReceivedEvent(None,
-            conn=self, stanza=iq_obj))
->>>>>>> 21ae2860
 
     def _register_handlers(self, con, con_type):
         # try to find another way to register handlers in each class
@@ -2134,7 +2124,6 @@
         con.RegisterHandler('iq', self._ResultCB, 'result')
         con.RegisterHandler('presence', self._StanzaArrivedCB)
         con.RegisterHandler('message', self._StanzaArrivedCB)
-<<<<<<< HEAD
         con.RegisterHandler('unknown', self._StreamCB, 'urn:ietf:params:xml:ns:xmpp-streams', xmlns='http://etherx.jabber.org/streams')
         con.RegisterHandler('iq', self._PubkeyGetCB, 'get', common.xmpp.NS_PUBKEY_PUBKEY)
         con.RegisterHandler('iq', self._PubkeyResultCB, 'result', common.xmpp.NS_PUBKEY_PUBKEY)
@@ -2445,8 +2434,4 @@
         if not self.iq_obj:
             self.iq_obj = self.base_event.xmpp_iq
 
-        return True
-=======
-        con.RegisterHandler('unknown', self._StreamCB,
-            common.xmpp.NS_XMPP_STREAMS, xmlns=common.xmpp.NS_STREAMS)
->>>>>>> 21ae2860
+        return True