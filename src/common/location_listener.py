# -*- coding: utf-8 -*-
## src/common/location_listener.py
##
## Copyright (C) 2009-2010 Yann Leboulanger <asterix AT lagaule.org>
##
## This file is part of Gajim.
##
## Gajim is free software; you can redistribute it and/or modify
## it under the terms of the GNU General Public License as published
## by the Free Software Foundation; version 3 only.
##
## Gajim is distributed in the hope that it will be useful,
## but WITHOUT ANY WARRANTY; without even the implied warranty of
## MERCHANTABILITY or FITNESS FOR A PARTICULAR PURPOSE. See the
## GNU General Public License for more details.
##
## You should have received a copy of the GNU General Public License
## along with Gajim. If not, see <http://www.gnu.org/licenses/>.
##

from datetime import datetime

from common import gajim
from common import pep
from common import dbus_support
if dbus_support.supported:
    import dbus
    import dbus.glib

class LocationListener:
    _instance = None
    @classmethod
    def get(cls):
        if cls._instance is None:
            cls._instance = cls()
        return cls._instance
<<<<<<< HEAD

    def __init__(self):
        self._data = {}

    def get_data(self):
        self._get_address()
        self._get_position()

    def _get_address(self):
        bus = dbus.SessionBus()
        if 'org.freedesktop.Geoclue.Master' not in bus.list_names():
            self._on_geoclue_address_changed()
            return
        obj = bus.get_object('org.freedesktop.Geoclue.Master',
                '/org/freedesktop/Geoclue/Master')
        # get MasterClient path
        path = obj.Create()
        # get MasterClient
        cli = bus.get_object('org.freedesktop.Geoclue.Master', path)
        cli.AddressStart()
        # Check that there is a provider
        name, description, service, path = cli.GetAddressProvider()
        if path:
            timestamp, address, accuracy = cli.GetAddress()
            self._on_geoclue_address_changed(timestamp, address, accuracy)

    def _get_position(self):
        bus = dbus.SessionBus()
        if 'org.freedesktop.Geoclue.Master' not in bus.list_names():
            self._on_geoclue_position_changed()
            return
        obj = bus.get_object('org.freedesktop.Geoclue.Master',
                '/org/freedesktop/Geoclue/Master')
        # get MasterClient path
        path = obj.Create()
        # get MasterClient
        cli = bus.get_object('org.freedesktop.Geoclue.Master', path)
        cli.PositionStart()
        # Check that there is a provider
        name, description, service, path = cli.GetPositionProvider()
        if path:
            fields, timestamp, lat, lon, alt, accuray = cli.GetPosition()
            self._on_geoclue_position_changed(fields, timestamp, lat, lon, alt,
                    accuracy)

    def start(self):
        self.get_data()
        bus = dbus.SessionBus()
        # Geoclue
        bus.add_signal_receiver(self._on_geoclue_address_changed,
                'AddressChanged', 'org.freedesktop.Geoclue.Address')
        bus.add_signal_receiver(self._on_geoclue_position_changed,
                'PositionChanged', 'org.freedesktop.Geoclue.Position')

    def shut_down(self):
        pass

    def _on_geoclue_address_changed(self, timestamp=None, address={},
    accuracy=None):
        # update data with info we just received
        for field in ['country', 'countrycode', 'locality', 'postalcode',
        'region', 'street']:
            self._data[field] = address.get(field, None)
        if timestamp:
            self._data['timestamp'] = timestamp
=======

    def __init__(self):
        self._data = {}

    def get_data(self):
        bus = dbus.SessionBus()
        try:
            # Initializes Geoclue.
            obj = bus.get_object('org.freedesktop.Geoclue.Master',
                    '/org/freedesktop/Geoclue/Master')
            # get MasterClient path
            path = obj.Create()
            # get MasterClient
            cli = bus.get_object('org.freedesktop.Geoclue.Master', path)
            cli.SetRequirements(1, 0, True, 1023)
    
            self._get_address(cli)
            self._get_position(cli)
        except:
            self._on_geoclue_position_changed()
            return
        

    def _get_address(self, cli):
        bus = dbus.SessionBus()
        cli.AddressStart()
        # Check that there is a provider
        name, description, service, path = cli.GetAddressProvider()
        if path:
            provider = bus.get_object(service, path)
            timestamp, address, accuracy = provider.GetAddress()
            self._on_geoclue_address_changed(timestamp, address, accuracy)

    def _get_position(self, cli):
        bus = dbus.SessionBus()
        cli.PositionStart()
        # Check that there is a provider
        name, description, service, path = cli.GetPositionProvider()
        if path:
            provider = bus.get_object(service, path)
            fields, timestamp, lat, lon, alt, accuracy = provider.GetPosition()
            self._on_geoclue_position_changed(fields, timestamp, lat, lon, alt,
                    accuracy)

    def start(self):
        self.location_info = {}
        self.get_data()
        bus = dbus.SessionBus()
        # Geoclue
        bus.add_signal_receiver(self._on_geoclue_address_changed,
                'AddressChanged', 'org.freedesktop.Geoclue.Address')
        bus.add_signal_receiver(self._on_geoclue_position_changed,
                'PositionChanged', 'org.freedesktop.Geoclue.Position')

    def shut_down(self):
        pass

    def _on_geoclue_address_changed(self, timestamp=None, address={},
    accuracy=None):
        # update data with info we just received
        for field in ['country', 'countrycode', 'locality', 'postalcode',
        'region', 'street']:
            self._data[field] = address.get(field, None)
        if timestamp:
            self._data['timestamp'] = self._timestamp_to_utc(timestamp)
        if accuracy:
            # in PEP it's horizontal accuracy
            self._data['accuracy'] = accuracy[1]
        self._send_location()

    def _on_geoclue_position_changed(self, fields=[], timestamp=None, lat=None,
    lon=None, alt=None, accuracy=None):
        # update data with info we just received
        _dict = {'lat': lat, 'lon': lon, 'alt': alt}
        for field in _dict:
            if _dict[field] is not None:
                self._data[field] = _dict[field]
        if timestamp:
            self._data['timestamp'] = self._timestamp_to_utc(timestamp)
>>>>>>> 337b09d3
        if accuracy:
            # in PEP it's horizontal accuracy
            self._data['accuracy'] = accuracy[1]
        self._send_location()

<<<<<<< HEAD
    def _on_geoclue_position_changed(self, fields=[], timestamp=None, lat=None,
    lon=None, alt=None, accuracy=None):
        # update data with info we just received
        _dict = {'lat': lat, 'lon': lon, 'alt': alt}
        for field in _dict:
            if _dict[field] is not None:
                self._data[field] = _dict[field]
        if timestamp:
            self._data['timestamp'] = timestamp
        if accuracy:
            # in PEP it's horizontal accuracy
            self._data['accuracy'] = accuracy[1]
        self._send_location()

    def _send_location(self):
        accounts = gajim.connections.keys()
        for acct in accounts:
            if not gajim.account_is_connected(acct):
                continue
            if not gajim.config.get_per('accounts', acct, 'publish_location'):
                continue
            if gajim.connections[acct].location_info == self._data:
                continue
            gajim.connections[acct].send_location(self._data)
            gajim.connections[acct].location_info = self._data
=======
    def _send_location(self):
        accounts = gajim.connections.keys()
        for acct in accounts:
            if not gajim.account_is_connected(acct):
                continue
            if not gajim.config.get_per('accounts', acct, 'publish_location'):
                continue
            if self.location_info == self._data:
                continue
            if 'timestamp' in self.location_info and 'timestamp' in self._data:
                last_data = self.location_info.copy()
                del last_data['timestamp']
                new_data = self._data.copy()
                del new_data['timestamp']
                if last_data == new_data:
                    continue
            gajim.connections[acct].send_location(self._data)
            self.location_info = self._data.copy()

    def _timestamp_to_utc(self, timestamp):
        time = datetime.utcfromtimestamp(timestamp)
        return time.strftime('%Y-%m-%dT%H:%MZ')
>>>>>>> 337b09d3

def enable():
    listener = LocationListener.get()
    listener.start()

def disable():
    listener = LocationListener.get()
    listener.shut_down()<|MERGE_RESOLUTION|>--- conflicted
+++ resolved
@@ -34,73 +34,6 @@
         if cls._instance is None:
             cls._instance = cls()
         return cls._instance
-<<<<<<< HEAD
-
-    def __init__(self):
-        self._data = {}
-
-    def get_data(self):
-        self._get_address()
-        self._get_position()
-
-    def _get_address(self):
-        bus = dbus.SessionBus()
-        if 'org.freedesktop.Geoclue.Master' not in bus.list_names():
-            self._on_geoclue_address_changed()
-            return
-        obj = bus.get_object('org.freedesktop.Geoclue.Master',
-                '/org/freedesktop/Geoclue/Master')
-        # get MasterClient path
-        path = obj.Create()
-        # get MasterClient
-        cli = bus.get_object('org.freedesktop.Geoclue.Master', path)
-        cli.AddressStart()
-        # Check that there is a provider
-        name, description, service, path = cli.GetAddressProvider()
-        if path:
-            timestamp, address, accuracy = cli.GetAddress()
-            self._on_geoclue_address_changed(timestamp, address, accuracy)
-
-    def _get_position(self):
-        bus = dbus.SessionBus()
-        if 'org.freedesktop.Geoclue.Master' not in bus.list_names():
-            self._on_geoclue_position_changed()
-            return
-        obj = bus.get_object('org.freedesktop.Geoclue.Master',
-                '/org/freedesktop/Geoclue/Master')
-        # get MasterClient path
-        path = obj.Create()
-        # get MasterClient
-        cli = bus.get_object('org.freedesktop.Geoclue.Master', path)
-        cli.PositionStart()
-        # Check that there is a provider
-        name, description, service, path = cli.GetPositionProvider()
-        if path:
-            fields, timestamp, lat, lon, alt, accuray = cli.GetPosition()
-            self._on_geoclue_position_changed(fields, timestamp, lat, lon, alt,
-                    accuracy)
-
-    def start(self):
-        self.get_data()
-        bus = dbus.SessionBus()
-        # Geoclue
-        bus.add_signal_receiver(self._on_geoclue_address_changed,
-                'AddressChanged', 'org.freedesktop.Geoclue.Address')
-        bus.add_signal_receiver(self._on_geoclue_position_changed,
-                'PositionChanged', 'org.freedesktop.Geoclue.Position')
-
-    def shut_down(self):
-        pass
-
-    def _on_geoclue_address_changed(self, timestamp=None, address={},
-    accuracy=None):
-        # update data with info we just received
-        for field in ['country', 'countrycode', 'locality', 'postalcode',
-        'region', 'street']:
-            self._data[field] = address.get(field, None)
-        if timestamp:
-            self._data['timestamp'] = timestamp
-=======
 
     def __init__(self):
         self._data = {}
@@ -180,39 +113,11 @@
                 self._data[field] = _dict[field]
         if timestamp:
             self._data['timestamp'] = self._timestamp_to_utc(timestamp)
->>>>>>> 337b09d3
         if accuracy:
             # in PEP it's horizontal accuracy
             self._data['accuracy'] = accuracy[1]
         self._send_location()
 
-<<<<<<< HEAD
-    def _on_geoclue_position_changed(self, fields=[], timestamp=None, lat=None,
-    lon=None, alt=None, accuracy=None):
-        # update data with info we just received
-        _dict = {'lat': lat, 'lon': lon, 'alt': alt}
-        for field in _dict:
-            if _dict[field] is not None:
-                self._data[field] = _dict[field]
-        if timestamp:
-            self._data['timestamp'] = timestamp
-        if accuracy:
-            # in PEP it's horizontal accuracy
-            self._data['accuracy'] = accuracy[1]
-        self._send_location()
-
-    def _send_location(self):
-        accounts = gajim.connections.keys()
-        for acct in accounts:
-            if not gajim.account_is_connected(acct):
-                continue
-            if not gajim.config.get_per('accounts', acct, 'publish_location'):
-                continue
-            if gajim.connections[acct].location_info == self._data:
-                continue
-            gajim.connections[acct].send_location(self._data)
-            gajim.connections[acct].location_info = self._data
-=======
     def _send_location(self):
         accounts = gajim.connections.keys()
         for acct in accounts:
@@ -235,7 +140,6 @@
     def _timestamp_to_utc(self, timestamp):
         time = datetime.utcfromtimestamp(timestamp)
         return time.strftime('%Y-%m-%dT%H:%MZ')
->>>>>>> 337b09d3
 
 def enable():
     listener = LocationListener.get()
