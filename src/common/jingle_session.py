##
## Copyright (C) 2006 Gajim Team
##
## This program is free software; you can redistribute it and/or modify
## it under the terms of the GNU General Public License as published
## by the Free Software Foundation; version 2 only.
##
## This program is distributed in the hope that it will be useful,
## but WITHOUT ANY WARRANTY; without even the implied warranty of
## MERCHANTABILITY or FITNESS FOR A PARTICULAR PURPOSE.  See the
## GNU General Public License for more details.
##

"""
Handles Jingle sessions (XEP 0166)
"""

#TODO:
# * 'senders' attribute of 'content' element
# * security preconditions
# * actions:
#   - content-modify
#   - session-info
#   - security-info
#   - transport-accept, transport-reject
#   - Tie-breaking
# * timeout

import gajim #Get rid of that?
import xmpp
from jingle_transport import get_jingle_transport
from jingle_content import get_jingle_content, JingleContentSetupException
<<<<<<< HEAD
import logging
log = logging.getLogger("gajim.c.jingle_session")
=======
from common.connection_handlers_events import *
>>>>>>> 21ae2860

# FIXME: Move it to JingleSession.States?
class JingleStates(object):
    """
    States in which jingle session may exist
    """
    ended = 0
    pending = 1
    active = 2

class OutOfOrder(Exception):
    """
    Exception that should be raised when an action is received when in the wrong
    state
    """

class TieBreak(Exception):
    """
    Exception that should be raised in case of a tie, when we overrule the other
    action
    """

class JingleSession(object):
    """
    This represents one jingle session, that is, one or more content types
    negotiated between an initiator and a responder.
    """

    def __init__(self, con, weinitiate, jid, iq_id = None, sid=None):
        """
        con -- connection object,
        weinitiate -- boolean, are we the initiator?
        jid - jid of the other entity
        """
        self.contents = {} # negotiated contents
        self.connection = con # connection to use
        # our full jid
        #FIXME: Get rid of gajim here?
        self.ourjid = gajim.get_jid_from_account(self.connection.name)
        if con.server_resource:
            self.ourjid = self.ourjid + '/' + con.server_resource
        self.peerjid = jid # jid we connect to
        # jid we use as the initiator
        self.initiator = weinitiate and self.ourjid or self.peerjid
        # jid we use as the responder
        self.responder = weinitiate and self.peerjid or self.ourjid
        # are we an initiator?
        self.weinitiate = weinitiate
        # what state is session in? (one from JingleStates)
        self.state = JingleStates.ended
        if not sid:
            sid = con.connection.getAnID()
        self.sid = sid # sessionid

        # iq stanza id, used to determine which sessions to summon callback
        # later on when iq-result stanza arrives
        if iq_id is not None:
            self.iq_ids = [iq_id]
        else:
            self.iq_ids = []


        self.accepted = True # is this session accepted by user

        # callbacks to call on proper contents
        # use .prepend() to add new callbacks, especially when you're going
        # to send error instead of ack
        self.callbacks = {
                'content-accept':       [self.__on_content_accept, self.__broadcast,
                        self.__ack],
                'content-add':          [self.__on_content_add, self.__broadcast,
                        self.__ack], #TODO
                'content-modify':       [self.__ack], #TODO
                'content-reject':       [self.__ack, self.__on_content_remove], #TODO
                'content-remove':       [self.__ack, self.__on_content_remove],
                'description-info':     [self.__broadcast, self.__ack], #TODO
                'security-info':        [self.__ack], #TODO
                'session-accept':       [self.__on_session_accept, self.__on_content_accept,
                        self.__broadcast, self.__ack],
                'session-info':         [self.__broadcast, self.__on_session_info, self.__ack],
                'session-initiate':     [self.__on_session_initiate, self.__broadcast,
                        self.__ack],
                'session-terminate':    [self.__on_session_terminate, self.__broadcast_all,
                        self.__ack],
                'transport-info':       [self.__broadcast, self.__ack],
                'transport-replace':    [self.__broadcast, self.__on_transport_replace], #TODO
                'transport-accept':     [self.__ack], #TODO
                'transport-reject':     [self.__ack], #TODO
                'iq-result':            [self.__broadcast],
                'iq-error':             [self.__on_error],
        }

    def collect_iq_id(self, iq_id):
        if iq_id is not None:
            self.iq_ids.append(iq_id)

    def approve_session(self):
        """
        Called when user accepts session in UI (when we aren't the initiator)
        """
        self.accept_session()

    def decline_session(self):
        """
        Called when user declines session in UI (when we aren't the initiator)
        """
        reason = xmpp.Node('reason')
        reason.addChild('decline')
        self._session_terminate(reason)

    def approve_content(self, media, name=None):
        content = self.get_content(media, name)
        if content:
            content.accepted = True
            self.on_session_state_changed(content)

    def reject_content(self, media, name=None):
        content = self.get_content(media, name)
        if content:
            if self.state == JingleStates.active:
                self.__content_reject(content)
            content.destroy()
            self.on_session_state_changed()

    def end_session(self):
        """
        Called when user stops or cancel session in UI
        """
        reason = xmpp.Node('reason')
        if self.state == JingleStates.active:
            reason.addChild('success')
        else:
            reason.addChild('cancel')
        self._session_terminate(reason)

    def get_content(self, media=None, name=None):
        if media is None:
            return

        for content in self.contents.values():
            if content.media == media:
                if name is None or content.name == name:
                    return content

    def add_content(self, name, content, creator='we'):
        """
        Add new content to session. If the session is active, this will send
        proper stanza to update session

        Creator must be one of ('we', 'peer', 'initiator', 'responder')
        """
        assert creator in ('we', 'peer', 'initiator', 'responder')

        if (creator == 'we' and self.weinitiate) or (creator == 'peer' and \
        not self.weinitiate):
            creator = 'initiator'
        elif (creator == 'peer' and self.weinitiate) or (creator == 'we' and \
        not self.weinitiate):
            creator = 'responder'
        content.creator = creator
        content.name = name
        self.contents[(creator, name)] = content

        if (creator == 'initiator') == self.weinitiate:
            # The content is from us, accept it
            content.accepted = True

    def remove_content(self, creator, name, reason=None):
        """
        Remove the content `name` created by `creator`
        by sending content-remove, or by sending session-terminate if
        there is no content left.
        """
        if (creator, name) in self.contents:
            content = self.contents[(creator, name)]
            self.__content_remove(content, reason)
            self.contents[(creator, name)].destroy()

    def modify_content(self, creator, name, *someother):
        """
        We do not need this now
        """
        pass

    def on_session_state_changed(self, content=None):
        if self.state == JingleStates.ended:
            # Session not yet started, only one action possible: session-initiate
            if self.is_ready() and self.weinitiate:
                self.__session_initiate()
        elif self.state == JingleStates.pending:
            # We can either send a session-accept or a content-add
            if self.is_ready() and not self.weinitiate:
                self.__session_accept()
            elif content and (content.creator == 'initiator') == self.weinitiate:
                self.__content_add(content)
            elif content and self.weinitiate:
                self.__content_accept(content)
        elif self.state == JingleStates.active:
            # We can either send a content-add or a content-accept
            if not content:
                return
            if (content.creator == 'initiator') == self.weinitiate:
                # We initiated this content. It's a pending content-add.
                self.__content_add(content)
            else:
                # The other side created this content, we accept it.
                self.__content_accept(content)

    def is_ready(self):
        """
        Return True when all codecs and candidates are ready (for all contents)
        """
        return (any((content.is_ready() for content in self.contents.itervalues()))
                and self.accepted)

    def accept_session(self):
        """
        Mark the session as accepted
        """
        self.accepted = True
        self.on_session_state_changed()

    def start_session(self):
        """
        Mark the session as ready to be started
        """
        self.accepted = True
        self.on_session_state_changed()

    def send_session_info(self):
        pass

    def send_content_accept(self, content):
        assert self.state != JingleStates.ended
        stanza, jingle = self.__make_jingle('content-accept')
        jingle.addChild(node=content)
        self.connection.connection.send(stanza)

    def send_transport_info(self, content):
        assert self.state != JingleStates.ended
        stanza, jingle = self.__make_jingle('transport-info')
        jingle.addChild(node=content)
        self.connection.connection.send(stanza)
        self.collect_iq_id(stanza.getID())

    def send_description_info(self, content):
        assert self.state != JingleStates.ended
        stanza, jingle = self.__make_jingle('description-info')
        jingle.addChild(node=content)
        self.connection.connection.send(stanza)

    def on_stanza(self, stanza):
        """
        A callback for ConnectionJingle. It gets stanza, then tries to send it to
        all internally registered callbacks. First one to raise
        xmpp.NodeProcessed breaks function
        """
        jingle = stanza.getTag('jingle')
        error = stanza.getTag('error')
        if error:
            # it's an iq-error stanza
            action = 'iq-error'
        elif jingle:
            # it's a jingle action
            action = jingle.getAttr('action')
            if action not in self.callbacks:
                self.__send_error(stanza, 'bad-request')
                return
            # FIXME: If we aren't initiated and it's not a session-initiate...
            if action != 'session-initiate' and self.state == JingleStates.ended:
                self.__send_error(stanza, 'item-not-found', 'unknown-session')
                return
        else:
            # it's an iq-result (ack) stanza
            action = 'iq-result'

        callables = self.callbacks[action]

        try:
            for callable in callables:
                callable(stanza=stanza, jingle=jingle, error=error, action=action)
        except xmpp.NodeProcessed:
            pass
        except TieBreak:
            self.__send_error(stanza, 'conflict', 'tiebreak')
        except OutOfOrder:
            # FIXME
            self.__send_error(stanza, 'unexpected-request', 'out-of-order')

    def __ack(self, stanza, jingle, error, action):
        """
        Default callback for action stanzas -- simple ack and stop processing
        """
        response = stanza.buildReply('result')
        self.connection.connection.send(response)

    def __on_error(self, stanza, jingle, error, action):
        # FIXME
        text = error.getTagData('text')
        error_name = None
        for child in error.getChildren():
            if child.getNamespace() == xmpp.NS_JINGLE_ERRORS:
                error_name = child.getName()
                break
            elif child.getNamespace() == xmpp.NS_STANZAS:
                error_name = child.getName()
        self.__dispatch_error(error_name, text, error.getAttr('type'))
        # FIXME: Not sure when we would want to do that...

    def __on_transport_replace(self, stanza, jingle, error, action):
        for content in jingle.iterTags('content'):
            creator = content['creator']
            name = content['name']
            if (creator, name) in self.contents:
                transport_ns = content.getTag('transport').getNamespace()
                if transport_ns == xmpp.JINGLE_ICE_UDP:
                    # FIXME: We don't manage anything else than ICE-UDP now...
                    # What was the previous transport?!?
                    # Anyway, content's transport is not modifiable yet
                    pass
                else:
                    stanza, jingle = self.__make_jingle('transport-reject')
                    content = jingle.setTag('content', attrs={'creator': creator,
                            'name': name})
                    content.setTag('transport', namespace=transport_ns)
                    self.connection.connection.send(stanza)
                    raise xmpp.NodeProcessed
            else:
                # FIXME: This ressource is unknown to us, what should we do?
                # For now, reject the transport
                stanza, jingle = self.__make_jingle('transport-reject')
                c = jingle.setTag('content', attrs={'creator': creator,
                        'name': name})
                c.setTag('transport', namespace=transport_ns)
                self.connection.connection.send(stanza)
                raise xmpp.NodeProcessed

    def __on_session_info(self, stanza, jingle, error, action):
        # TODO: ringing, active, (un)hold, (un)mute
        payload = jingle.getPayload()
        if payload:
            self.__send_error(stanza, 'feature-not-implemented', 'unsupported-info', type_='modify')
            raise xmpp.NodeProcessed

    def __on_content_remove(self, stanza, jingle, error, action):
        for content in jingle.iterTags('content'):
            creator = content['creator']
            name = content['name']
            if (creator, name) in self.contents:
                content = self.contents[(creator, name)]
                # TODO: this will fail if content is not an RTP content
                gajim.nec.push_incoming_event(JingleDisconnectedReceivedEvent(
                    None, conn=self.connection, jingle_session=self,
                    media=content.media, reason='removed'))
                content.destroy()
        if not self.contents:
            reason = xmpp.Node('reason')
            reason.setTag('success')
            self._session_terminate(reason)

    def __on_session_accept(self, stanza, jingle, error, action):
        # FIXME
        if self.state != JingleStates.pending:
            raise OutOfOrder
        self.state = JingleStates.active

    def __on_content_accept(self, stanza, jingle, error, action):
        """
        Called when we get content-accept stanza or equivalent one (like
        session-accept)
        """
        # check which contents are accepted
        for content in jingle.iterTags('content'):
            creator = content['creator']
            # TODO
            name = content['name']

    def __on_content_add(self, stanza, jingle, error, action):
        if self.state == JingleStates.ended:
            raise OutOfOrder

        parse_result = self.__parse_contents(jingle)
        contents = parse_result[0]
        rejected_contents = parse_result[1]

        for name, creator in rejected_contents:
            # TODO
            content = JingleContent()
            self.add_content(name, content, creator)
            self.__content_reject(content)
            self.contents[(content.creator, content.name)].destroy()

        gajim.nec.push_incoming_event(JingleRequestReceivedEvent(None,
            conn=self.connection, jingle_session=self, contents=contents))

    def __on_session_initiate(self, stanza, jingle, error, action):
        """
        We got a jingle session request from other entity, therefore we are the
        receiver... Unpack the data, inform the user
        """
        if self.state != JingleStates.ended:
            raise OutOfOrder

        self.initiator = jingle['initiator']
        self.responder = self.ourjid
        self.peerjid = self.initiator
        self.accepted = False   # user did not accept this session yet

        # TODO: If the initiator is unknown to the receiver (e.g., via presence
        # subscription) and the receiver has a policy of not communicating via
        # Jingle with unknown entities, it SHOULD return a <service-unavailable/>
        # error.

        # Check if there's already a session with this user:
        for session in self.connection.iter_jingle_sessions(self.peerjid):
            if not session is self:
                reason = xmpp.Node('reason')
                alternative_session = reason.setTag('alternative-session')
                alternative_session.setTagData('sid', session.sid)
                self.__ack(stanza, jingle, error, action)
                self._session_terminate(reason)
                raise xmpp.NodeProcessed

        # Lets check what kind of jingle session does the peer want
        contents, contents_rejected, reason_txt = self.__parse_contents(jingle)

        # If there's no content we understand...
        if not contents:
            # TODO: http://xmpp.org/extensions/xep-0166.html#session-terminate
            reason = xmpp.Node('reason')
            reason.setTag(reason_txt)
            self.__ack(stanza, jingle, error, action)
            self._session_terminate(reason)
            raise xmpp.NodeProcessed

        self.state = JingleStates.pending

        # Send event about starting a session
        gajim.nec.push_incoming_event(JingleRequestReceivedEvent(None,
            conn=self.connection, jingle_session=self, contents=contents))

    def __broadcast(self, stanza, jingle, error, action):
        """
        Broadcast the stanza contents to proper content handlers
        """
        #if jingle is None: # it is a iq-result stanza
        #    for cn in self.contents.values():
        #        cn.on_stanza(stanza, None, error, action)
        #    return

        # special case: iq-result stanza does not come with a jingle element
        if action == 'iq-result':
            for cn in self.contents.values():
                cn.on_stanza(stanza, None, error, action)
            return

        for content in jingle.iterTags('content'):
            name = content['name']
            creator = content['creator']
            if (creator, name) not in self.contents:
                text = 'Content %s (created by %s) does not exist' % (name, creator)
                self.__send_error(stanza, 'bad-request', text=text, type_='_modify')
                raise xmpp.NodeProcessed
            else:
                cn = self.contents[(creator, name)]
                cn.on_stanza(stanza, content, error, action)

    def __on_session_terminate(self, stanza, jingle, error, action):
        self.connection.delete_jingle_session(self.sid)
        reason, text = self.__reason_from_stanza(jingle)
        if reason not in ('success', 'cancel', 'decline'):
            self.__dispatch_error(reason, text)
        if text:
            text = '%s (%s)' % (reason, text)
        else:
            # TODO
            text = reason
        gajim.nec.push_incoming_event(JingleDisconnectedReceivedEvent(None,
            conn=self.connection, jingle_session=self, media=None,
            reason=text))

    def __broadcast_all(self, stanza, jingle, error, action):
        """
        Broadcast the stanza to all content handlers
        """
        for content in self.contents.itervalues():
            content.on_stanza(stanza, None, error, action)

    def __parse_contents(self, jingle):
        # TODO: Needs some reworking
        contents = []
        contents_rejected = []
        reasons = set()

        for element in jingle.iterTags('content'):
            transport = get_jingle_transport(element.getTag('transport'))
            if transport:
                transport.ourjid = self.ourjid
            content_type = get_jingle_content(element.getTag('description'))
            if content_type:
                try:
                    if transport:
                        content = content_type(self, transport)
                        self.add_content(element['name'],
                                content, 'peer')
                        contents.append((content.media,))
                    else:
                        reasons.add('unsupported-transports')
                        contents_rejected.append((element['name'], 'peer'))
                except JingleContentSetupException:
                    reasons.add('failed-application')
            else:
                contents_rejected.append((element['name'], 'peer'))
                reasons.add('unsupported-applications')

        failure_reason = None

        # Store the first reason of failure
        for reason in ('failed-application', 'unsupported-transports',
                'unsupported-applications'):
            if reason in reasons:
                failure_reason = reason
                break

        return (contents, contents_rejected, failure_reason)

    def __dispatch_error(self, error=None, text=None, type_=None):
        if text:
            text = '%s (%s)' % (error, text)
        if type_ != 'modify':
            gajim.nec.push_incoming_event(JingleErrorReceivedEvent(None,
                conn=self.connection, jingle_session=self,
                reason=text or error))

    def __reason_from_stanza(self, stanza):
        # TODO: Move to GUI?
        reason = 'success'
        reasons = ['success', 'busy', 'cancel', 'connectivity-error',
                'decline', 'expired', 'failed-application', 'failed-transport',
                'general-error', 'gone', 'incompatible-parameters', 'media-error',
                'security-error', 'timeout', 'unsupported-applications',
                'unsupported-transports']
        tag = stanza.getTag('reason')
        text = ''
        if tag:
            text = tag.getTagData('text')
            for r in reasons:
                if tag.getTag(r):
                    reason = r
                    break
        return (reason, text)

    def __make_jingle(self, action, reason=None):
        stanza = xmpp.Iq(typ='set', to=xmpp.JID(self.peerjid))
        attrs = {'action': action,
                'sid': self.sid}
        if action == 'session-initiate':
            attrs['initiator'] = self.initiator
        elif action == 'session-accept':
            attrs['responder'] = self.responder
        jingle = stanza.addChild('jingle', attrs=attrs, namespace=xmpp.NS_JINGLE)
        if reason is not None:
            jingle.addChild(node=reason)
        return stanza, jingle

    def __send_error(self, stanza, error, jingle_error=None, text=None, type_=None):
        err_stanza = xmpp.Error(stanza, '%s %s' % (xmpp.NS_STANZAS, error))
        err = err_stanza.getTag('error')
        if type_:
            err.setAttr('type', type_)
        if jingle_error:
            err.setTag(jingle_error, namespace=xmpp.NS_JINGLE_ERRORS)
        if text:
            err.setTagData('text', text)
        self.connection.connection.send(err_stanza)
        self.__dispatch_error(jingle_error or error, text, type_)

    def __append_content(self, jingle, content):
        """
        Append <content/> element to <jingle/> element, with (full=True) or
        without (full=False) <content/> children
        """
        jingle.addChild('content',
                attrs={'name': content.name, 'creator': content.creator})

    def __append_contents(self, jingle):
        """
        Append all <content/> elements to <jingle/>
        """
        # TODO: integrate with __appendContent?
        # TODO: parameters 'name', 'content'?
        for content in self.contents.values():
            if content.is_ready():
                self.__append_content(jingle, content)

    def __session_initiate(self):
        assert self.state == JingleStates.ended
        stanza, jingle = self.__make_jingle('session-initiate')
        self.__append_contents(jingle)
        self.__broadcast(stanza, jingle, None, 'session-initiate-sent')
        self.connection.connection.send(stanza)
        self.collect_iq_id(stanza.getID())
        self.state = JingleStates.pending

    def __session_accept(self):
        assert self.state == JingleStates.pending
        stanza, jingle = self.__make_jingle('session-accept')
        self.__append_contents(jingle)
        self.__broadcast(stanza, jingle, None, 'session-accept-sent')
        self.connection.connection.send(stanza)
        self.collect_iq_id(stanza.getID())
        self.state = JingleStates.active

    def __session_info(self, payload=None):
        assert self.state != JingleStates.ended
        stanza, jingle = self.__make_jingle('session-info')
        if payload:
            jingle.addChild(node=payload)
        self.connection.connection.send(stanza)

    def _session_terminate(self, reason=None):
        assert self.state != JingleStates.ended
        stanza, jingle = self.__make_jingle('session-terminate', reason=reason)
        self.__broadcast_all(stanza, jingle, None, 'session-terminate-sent')
        if self.connection.connection and self.connection.connected >= 2:
            self.connection.connection.send(stanza)
        # TODO: Move to GUI?
        reason, text = self.__reason_from_stanza(jingle)
        if reason not in ('success', 'cancel', 'decline'):
            self.__dispatch_error(reason, text)
        if text:
            text = '%s (%s)' % (reason, text)
        else:
            text = reason
        self.connection.delete_jingle_session(self.sid)
        gajim.nec.push_incoming_event(JingleDisconnectedReceivedEvent(None,
            conn=self.connection, jingle_session=self, media=None,
            reason=text))

    def __content_add(self, content):
        # TODO: test
        assert self.state != JingleStates.ended
        stanza, jingle = self.__make_jingle('content-add')
        self.__append_content(jingle, content)
        self.__broadcast(stanza, jingle, None, 'content-add-sent')
        id_ = self.connection.connection.send(stanza)
        self.collect_iq_id(id_)

    def __content_accept(self, content):
        # TODO: test
        assert self.state != JingleStates.ended
        stanza, jingle = self.__make_jingle('content-accept')
        self.__append_content(jingle, content)
        self.__broadcast(stanza, jingle, None, 'content-accept-sent')
        id_ = self.connection.connection.send(stanza)
        self.collect_iq_id(id_)

    def __content_reject(self, content):
        assert self.state != JingleStates.ended
        stanza, jingle = self.__make_jingle('content-reject')
        self.__append_content(jingle, content)
        self.connection.connection.send(stanza)
        # TODO: this will fail if content is not an RTP content
        gajim.nec.push_incoming_event(JingleDisconnectedReceivedEvent(None,
            conn=self.connection, jingle_session=self, media=content.media,
            reason='rejected'))

    def __content_modify(self):
        assert self.state != JingleStates.ended

    def __content_remove(self, content, reason=None):
        assert self.state != JingleStates.ended
        stanza, jingle = self.__make_jingle('content-remove', reason=reason)
        self.__append_content(jingle, content)
        self.connection.connection.send(stanza)
        # TODO: this will fail if content is not an RTP content
        gajim.nec.push_incoming_event(JingleDisconnectedReceivedEvent(None,
            conn=self.connection, jingle_session=self, media=content.media,
            reason='removed'))

    def content_negotiated(self, media):
        gajim.nec.push_incoming_event(JingleConnectedReceivedEvent(None,
            conn=self.connection, jingle_session=self, media=media))<|MERGE_RESOLUTION|>--- conflicted
+++ resolved
@@ -30,12 +30,9 @@
 import xmpp
 from jingle_transport import get_jingle_transport
 from jingle_content import get_jingle_content, JingleContentSetupException
-<<<<<<< HEAD
+from common.connection_handlers_events import *
 import logging
 log = logging.getLogger("gajim.c.jingle_session")
-=======
-from common.connection_handlers_events import *
->>>>>>> 21ae2860
 
 # FIXME: Move it to JingleSession.States?
 class JingleStates(object):
@@ -64,7 +61,7 @@
     negotiated between an initiator and a responder.
     """
 
-    def __init__(self, con, weinitiate, jid, iq_id = None, sid=None):
+    def __init__(self, con, weinitiate, jid, iq_id=None, sid=None):
         """
         con -- connection object,
         weinitiate -- boolean, are we the initiator?
@@ -213,6 +210,8 @@
             content = self.contents[(creator, name)]
             self.__content_remove(content, reason)
             self.contents[(creator, name)].destroy()
+        if not self.contents:
+            self.end_session()
 
     def modify_content(self, creator, name, *someother):
         """
