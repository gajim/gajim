--- conflicted
+++ resolved
@@ -41,12 +41,6 @@
 CONNECT_TIMEOUT = 20
 
 class Proxy65Manager:
-<<<<<<< HEAD
-    ''' keep records for file transfer proxies. Each time account
-    establishes a connection to its server call proxy65manger.resolve(proxy)
-    for every proxy that is convigured within the account. The class takes
-    care to resolve and test each proxy only once.'''
-=======
     """
     Keep records for file transfer proxies. Each time account establishes a
     connection to its server call proxy65manger.resolve(proxy) for every proxy
@@ -54,7 +48,6 @@
     test each proxy only once
     """
 
->>>>>>> 30a1bb50
     def __init__(self, idlequeue):
         # dict {proxy: proxy properties}
         self.idlequeue = idlequeue
@@ -63,13 +56,9 @@
         self.default_proxies = {}
 
     def resolve(self, proxy, connection, sender_jid, default=None):
-<<<<<<< HEAD
-        ''' start '''
-=======
         """
         Start
         """
->>>>>>> 30a1bb50
         if proxy in self.proxies:
             resolver = self.proxies[proxy]
         else:
@@ -94,11 +83,8 @@
                 host = item.getAttr('host')
                 port = item.getAttr('port')
                 jid = item.getAttr('jid')
-<<<<<<< HEAD
-=======
                 if not host or not port or not jid:
                     self.proxies[proxy]._on_connect_failure()
->>>>>>> 30a1bb50
                 self.proxies[proxy].resolve_result(host, port, jid)
                 # we can have only one streamhost
                 raise common.xmpp.NodeProcessed
@@ -123,14 +109,6 @@
 
 class ProxyResolver:
     def resolve_result(self, host, port, jid):
-<<<<<<< HEAD
-        ''' test if host has a real proxy65 listening on port '''
-        self.host = str(host)
-        self.port = int(port)
-        self.jid = unicode(jid)
-        self.state = S_RESOLVED
-        #FIXME: re-enable proxy testing
-=======
         """
         Test if host has a real proxy65 listening on port
         """
@@ -138,7 +116,6 @@
         self.port = int(port)
         self.jid = unicode(jid)
         self.state = S_INITIAL
->>>>>>> 30a1bb50
         log.info('start resolving %s:%s' % (self.host, self.port))
         self.receiver_tester = ReceiverTester(self.host, self.port, self.jid,
                 self.sid, self.sender_jid, self._on_receiver_success,
@@ -206,37 +183,25 @@
                 self.try_next_connection()
 
     def try_next_connection(self):
-<<<<<<< HEAD
-        ''' try to resolve proxy with the next possible connection '''
-=======
         """
         Try to resolve proxy with the next possible connection
         """
->>>>>>> 30a1bb50
         if self.connections:
             connection = self.connections.pop(0)
             self.start_resolve(connection)
 
     def add_connection(self, connection):
-<<<<<<< HEAD
-        ''' add a new connection in case the first fails '''
-=======
         """
         Add a new connection in case the first fails
         """
->>>>>>> 30a1bb50
         self.connections.append(connection)
         if self.state == S_INITIAL:
             self.start_resolve(connection)
 
     def start_resolve(self, connection):
-<<<<<<< HEAD
-        ''' request network address from proxy '''
-=======
         """
         Request network address from proxy
         """
->>>>>>> 30a1bb50
         self.state = S_STARTED
         self.active_connection = connection
         iq = common.xmpp.Protocol(name='iq', to=self.proxy, typ='get')
@@ -258,23 +223,16 @@
         self.sender_jid = sender_jid
 
 class HostTester(Socks5, IdleObject):
-<<<<<<< HEAD
-    ''' fake proxy tester. '''
+    """
+    Fake proxy tester
+    """
+
     def __init__(self, host, port, jid, sid, sender_jid, on_success, on_failure):
-        ''' try to establish and auth to proxy at (host, port)
-        call on_success, or on_failure according to the result'''
-=======
-    """
-    Fake proxy tester
-    """
-
-    def __init__(self, host, port, jid, sid, sender_jid, on_success, on_failure):
         """
         Try to establish and auth to proxy at (host, port)
 
         Calls on_success, or on_failure according to the result.
         """
->>>>>>> 30a1bb50
         self.host = host
         self.port = port
         self.jid = jid
@@ -288,13 +246,9 @@
         self.sid = sid
 
     def connect(self):
-<<<<<<< HEAD
-        ''' create the socket and plug it to the idlequeue '''
-=======
         """
         Create the socket and plug it to the idlequeue
         """
->>>>>>> 30a1bb50
         if self.host is None:
             self.on_failure()
             return None
@@ -388,23 +342,16 @@
         return
 
 class ReceiverTester(Socks5, IdleObject):
-<<<<<<< HEAD
-    ''' fake proxy tester. '''
+    """
+    Fake proxy tester
+    """
+
     def __init__(self, host, port, jid, sid, sender_jid, on_success, on_failure):
-        ''' try to establish and auth to proxy at (host, port)
-        call on_success, or on_failure according to the result'''
-=======
-    """
-    Fake proxy tester
-    """
-
-    def __init__(self, host, port, jid, sid, sender_jid, on_success, on_failure):
         """
         Try to establish and auth to proxy at (host, port)
 
         Call on_success, or on_failure according to the result.
         """
->>>>>>> 30a1bb50
         self.host = host
         self.port = port
         self.jid = jid
@@ -418,13 +365,9 @@
         self.sid = sid
 
     def connect(self):
-<<<<<<< HEAD
-        ''' create the socket and plug it to the idlequeue '''
-=======
         """
         Create the socket and plug it to the idlequeue
         """
->>>>>>> 30a1bb50
         if self.host is None:
             self.on_failure()
             return None
