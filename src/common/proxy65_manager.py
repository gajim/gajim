# -*- coding:utf-8 -*-
## src/common/proxy65_manager.py
##
## Copyright (C) 2006 Dimitur Kirov <dkirov AT gmail.com>
##                    Jean-Marie Traissard <jim AT lapin.org>
## Copyright (C) 2007-2010 Yann Leboulanger <asterix AT lagaule.org>
##
## This file is part of Gajim.
##
## Gajim is free software; you can redistribute it and/or modify
## it under the terms of the GNU General Public License as published
## by the Free Software Foundation; version 3 only.
##
## Gajim is distributed in the hope that it will be useful,
## but WITHOUT ANY WARRANTY; without even the implied warranty of
## MERCHANTABILITY or FITNESS FOR A PARTICULAR PURPOSE. See the
## GNU General Public License for more details.
##
## You should have received a copy of the GNU General Public License
## along with Gajim. If not, see <http://www.gnu.org/licenses/>.
##

import socket
import struct
import errno
import logging
log = logging.getLogger('gajim.c.proxy65_manager')

import common.xmpp
from common import gajim
from common import helpers
from socks5 import Socks5
from common.xmpp.idlequeue import IdleObject

S_INITIAL = 0
S_STARTED = 1
S_RESOLVED = 2
S_ACTIVATED = 3
S_FINISHED = 4

CONNECT_TIMEOUT = 20

class Proxy65Manager:
    """
    Keep records for file transfer proxies. Each time account establishes a
    connection to its server call proxy65manger.resolve(proxy) for every proxy
    that is convigured within the account. The class takes care to resolve and
    test each proxy only once
    """

    def __init__(self, idlequeue):
        # dict {proxy: proxy properties}
        self.idlequeue = idlequeue
        self.proxies = {}
        # dict {account: proxy} default proxy for account
        self.default_proxies = {}

    def resolve(self, proxy, connection, sender_jid, default=None):
        """
        Start
        """
        if proxy in self.proxies:
            resolver = self.proxies[proxy]
        else:
            # proxy is being ressolved for the first time
            resolver = ProxyResolver(proxy, sender_jid)
            self.proxies[proxy] = resolver
            resolver.add_connection(connection)
        if default:
            # add this proxy as default for account
            self.default_proxies[default] = proxy

    def disconnect(self, connection):
        for resolver in self.proxies.values():
            resolver.disconnect(connection)

    def resolve_result(self, proxy, query):
        if proxy not in self.proxies:
            return
        jid = None
        for item in query.getChildren():
            if item.getName() == 'streamhost':
                host = item.getAttr('host')
                port = item.getAttr('port')
                jid = item.getAttr('jid')
<<<<<<< HEAD
=======
                if not host or not port or not jid:
                    self.proxies[proxy]._on_connect_failure()
>>>>>>> 337b09d3
                self.proxies[proxy].resolve_result(host, port, jid)
                # we can have only one streamhost
                raise common.xmpp.NodeProcessed

    def error_cb(self, proxy, query):
        sid = query.getAttr('sid')
        for resolver in self.proxies.values():
            if resolver.sid == sid:
                resolver.keep_conf()
                break

    def get_default_for_name(self, account):
        if account in self.default_proxies:
            return self.default_proxies[account]

    def get_proxy(self, proxy, account):
        if proxy in self.proxies:
            resolver = self.proxies[proxy]
            if resolver.state == S_FINISHED:
                return (resolver.host, resolver.port, resolver.jid)
        return (None, 0, None)

class ProxyResolver:
    def resolve_result(self, host, port, jid):
        """
        Test if host has a real proxy65 listening on port
        """
        self.host = str(host)
        self.port = int(port)
        self.jid = unicode(jid)
<<<<<<< HEAD
        self.state = S_RESOLVED
        #FIXME: re-enable proxy testing
=======
        self.state = S_INITIAL
>>>>>>> 337b09d3
        log.info('start resolving %s:%s' % (self.host, self.port))
        self.receiver_tester = ReceiverTester(self.host, self.port, self.jid,
                self.sid, self.sender_jid, self._on_receiver_success,
                self._on_connect_failure)
        self.receiver_tester.connect()

    def _on_receiver_success(self):
        log.debug('Receiver successfully connected %s:%s' % (self.host,
                self.port))
        self.host_tester = HostTester(self.host, self.port, self.jid,
                self.sid, self.sender_jid, self._on_connect_success,
                self._on_connect_failure)
        self.host_tester.connect()

    def _on_connect_success(self):
        log.debug('Host successfully connected %s:%s' % (self.host, self.port))
        iq = common.xmpp.Protocol(name='iq', to=self.jid, typ='set')
        query = iq.setTag('query')
        query.setNamespace(common.xmpp.NS_BYTESTREAM)
        query.setAttr('sid',  self.sid)

        activate = query.setTag('activate')
        activate.setData('test@gajim.org/test2')

        if self.active_connection:
            log.debug('Activating bytestream on %s:%s' % (self.host, self.port))
            self.active_connection.SendAndCallForResponse(iq,
                     self._result_received)
            self.state = S_ACTIVATED
        else:
            self.state = S_INITIAL

    def _result_received(self, data):
        self.disconnect(self.active_connection)
        if data.getType() == 'result':
            self.keep_conf()
        else:
            self._on_connect_failure()

    def keep_conf(self):
        log.debug('Bytestream activated %s:%s' % (self.host, self.port))
        self.state = S_FINISHED

    def _on_connect_failure(self):
        self.state = S_FINISHED
        self.host = None
        self.port = 0
        self.jid = None

    def disconnect(self, connection):
        if self.host_tester:
            self.host_tester.disconnect()
            self.host_tester = None
        if self.receiver_tester:
            self.receiver_tester.disconnect()
            self.receiver_tester = None
        try:
            self.connections.remove(connection)
        except ValueError:
            pass
        if connection == self.active_connection:
            self.active_connection = None
            if self.state != S_FINISHED:
                self.state = S_INITIAL
                self.try_next_connection()

    def try_next_connection(self):
        """
        Try to resolve proxy with the next possible connection
        """
        if self.connections:
            connection = self.connections.pop(0)
            self.start_resolve(connection)

    def add_connection(self, connection):
        """
        Add a new connection in case the first fails
        """
        self.connections.append(connection)
        if self.state == S_INITIAL:
            self.start_resolve(connection)

    def start_resolve(self, connection):
        """
        Request network address from proxy
        """
        self.state = S_STARTED
        self.active_connection = connection
        iq = common.xmpp.Protocol(name='iq', to=self.proxy, typ='get')
        query = iq.setTag('query')
        query.setNamespace(common.xmpp.NS_BYTESTREAM)
        connection.send(iq)

    def __init__(self, proxy, sender_jid):
        self.proxy = proxy
        self.state = S_INITIAL
        self.active_connection = None
        self.connections = []
        self.host_tester = None
        self.receiver_tester = None
        self.jid = None
        self.host = None
        self.port = None
        self.sid = helpers.get_random_string_16()
        self.sender_jid = sender_jid

class HostTester(Socks5, IdleObject):
    """
    Fake proxy tester
    """

    def __init__(self, host, port, jid, sid, sender_jid, on_success, on_failure):
        """
        Try to establish and auth to proxy at (host, port)

        Calls on_success, or on_failure according to the result.
        """
        self.host = host
        self.port = port
        self.jid = jid
        self.on_success = on_success
        self.on_failure = on_failure
        self._sock = None
        self.file_props = {'is_a_proxy': True,
                'proxy_sender': sender_jid,
                'proxy_receiver': 'test@gajim.org/test2'}
        Socks5.__init__(self, gajim.idlequeue, host, port, None, None, None)
        self.sid = sid

    def connect(self):
        """
        Create the socket and plug it to the idlequeue
        """
        if self.host is None:
            self.on_failure()
            return None
        self._sock = socket.socket(socket.AF_INET, socket.SOCK_STREAM)
        self._sock.setblocking(False)
        self.fd = self._sock.fileno()
        self.state = 0 # about to be connected
        gajim.idlequeue.plug_idle(self, True, False)
        self.do_connect()
        self.idlequeue.set_read_timeout(self.fd, CONNECT_TIMEOUT)
        return None

    def read_timeout(self):
        self.idlequeue.remove_timeout(self.fd)
        self.pollend()

    def pollend(self):
        self.disconnect()
        self.on_failure()

    def pollout(self):
        self.idlequeue.remove_timeout(self.fd)
        if self.state == 0:
            self.do_connect()
            return
        elif self.state == 1: # send initially: version and auth types
            data = self._get_auth_buff()
            self.send_raw(data)
        else:
            return
        self.state += 1
        # unplug and plug for reading
        gajim.idlequeue.plug_idle(self, False, True)
        gajim.idlequeue.set_read_timeout(self.fd, CONNECT_TIMEOUT)

    def pollin(self):
        self.idlequeue.remove_timeout(self.fd)
        if self.state == 2:
            self.idlequeue.set_read_timeout(self.fd, CONNECT_TIMEOUT)
            # begin negotiation. on success 'address' != 0
            buff = self.receive()
            if buff == '':
                # end connection
                self.pollend()
                return
            # read auth response
            if buff is None or len(buff) != 2:
                return None
            version, method = struct.unpack('!BB', buff[:2])
            if version != 0x05 or method == 0xff:
                self.pollend()
                return
            data = self._get_request_buff(self._get_sha1_auth())
            self.send_raw(data)
            self.state += 1
            log.debug('Host authenticating to %s:%s' % (self.host, self.port))
        elif self.state == 3:
            log.debug('Host authenticated to %s:%s' % (self.host, self.port))
            self.on_success()
            self.disconnect()
            self.state += 1
        else:
            assert False, 'unexpected state: %d' % self.state

    def do_connect(self):
        try:
            self._sock.connect((self.host, self.port))
            self._sock.setblocking(False)
            log.debug('Host Connecting to %s:%s' % (self.host, self.port))
            self._send = self._sock.send
            self._recv = self._sock.recv
        except Exception, ee:
            errnum = ee[0]
            # 56 is for freebsd
            if errnum in (errno.EINPROGRESS, errno.EALREADY, errno.EWOULDBLOCK):
                # still trying to connect
                return
            # win32 needs this
            if errnum not in (0, 10056, errno.EISCONN):
                # connection failed
                self.on_failure()
                return
            # socket is already connected
            self._sock.setblocking(False)
            self._send = self._sock.send
            self._recv = self._sock.recv
        self.buff = ''
        self.state = 1 # connected
        log.debug('Host connected to %s:%s' % (self.host, self.port))
        self.idlequeue.plug_idle(self, True, False)
        return

class ReceiverTester(Socks5, IdleObject):
    """
    Fake proxy tester
    """

    def __init__(self, host, port, jid, sid, sender_jid, on_success, on_failure):
        """
        Try to establish and auth to proxy at (host, port)

        Call on_success, or on_failure according to the result.
        """
        self.host = host
        self.port = port
        self.jid = jid
        self.on_success = on_success
        self.on_failure = on_failure
        self._sock = None
        self.file_props = {'is_a_proxy': True,
                'proxy_sender': sender_jid,
                'proxy_receiver': 'test@gajim.org/test2'}
        Socks5.__init__(self, gajim.idlequeue, host, port, None, None, None)
        self.sid = sid

    def connect(self):
        """
        Create the socket and plug it to the idlequeue
        """
        if self.host is None:
            self.on_failure()
            return None
        self._sock = socket.socket(socket.AF_INET, socket.SOCK_STREAM)
        self._sock.setblocking(False)
        self.fd = self._sock.fileno()
        self.state = 0 # about to be connected
        gajim.idlequeue.plug_idle(self, True, False)
        self.do_connect()
        self.idlequeue.set_read_timeout(self.fd, CONNECT_TIMEOUT)
        return None

    def read_timeout(self):
        self.idlequeue.remove_timeout(self.fd)
        self.pollend()

    def pollend(self):
        self.disconnect()
        self.on_failure()

    def pollout(self):
        self.idlequeue.remove_timeout(self.fd)
        if self.state == 0:
            self.do_connect()
            return
        elif self.state == 1: # send initially: version and auth types
            data = self._get_auth_buff()
            self.send_raw(data)
        else:
            return
        self.state += 1
        # unplug and plug for reading
        gajim.idlequeue.plug_idle(self, False, True)
        gajim.idlequeue.set_read_timeout(self.fd, CONNECT_TIMEOUT)

    def pollin(self):
        self.idlequeue.remove_timeout(self.fd)
        if self.state in (2, 3):
            self.idlequeue.set_read_timeout(self.fd, CONNECT_TIMEOUT)
            # begin negotiation. on success 'address' != 0
            buff = self.receive()
            if buff == '':
                # end connection
                self.pollend()
                return
        if self.state == 2:
            # read auth response
            if buff is None or len(buff) != 2:
                return None
            version, method = struct.unpack('!BB', buff[:2])
            if version != 0x05 or method == 0xff:
                self.pollend()
                return
            log.debug('Receiver authenticating to %s:%s' % (self.host, self.port))
            data = self._get_request_buff(self._get_sha1_auth())
            self.send_raw(data)
            self.state += 1
        elif self.state == 3:
            # read connect response
            if buff is None or len(buff) < 2:
                return None
            version, reply = struct.unpack('!BB', buff[:2])
            if version != 0x05 or reply != 0x00:
                self.pollend()
                return
            log.debug('Receiver authenticated to %s:%s' % (self.host, self.port))
            self.on_success()
            self.disconnect()
            self.state += 1
        else:
            assert False, 'unexpected state: %d' % self.state

    def do_connect(self):
        try:
            self._sock.setblocking(False)
            self._sock.connect((self.host, self.port))
            log.debug('Receiver Connecting to %s:%s' % (self.host, self.port))
            self._send = self._sock.send
            self._recv = self._sock.recv
        except Exception, ee:
            errnum = ee[0]
            # 56 is for freebsd
            if errnum in (errno.EINPROGRESS, errno.EALREADY, errno.EWOULDBLOCK):
                # still trying to connect
                return
            # win32 needs this
            if errnum not in (0, 10056, errno.EISCONN):
                # connection failed
                self.on_failure()
                return
            # socket is already connected
            self._sock.setblocking(False)
            self._send = self._sock.send
            self._recv = self._sock.recv
        self.buff = ''
        self.state = 1 # connected
        log.debug('Receiver connected to %s:%s' % (self.host, self.port))
        self.idlequeue.plug_idle(self, True, False)<|MERGE_RESOLUTION|>--- conflicted
+++ resolved
@@ -83,11 +83,8 @@
                 host = item.getAttr('host')
                 port = item.getAttr('port')
                 jid = item.getAttr('jid')
-<<<<<<< HEAD
-=======
                 if not host or not port or not jid:
                     self.proxies[proxy]._on_connect_failure()
->>>>>>> 337b09d3
                 self.proxies[proxy].resolve_result(host, port, jid)
                 # we can have only one streamhost
                 raise common.xmpp.NodeProcessed
@@ -118,12 +115,7 @@
         self.host = str(host)
         self.port = int(port)
         self.jid = unicode(jid)
-<<<<<<< HEAD
-        self.state = S_RESOLVED
-        #FIXME: re-enable proxy testing
-=======
         self.state = S_INITIAL
->>>>>>> 337b09d3
         log.info('start resolving %s:%s' % (self.host, self.port))
         self.receiver_tester = ReceiverTester(self.host, self.port, self.jid,
                 self.sid, self.sender_jid, self._on_receiver_success,
