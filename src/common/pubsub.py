import xmpp
import gajim
import dataforms
import connection_handlers

class ConnectionPubSub:
	def __init__(self):
		self.__callbacks={}

	def send_pb_subscription_query(self, jid, cb, *args, **kwargs):
		query = xmpp.Iq('get', to=jid)
		pb = query.addChild('pubsub', {'xmlns': xmpp.NS_PUBSUB})
		pb.addChild('subscriptions')

		id = self.connection.send(query)

		self.__callbacks[id]=(cb, args, kwargs)

	def send_pb_subscribe(self, jid, node, cb, *args, **kwargs):
		our_jid = gajim.get_jid_from_account(self.name)
		query = xmpp.Iq('set', to=jid)
		pb = query.addChild('pubsub', namespace=xmpp.NS_PUBSUB)
		pb.addChild('subscribe', {'node': node, 'jid': our_jid})

		id = self.connection.send(query)

		self.__callbacks[id]=(cb, args, kwargs)

	def send_pb_unsubscribe(self, jid, node, cb, *args, **kwargs):
		our_jid = gajim.get_jid_from_account(self.name)
		query = xmpp.Iq('set', to=jid)
		pb = query.addChild('pubsub', namespace=xmpp.NS_PUBSUB)
		pb.addChild('unsubscribe', {'node': node, 'jid': our_jid})

		id = self.connection.send(query)

		self.__callbacks[id]=(cb, args, kwargs)

	def send_pb_publish(self, jid, node, item, id):
		'''Publish item to a node.'''
		query = xmpp.Iq('set', to=jid)
		e = query.addChild('pubsub', namespace=xmpp.NS_PUBSUB)
		e = e.addChild('publish', {'node': node})
		e = e.addChild('item', {'id': id}, [item])	# TODO: we should generate id... or we shouldn't?

		self.connection.send(query)

	def send_pb_delete(self, jid, node):
		'''Deletes node.'''
		query = xmpp.Iq('set', to=jid)
		d = query.addChild('pubsub', namespace=xmpp.NS_PUBSUB)
		d = d.addChild('delete', {'node': node})

		self.connection.send(query)

	def send_pb_create(self, jid, node, configure = False, configure_form = None):
		'''Creates new node.'''
		query = xmpp.Iq('set', to=jid)
		c = query.addChild('pubsub', namespace=xmpp.NS_PUBSUB)
		c = c.addChild('create', {'node': node})
		if configure:
			conf = c.addChild('configure')
			if configure_form is not None:
				conf.addChild(node=configuration_form)

		self.connection.send(query)

	def send_pb_configure(self, jid, node, cb, *cbargs, **cbkwargs):
		query = xmpp.Iq('set', to=jid)
		c = query.addChild('pubsub', namespace=xmpp.NS_PUBSUB)
		c = c.addChild('configure', {'node': node})

		id = self.connection.send(query)

		def on_configure(self, connection, query):
			try:
				filledform = cb(stanza['pubsub']['configure']['x'], *cbargs, **cbkwargs)
				#TODO: Build a form
				#TODO: Send it

			except CancelConfigure:
				cancel = xmpp.Iq('set', to=jid)
				ca = query.addChild('pubsub', namespace=xmpp.NS_PUBSUB)
				ca = ca.addChild('configure', {'node': node})
				#ca = ca.addChild('x', namespace=xmpp.NS_DATA, {'type': 'cancel'})

				self.connection.send(cancel)

		self.__callbacks[id] = (on_configure, (), {})

	def _PubSubCB(self, conn, stanza):
		try:
			cb, args, kwargs = self.__callbacks.pop(stanza.getID())
			cb(conn, stanza, *args, **kwargs)
		except:
<<<<<<< HEAD
			pass
=======
			pass

	def request_pb_configuration(self, jid, node):
		query = xmpp.Iq('get', to=jid)
		e = query.addChild('pubsub', namespace=xmpp.NS_PUBSUB_OWNER)
		e = e.addChild('configure', {'node': node})
		id = self.connection.getAnID()
		query.setID(id)
		self.awaiting_answers[id] = (connection_handlers.PEP_ACCESS_MODEL,)
		self.connection.send(query)
>>>>>>> e5b2db00
<|MERGE_RESOLUTION|>--- conflicted
+++ resolved
@@ -93,9 +93,6 @@
 			cb, args, kwargs = self.__callbacks.pop(stanza.getID())
 			cb(conn, stanza, *args, **kwargs)
 		except:
-<<<<<<< HEAD
-			pass
-=======
 			pass
 
 	def request_pb_configuration(self, jid, node):
@@ -105,5 +102,4 @@
 		id = self.connection.getAnID()
 		query.setID(id)
 		self.awaiting_answers[id] = (connection_handlers.PEP_ACCESS_MODEL,)
-		self.connection.send(query)
->>>>>>> e5b2db00
+		self.connection.send(query)