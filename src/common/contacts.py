--- conflicted
+++ resolved
@@ -73,7 +73,7 @@
 	
 	def get_shown_name(self):
 		raise NotImplementedError
-	
+
 	def supports(self, requested_feature):
 		'''
 		Returns True if the contact has advertised to support the feature
@@ -213,37 +213,10 @@
 		
 		self._metacontact_manager.change_account_name(old_name, new_name)
 
-<<<<<<< HEAD
 	def add_account(self, account_name):
 		self._accounts[account_name] = Account(account_name,
 				Contacts_New(), GC_Contacts())
 		self._metacontact_manager.add_account(account_name)
-=======
-	def change_account_name(self, old_name, new_name):
-		self._contacts[new_name] = self._contacts[old_name]
-		self._gc_contacts[new_name] = self._gc_contacts[old_name]
-		self._metacontacts_tags[new_name] = self._metacontacts_tags[old_name]
-		del self._contacts[old_name]
-		del self._gc_contacts[old_name]
-		del self._metacontacts_tags[old_name]
-
-	def change_contact_jid(self, old_jid, new_jid, account):
-		if account not in self._contacts:
-			return
-		if old_jid not in self._contacts[account]:
-			return
-		self._contacts[account][new_jid] = []
-		for _contact in self._contacts[account][old_jid]:
-			_contact.jid = new_jid
-			self._contacts[account][new_jid].append(_contact)
-		del self._contacts[account][old_jid]
-
-	def add_account(self, account):
-		self._contacts[account] = {}
-		self._gc_contacts[account] = {}
-		if account not in self._metacontacts_tags:
-			self._metacontacts_tags[account] = {}
->>>>>>> f457497b
 
 	def get_accounts(self):
 		return self._accounts.keys()
@@ -323,6 +296,9 @@
 	
 	def get_jid_list(self, account):
 		return self._accounts[account].contacts.get_jid_list()
+
+	def change_contact_jid(self, old_jid, new_jid, account):
+		return self._accounts[account].change_contact_jid(old_jid, new_jid)
 
 	def get_highest_prio_contact_from_contacts(self, contacts):
 		if not contacts:
@@ -513,9 +489,17 @@
 			if group in contacts[0].groups:
 				group_contacts += contacts
 		return group_contacts
-	
-	
-				
+
+	def change_contact_jid(self, old_jid, new_jid):
+		if old_jid not in self._contacts:
+			return
+		self._contacts[new_jid] = []
+		for _contact in self._contacts[old_jid]:
+			_contact.jid = new_jid
+			self._contacts[new_jid].append(_contact)
+			del self._contacts[old_jid]
+
+
 class GC_Contacts():
 	
 	def __init__(self):
