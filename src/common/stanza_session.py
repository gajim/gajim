# -*- coding:utf-8 -*-
## src/common/stanza_session.py
##
## Copyright (C) 2007-2010 Yann Leboulanger <asterix AT lagaule.org>
## Copyright (C) 2007 Julien Pivotto <roidelapluie AT gmail.com>
## Copyright (C) 2007-2008 Brendan Taylor <whateley AT gmail.com>
##                         Jean-Marie Traissard <jim AT lapin.org>
## Copyright (C) 2008 Jonathan Schleifer <js-gajim AT webkeks.org>
##
## This file is part of Gajim.
##
## Gajim is free software; you can redistribute it and/or modify
## it under the terms of the GNU General Public License as published
## by the Free Software Foundation; version 3 only.
##
## Gajim is distributed in the hope that it will be useful,
## but WITHOUT ANY WARRANTY; without even the implied warranty of
## MERCHANTABILITY or FITNESS FOR A PARTICULAR PURPOSE. See the
## GNU General Public License for more details.
##
## You should have received a copy of the GNU General Public License
## along with Gajim. If not, see <http://www.gnu.org/licenses/>.
##

from common import gajim
from common import xmpp
from common.exceptions import DecryptionError, NegotiationError
import xmpp.c14n

import itertools
import random
import string
import time
import base64
import os
from hashlib import sha256
from hmac import HMAC
from common import crypto

if gajim.HAVE_PYCRYPTO:
    from Crypto.Cipher import AES
    from Crypto.PublicKey import RSA

    from common import dh
    import secrets

XmlDsig = 'http://www.w3.org/2000/09/xmldsig#'

class StanzaSession(object):
    '''
    '''
    def __init__(self, conn, jid, thread_id, type_):
        '''
        '''
        self.conn = conn
        self.jid = jid
        self.type = type_
        self.resource = None

        if thread_id:
            self.received_thread_id = True
            self.thread_id = thread_id
        else:
            self.received_thread_id = False
            if type_ == 'normal':
                self.thread_id = None
            else:
                self.thread_id = self.generate_thread_id()

        self.loggable = True

        self.last_send = 0
        self.last_receive = 0
        self.status = None
        self.negotiated = {}

    def is_loggable(self):
        return self.loggable and gajim.config.should_log(self.conn.name, self.jid)

    def get_to(self):
        to = str(self.jid)
        if self.resource and not to.endswith(self.resource):
            to += '/' + self.resource
        return to

    def remove_events(self, types):
<<<<<<< HEAD
        '''
        Remove events associated with this session from the queue.
        returns True if any events were removed (unlike events.py remove_events)
        '''
=======
        """
        Remove events associated with this session from the queue

        Returns True if any events were removed (unlike events.py remove_events)
        """
>>>>>>> 30a1bb50
        any_removed = False

        for j in (self.jid, self.jid.getStripped()):
            for event in gajim.events.get_events(self.conn.name, j, types=types):
                # the event wasn't in this session
                if (event.type_ == 'chat' and event.parameters[8] != self) or \
                (event.type_ == 'printed_chat' and event.parameters[0].session != \
                self):
                    continue

                # events.remove_events returns True when there were no events
                # for some reason
                r = gajim.events.remove_events(self.conn.name, j, event)

                if not r:
                    any_removed = True

        return any_removed

    def generate_thread_id(self):
        return ''.join([f(string.ascii_letters) for f in itertools.repeat(
                random.choice, 32)])
<<<<<<< HEAD

    def send(self, msg):
        if self.thread_id:
            msg.NT.thread = self.thread_id

        msg.setAttr('to', self.get_to())
        self.conn.send_stanza(msg)

        if isinstance(msg, xmpp.Message):
            self.last_send = time.time()

    def reject_negotiation(self, body=None):
        msg = xmpp.Message()
        feature = msg.NT.feature
        feature.setNamespace(xmpp.NS_FEATURE)

        x = xmpp.DataForm(typ='submit')
        x.addChild(node=xmpp.DataField(name='FORM_TYPE', value='urn:xmpp:ssn'))
        x.addChild(node=xmpp.DataField(name='accept', value='0'))

        feature.addChild(node=x)

        if body:
            msg.setBody(body)

        self.send(msg)

        self.cancelled_negotiation()

    def cancelled_negotiation(self):
        '''
        A negotiation has been cancelled, so reset this session to its default
        state.
        '''
        if self.control:
            self.control.on_cancel_session_negotiation()

        self.status = None
        self.negotiated = {}

    def terminate(self, send_termination = True):
        # only send termination message if we've sent a message and think they
        # have XEP-0201 support
        if send_termination and self.last_send > 0 and \
        (self.received_thread_id or self.last_receive == 0):
            msg = xmpp.Message()
            feature = msg.NT.feature
            feature.setNamespace(xmpp.NS_FEATURE)

            x = xmpp.DataForm(typ='submit')
            x.addChild(node=xmpp.DataField(name='FORM_TYPE', value='urn:xmpp:ssn'))
            x.addChild(node=xmpp.DataField(name='terminate', value='1'))

            feature.addChild(node=x)

            self.send(msg)

        self.status = None

    def acknowledge_termination(self):
        # we could send an acknowledgement message to the remote client here
        self.status = None


class ArchivingStanzaSession(StanzaSession):
    def __init__(self, conn, jid, thread_id, type_='chat'):
        StanzaSession.__init__(self, conn, jid, thread_id, type_='chat')
        self.archiving = False

    def archiving_logging_preference(self, initiator_options=None):
        return self.conn.logging_preference(self.jid, initiator_options)

    def negotiate_archiving(self):
        self.negotiated = {}

        request = xmpp.Message()
        feature = request.NT.feature
        feature.setNamespace(xmpp.NS_FEATURE)

        x = xmpp.DataForm(typ='form')

        x.addChild(node=xmpp.DataField(name='FORM_TYPE', value='urn:xmpp:ssn',
                typ='hidden'))
        x.addChild(node=xmpp.DataField(name='accept', value='1', typ='boolean',
                required=True))

        x.addChild(node=xmpp.DataField(name='logging', typ='list-single',
                options=self.archiving_logging_preference(), required=True))

        x.addChild(node=xmpp.DataField(name='disclosure', typ='list-single',
                options=['never'], required=True))
        x.addChild(node=xmpp.DataField(name='security', typ='list-single',
                options=['none'], required=True))

        feature.addChild(node=x)

        self.status = 'requested-archiving'

        self.send(request)

    def respond_archiving(self, form):
        field = form.getField('logging')
        options = [x[1] for x in field.getOptions()]
        values = field.getValues()

        logging = self.archiving_logging_preference(options)
        self.negotiated['logging'] = logging

        response = xmpp.Message()
        feature = response.NT.feature
        feature.setNamespace(xmpp.NS_FEATURE)

        x = xmpp.DataForm(typ='submit')

        x.addChild(node=xmpp.DataField(name='FORM_TYPE', value='urn:xmpp:ssn'))
        x.addChild(node=xmpp.DataField(name='accept', value='true'))

        x.addChild(node=xmpp.DataField(name='logging', value=logging))

        self.status = 'responded-archiving'

        feature.addChild(node=x)

        if not logging:
            response = xmpp.Error(response, xmpp.ERR_NOT_ACCEPTABLE)

            feature = xmpp.Node(xmpp.NS_FEATURE + ' feature')

            n = xmpp.Node('field')
            n['var'] = 'logging'
            feature.addChild(node=n)

            response.T.error.addChild(node=feature)

        self.send(response)

    def we_accept_archiving(self, form):
        if self.negotiated['logging'] == 'mustnot':
            self.loggable = False
        log.debug('archiving session accepted: %s' % self.loggable)
        self.status = 'active'
        self.archiving = True
        if self.control:
            self.control.print_archiving_session_details()

    def archiving_accepted(self, form):
        negotiated = {}
        ask_user = {}
        not_acceptable = []

        if form['logging'] not in self.archiving_logging_preference():
            raise

        self.negotiated['logging'] = form['logging']

        accept = xmpp.Message()
        feature = accept.NT.feature
        feature.setNamespace(xmpp.NS_FEATURE)

        result = xmpp.DataForm(typ='result')

        result.addChild(node=xmpp.DataField(name='FORM_TYPE',
                value='urn:xmpp:ssn'))
        result.addChild(node=xmpp.DataField(name='accept', value='1'))

        feature.addChild(node=result)

        self.send(accept)
        if self.negotiated['logging'] == 'mustnot':
            self.loggable = False
        log.debug('archiving session accepted: %s' % self.loggable)
        self.status = 'active'
        self.archiving = True
        if self.control:
            self.control.print_archiving_session_details()


class EncryptedStanzaSession(StanzaSession):
    '''
=======

    def send(self, msg):
        if self.thread_id:
            msg.NT.thread = self.thread_id

        msg.setAttr('to', self.get_to())
        self.conn.send_stanza(msg)

        if isinstance(msg, xmpp.Message):
            self.last_send = time.time()

    def reject_negotiation(self, body=None):
        msg = xmpp.Message()
        feature = msg.NT.feature
        feature.setNamespace(xmpp.NS_FEATURE)

        x = xmpp.DataForm(typ='submit')
        x.addChild(node=xmpp.DataField(name='FORM_TYPE', value='urn:xmpp:ssn'))
        x.addChild(node=xmpp.DataField(name='accept', value='0'))

        feature.addChild(node=x)

        if body:
            msg.setBody(body)

        self.send(msg)

        self.cancelled_negotiation()

    def cancelled_negotiation(self):
        """
        A negotiation has been cancelled, so reset this session to its default
        state
        """
        if self.control:
            self.control.on_cancel_session_negotiation()

        self.status = None
        self.negotiated = {}

    def terminate(self, send_termination = True):
        # only send termination message if we've sent a message and think they
        # have XEP-0201 support
        if send_termination and self.last_send > 0 and \
        (self.received_thread_id or self.last_receive == 0):
            msg = xmpp.Message()
            feature = msg.NT.feature
            feature.setNamespace(xmpp.NS_FEATURE)

            x = xmpp.DataForm(typ='submit')
            x.addChild(node=xmpp.DataField(name='FORM_TYPE', value='urn:xmpp:ssn'))
            x.addChild(node=xmpp.DataField(name='terminate', value='1'))

            feature.addChild(node=x)

            self.send(msg)

        self.status = None

    def acknowledge_termination(self):
        # we could send an acknowledgement message to the remote client here
        self.status = None


class EncryptedStanzaSession(StanzaSession):
    """
>>>>>>> 30a1bb50
    An encrypted stanza negotiation has several states. They arerepresented as
    the following values in the 'status' attribute of the session object:

            1. None:
                            default state
            2. 'requested-e2e':
                            this client has initiated an esession negotiation and is waiting
                            for a response
            3. 'responded-e2e':
                            this client has responded to an esession negotiation request and
                            is waiting for the initiator to identify itself and complete the
                            negotiation
            4. 'identified-alice':
                            this client identified itself and is waiting for the responder to
                            identify itself and complete the negotiation
            5. 'active':
                            an encrypted session has been successfully negotiated. messages
                            of any of the types listed in 'encryptable_stanzas' should be
                            encrypted before they're sent.

    The transition between these states is handled in gajim.py's
    handle_session_negotiation method.
<<<<<<< HEAD
    '''
=======
    """

>>>>>>> 30a1bb50
    def __init__(self, conn, jid, thread_id, type_='chat'):
        StanzaSession.__init__(self, conn, jid, thread_id, type_='chat')

        self.xes = {}
        self.es = {}
        self.n = 128
        self.enable_encryption = False

        # _s denotes 'self' (ie. this client)
        self._kc_s = None
        # _o denotes 'other' (ie. the client at the other end of the session)
        self._kc_o = None

        # has the remote contact's identity ever been verified?
        self.verified_identity = False

    def _get_contact(self):
        c = gajim.contacts.get_contact(self.conn.name, self.jid, self.resource)
        if not c:
            c = gajim.contacts.get_contact(self.conn.name, self.jid)
        return c

    def _is_buggy_gajim(self):
        c = self._get_contact()
        if c and c.supports(xmpp.NS_ROSTERX):
            return False
        return True

    def set_kc_s(self, value):
<<<<<<< HEAD
        '''
        keep the encrypter updated with my latest cipher key
        '''
=======
        """
        Keep the encrypter updated with my latest cipher key
        """
>>>>>>> 30a1bb50
        self._kc_s = value
        self.encrypter = self.cipher.new(self._kc_s, self.cipher.MODE_CTR,
                counter=self.encryptcounter)

    def get_kc_s(self):
        return self._kc_s

    def set_kc_o(self, value):
<<<<<<< HEAD
        '''
        keep the decrypter updated with the other party's latest cipher key
        '''
=======
        """
        Keep the decrypter updated with the other party's latest cipher key
        """
>>>>>>> 30a1bb50
        self._kc_o = value
        self.decrypter = self.cipher.new(self._kc_o, self.cipher.MODE_CTR,
                counter=self.decryptcounter)

    def get_kc_o(self):
        return self._kc_o

    kc_s = property(get_kc_s, set_kc_s)
    kc_o = property(get_kc_o, set_kc_o)

    def encryptcounter(self):
        self.c_s = (self.c_s + 1) % (2 ** self.n)
        return crypto.encode_mpi_with_padding(self.c_s)

    def decryptcounter(self):
        self.c_o = (self.c_o + 1) % (2 ** self.n)
        return crypto.encode_mpi_with_padding(self.c_o)

    def sign(self, string):
        if self.negotiated['sign_algs'] == (XmlDsig + 'rsa-sha256'):
            hash_ = crypto.sha256(string)
            return crypto.encode_mpi(gajim.pubkey.sign(hash_, '')[0])

    def encrypt_stanza(self, stanza):
        encryptable = [x for x in stanza.getChildren() if x.getName() not in
                ('error', 'amp', 'thread')]

        # FIXME can also encrypt contents of <error/> elements in stanzas @type =
        # 'error'
        # (except for <defined-condition
        # xmlns='urn:ietf:params:xml:ns:xmpp-stanzas'/> child elements)

        old_en_counter = self.c_s

        for element in encryptable:
            stanza.delChild(element)

        plaintext = ''.join(map(str, encryptable))

        m_compressed = self.compress(plaintext)
        m_final = self.encrypt(m_compressed)

        c = stanza.NT.c
        c.setNamespace('http://www.xmpp.org/extensions/xep-0200.html#ns')
        c.NT.data = base64.b64encode(m_final)

        # FIXME check for rekey request, handle <key/> elements

        m_content = ''.join(map(str, c.getChildren()))
        c.NT.mac = base64.b64encode(self.hmac(self.km_s, m_content + \
                crypto.encode_mpi(old_en_counter)))
<<<<<<< HEAD

        msgtxt = '[This is part of an encrypted session. ' \
                'If you see this message, something went wrong.]'
        lang = os.getenv('LANG')
        if lang is not None and lang != 'en': # we're not english
            msgtxt = _('[This is part of an encrypted session. '
                    'If you see this message, something went wrong.]') + ' (' + \
                    msgtxt + ')'
        stanza.setBody(msgtxt)

        return stanza

    def is_xep_200_encrypted(self, msg):
        msg.getTag('c', namespace=xmpp.NS_STANZA_CRYPTO)

    def hmac(self, key, content):
        return HMAC(key, content, self.hash_alg).digest()

    def generate_initiator_keys(self, k):
        return (self.hmac(k, 'Initiator Cipher Key'),
                self.hmac(k, 'Initiator MAC Key'),
                self.hmac(k, 'Initiator SIGMA Key'))

    def generate_responder_keys(self, k):
        return (self.hmac(k, 'Responder Cipher Key'),
                self.hmac(k, 'Responder MAC Key'),
                self.hmac(k, 'Responder SIGMA Key'))

    def compress(self, plaintext):
        if self.compression is None:
            return plaintext

    def decompress(self, compressed):
        if self.compression is None:
            return compressed

    def encrypt(self, encryptable):
        padded = crypto.pad_to_multiple(encryptable, 16, ' ', False)

        return self.encrypter.encrypt(padded)

    def decrypt_stanza(self, stanza):
        ''' delete the unencrypted explanation body, if it exists '''
        orig_body = stanza.getTag('body')
        if orig_body:
            stanza.delChild(orig_body)

        c = stanza.getTag(name='c',
                namespace='http://www.xmpp.org/extensions/xep-0200.html#ns')

        stanza.delChild(c)

        # contents of <c>, minus <mac>, minus whitespace
        macable = ''.join(str(x) for x in c.getChildren() if x.getName() != 'mac')

        received_mac = base64.b64decode(c.getTagData('mac'))
        calculated_mac = self.hmac(self.km_o, macable + \
                crypto.encode_mpi_with_padding(self.c_o))

        if not calculated_mac == received_mac:
            raise DecryptionError('bad signature')

        m_final = base64.b64decode(c.getTagData('data'))
        m_compressed = self.decrypt(m_final)
        plaintext = self.decompress(m_compressed)

        try:
            parsed = xmpp.Node(node='<node>' + plaintext + '</node>')
        except Exception:
            raise DecryptionError('decrypted <data/> not parseable as XML')

        for child in parsed.getChildren():
            stanza.addChild(node=child)

        return stanza

    def decrypt(self, ciphertext):
        return self.decrypter.decrypt(ciphertext)

    def logging_preference(self):
        if gajim.config.get_per('accounts', self.conn.name,
        'log_encrypted_sessions'):
            return ['may', 'mustnot']
        else:
            return ['mustnot', 'may']

    def get_shared_secret(self, e, y, p):
        if (not 1 < e < (p - 1)):
            raise NegotiationError('invalid DH value')

        return crypto.sha256(crypto.encode_mpi(crypto.powmod(e, y, p)))

    def c7lize_mac_id(self, form):
        kids = form.getChildren()
        macable = [x for x in kids if x.getVar() not in ('mac', 'identity')]
        return ''.join(xmpp.c14n.c14n(el, self._is_buggy_gajim()) for el in \
                macable)

    def verify_identity(self, form, dh_i, sigmai, i_o):
        m_o = base64.b64decode(form['mac'])
        id_o = base64.b64decode(form['identity'])

        m_o_calculated = self.hmac(self.km_o, crypto.encode_mpi(self.c_o) + id_o)

        if m_o_calculated != m_o:
            raise NegotiationError('calculated m_%s differs from received m_%s' %
                    (i_o, i_o))

        if i_o == 'a' and self.sas_algs == 'sas28x5':
            # we don't need to calculate this if there's a verified retained secret
            # (but we do anyways)
            self.sas = crypto.sas_28x5(m_o, self.form_s)

        if self.negotiated['recv_pubkey']:
            plaintext = self.decrypt(id_o)
            parsed = xmpp.Node(node='<node>' + plaintext + '</node>')

            if self.negotiated['recv_pubkey'] == 'hash':
                # fingerprint = parsed.getTagData('fingerprint')
                # FIXME find stored pubkey or terminate session
                raise NotImplementedError()
            else:
                if self.negotiated['sign_algs'] == (XmlDsig + 'rsa-sha256'):
                    keyvalue = parsed.getTag(name='RSAKeyValue', namespace=XmlDsig)

                    n, e = (crypto.decode_mpi(base64.b64decode(
                            keyvalue.getTagData(x))) for x in ('Modulus', 'Exponent'))
                    eir_pubkey = RSA.construct((n, long(e)))

                    pubkey_o = xmpp.c14n.c14n(keyvalue, self._is_buggy_gajim())
                else:
                    # FIXME DSA, etc.
                    raise NotImplementedError()

            enc_sig = parsed.getTag(name='SignatureValue',
                    namespace=XmlDsig).getData()
            signature = (crypto.decode_mpi(base64.b64decode(enc_sig)), )
        else:
            mac_o = self.decrypt(id_o)
            pubkey_o = ''

        c7l_form = self.c7lize_mac_id(form)

        content = self.n_s + self.n_o + crypto.encode_mpi(dh_i) + pubkey_o

        if sigmai:
            self.form_o = c7l_form
            content += self.form_o
        else:
            form_o2 = c7l_form
            content += self.form_o + form_o2

        mac_o_calculated = self.hmac(self.ks_o, content)

        if self.negotiated['recv_pubkey']:
            hash_ = crypto.sha256(mac_o_calculated)

            if not eir_pubkey.verify(hash_, signature):
                raise NegotiationError('public key signature verification failed!')

        elif mac_o_calculated != mac_o:
            raise NegotiationError('calculated mac_%s differs from received mac_%s'
                    % (i_o, i_o))

    def make_identity(self, form, dh_i):
        if self.negotiated['send_pubkey']:
            if self.negotiated['sign_algs'] == (XmlDsig + 'rsa-sha256'):
                pubkey = secrets.secrets().my_pubkey(self.conn.name)
                fields = (pubkey.n, pubkey.e)

                cb_fields = [base64.b64encode(crypto.encode_mpi(f)) for f in
                        fields]

                pubkey_s = '<RSAKeyValue xmlns="http://www.w3.org/2000/09/xmldsig#"'
                '><Modulus>%s</Modulus><Exponent>%s</Exponent></RSAKeyValue>' % \
                        tuple(cb_fields)
        else:
            pubkey_s = ''

        form_s2 = ''.join(xmpp.c14n.c14n(el, self._is_buggy_gajim()) for el in \
                form.getChildren())

        old_c_s = self.c_s
        content = self.n_o + self.n_s + crypto.encode_mpi(dh_i) + pubkey_s + \
                self.form_s + form_s2

        mac_s = self.hmac(self.ks_s, content)

        if self.negotiated['send_pubkey']:
            signature = self.sign(mac_s)

            sign_s = '<SignatureValue xmlns="http://www.w3.org/2000/09/xmldsig#">'
            '%s</SignatureValue>' % base64.b64encode(signature)

            if self.negotiated['send_pubkey'] == 'hash':
                b64ed = base64.b64encode(self.hash(pubkey_s))
                pubkey_s = '<fingerprint>%s</fingerprint>' % b64ed

            id_s = self.encrypt(pubkey_s + sign_s)
        else:
            id_s = self.encrypt(mac_s)

        m_s = self.hmac(self.km_s, crypto.encode_mpi(old_c_s) + id_s)

        if self.status == 'requested-e2e' and self.sas_algs == 'sas28x5':
            # we're alice; check for a retained secret
            # if none exists, prompt the user with the SAS
            self.sas = crypto.sas_28x5(m_s, self.form_o)

            if self.sigmai:
                # FIXME save retained secret?
                self.check_identity(tuple)

        return (xmpp.DataField(name='identity', value=base64.b64encode(id_s)),
                xmpp.DataField(name='mac', value=base64.b64encode(m_s)))

    def negotiate_e2e(self, sigmai):
        self.negotiated = {}

        request = xmpp.Message()
        feature = request.NT.feature
        feature.setNamespace(xmpp.NS_FEATURE)

        x = xmpp.DataForm(typ='form')

        x.addChild(node=xmpp.DataField(name='FORM_TYPE', value='urn:xmpp:ssn',
                typ='hidden'))
        x.addChild(node=xmpp.DataField(name='accept', value='1', typ='boolean',
                required=True))

        # this field is incorrectly called 'otr' in XEPs 0116 and 0217
        x.addChild(node=xmpp.DataField(name='logging', typ='list-single',
                options=self.logging_preference(), required=True))

        # unsupported options: 'disabled', 'enabled'
        x.addChild(node=xmpp.DataField(name='disclosure', typ='list-single',
                options=['never'], required=True))
        x.addChild(node=xmpp.DataField(name='security', typ='list-single',
                options=['e2e'], required=True))
        x.addChild(node=xmpp.DataField(name='crypt_algs', value='aes128-ctr',
                typ='hidden'))
        x.addChild(node=xmpp.DataField(name='hash_algs', value='sha256',
                typ='hidden'))
        x.addChild(node=xmpp.DataField(name='compress', value='none',
                typ='hidden'))

        # unsupported options: 'iq', 'presence'
        x.addChild(node=xmpp.DataField(name='stanzas', typ='list-multi',
                options=['message']))

        x.addChild(node=xmpp.DataField(name='init_pubkey', options=['none', 'key',
                'hash'], typ='list-single'))

        # FIXME store key, use hash
        x.addChild(node=xmpp.DataField(name='resp_pubkey', options=['none',
                'key'], typ='list-single'))

        x.addChild(node=xmpp.DataField(name='ver', value='1.0', typ='hidden'))

        x.addChild(node=xmpp.DataField(name='rekey_freq', value='4294967295',
                typ='hidden'))

        x.addChild(node=xmpp.DataField(name='sas_algs', value='sas28x5',
                typ='hidden'))
        x.addChild(node=xmpp.DataField(name='sign_algs',
                value='http://www.w3.org/2000/09/xmldsig#rsa-sha256', typ='hidden'))

        self.n_s = crypto.generate_nonce()

        x.addChild(node=xmpp.DataField(name='my_nonce',
                value=base64.b64encode(self.n_s), typ='hidden'))

        modp_options = [ int(g) for g in gajim.config.get('esession_modp').split(
                ',') ]

        x.addChild(node=xmpp.DataField(name='modp', typ='list-single',
                options=[[None, y] for y in modp_options]))

        x.addChild(node=self.make_dhfield(modp_options, sigmai))
        self.sigmai = sigmai

        self.form_s = ''.join(xmpp.c14n.c14n(el, self._is_buggy_gajim()) for el \
                in x.getChildren())

        feature.addChild(node=x)

        self.status = 'requested-e2e'

        self.send(request)

    def verify_options_bob(self, form):
        ''' 4.3 esession response (bob) '''
        negotiated = {'recv_pubkey': None, 'send_pubkey': None}
        not_acceptable = []
        ask_user = {}

        fixed = { 'disclosure': 'never', 'security': 'e2e',
                'crypt_algs': 'aes128-ctr', 'hash_algs': 'sha256', 'compress': 'none',
                'stanzas': 'message', 'init_pubkey': 'none', 'resp_pubkey': 'none',
                'ver': '1.0', 'sas_algs': 'sas28x5' }

        self.encryptable_stanzas = ['message']

        self.sas_algs = 'sas28x5'
        self.cipher = AES
        self.hash_alg = sha256
        self.compression = None

        for name in form.asDict():
            field = form.getField(name)
            options = [x[1] for x in field.getOptions()]
            values = field.getValues()

            if not field.getType() in ('list-single', 'list-multi'):
                options = values

            if name in fixed:
                if fixed[name] in options:
                    negotiated[name] = fixed[name]
                else:
                    not_acceptable.append(name)
            elif name == 'rekey_freq':
                preferred = int(options[0])
                negotiated['rekey_freq'] = preferred
                self.rekey_freq = preferred
            elif name == 'logging':
                my_prefs = self.logging_preference()

                if my_prefs[0] in options: # our first choice is offered, select it
                    pref = my_prefs[0]
                    negotiated['logging'] = pref
                else:   # see if other acceptable choices are offered
                    for pref in my_prefs:
                        if pref in options:
                            ask_user['logging'] = pref
                            break

                    if not 'logging' in ask_user:
                        not_acceptable.append(name)
            elif name == 'init_pubkey':
                for x in ('key'):
                    if x in options:
                        negotiated['recv_pubkey'] = x
                        break
            elif name == 'resp_pubkey':
                for x in ('hash', 'key'):
                    if x in options:
                        negotiated['send_pubkey'] = x
                        break
            elif name == 'sign_algs':
                if (XmlDsig + 'rsa-sha256') in options:
                    negotiated['sign_algs'] = XmlDsig + 'rsa-sha256'
            else:
                # FIXME some things are handled elsewhere, some things are
                # not-implemented
                pass

        return (negotiated, not_acceptable, ask_user)

    def respond_e2e_bob(self, form, negotiated, not_acceptable):
        ''' 4.3 esession response (bob) '''
        response = xmpp.Message()
        feature = response.NT.feature
        feature.setNamespace(xmpp.NS_FEATURE)

        x = xmpp.DataForm(typ='submit')

        x.addChild(node=xmpp.DataField(name='FORM_TYPE', value='urn:xmpp:ssn'))
        x.addChild(node=xmpp.DataField(name='accept', value='true'))

        for name in negotiated:
            # some fields are internal and should not be sent
            if not name in ('send_pubkey', 'recv_pubkey'):
                x.addChild(node=xmpp.DataField(name=name, value=negotiated[name]))

        self.negotiated = negotiated

        # the offset of the group we chose (need it to match up with the dhhash)
        group_order = 0
        self.modp = int(form.getField('modp').getOptions()[group_order][1])
        x.addChild(node=xmpp.DataField(name='modp', value=self.modp))

        g = dh.generators[self.modp]
        p = dh.primes[self.modp]

        self.n_o = base64.b64decode(form['my_nonce'])

        dhhashes = form.getField('dhhashes').getValues()
        self.negotiated['He'] = base64.b64decode(dhhashes[group_order].encode(
                'utf8'))

        bytes = int(self.n / 8)

        self.n_s = crypto.generate_nonce()

        # n-bit random number
        self.c_o = crypto.decode_mpi(crypto.random_bytes(bytes))
        self.c_s = self.c_o ^ (2 ** (self.n - 1))

        self.y = crypto.srand(2 ** (2 * self.n - 1), p - 1)
        self.d = crypto.powmod(g, self.y, p)

        to_add = {'my_nonce': self.n_s,
                'dhkeys': crypto.encode_mpi(self.d),
                'counter': crypto.encode_mpi(self.c_o),
                'nonce': self.n_o}

        for name in to_add:
            b64ed = base64.b64encode(to_add[name])
            x.addChild(node=xmpp.DataField(name=name, value=b64ed))

        self.form_o = ''.join(xmpp.c14n.c14n(el, self._is_buggy_gajim()) for el \
                in form.getChildren())
        self.form_s = ''.join(xmpp.c14n.c14n(el, self._is_buggy_gajim()) for el \
                in x.getChildren())

        self.status = 'responded-e2e'

        feature.addChild(node=x)

        if not_acceptable:
            response = xmpp.Error(response, xmpp.ERR_NOT_ACCEPTABLE)

            feature = xmpp.Node(xmpp.NS_FEATURE + ' feature')

            for f in not_acceptable:
                n = xmpp.Node('field')
                n['var'] = f
                feature.addChild(node=n)

            response.T.error.addChild(node=feature)

        self.send(response)

    def verify_options_alice(self, form):
        ''' 'Alice Accepts' '''
        negotiated = {}
        ask_user = {}
        not_acceptable = []

        if not form['logging'] in self.logging_preference():
            not_acceptable.append(form['logging'])
        elif form['logging'] != self.logging_preference()[0]:
            ask_user['logging'] = form['logging']
        else:
            negotiated['logging'] = self.logging_preference()[0]

        for r, a in (('recv_pubkey', 'resp_pubkey'), ('send_pubkey',
        'init_pubkey')):
            negotiated[r] = None

            if a in form.asDict() and form[a] in ('key', 'hash'):
                negotiated[r] = form[a]

        if 'sign_algs' in form.asDict():
            if form['sign_algs'] in (XmlDsig + 'rsa-sha256', ):
                negotiated['sign_algs'] = form['sign_algs']
            else:
                not_acceptable.append(form['sign_algs'])

        return (negotiated, not_acceptable, ask_user)

    def accept_e2e_alice(self, form, negotiated):
        ''' 'Alice Accepts', continued '''
        self.encryptable_stanzas = ['message']
        self.sas_algs = 'sas28x5'
        self.cipher = AES
        self.hash_alg = sha256
        self.compression = None

        self.negotiated = negotiated

        accept = xmpp.Message()
        feature = accept.NT.feature
        feature.setNamespace(xmpp.NS_FEATURE)

        result = xmpp.DataForm(typ='result')

        self.c_s = crypto.decode_mpi(base64.b64decode(form['counter']))
        self.c_o = self.c_s ^ (2 ** (self.n - 1))
        self.n_o = base64.b64decode(form['my_nonce'])

        mod_p = int(form['modp'])
        p = dh.primes[mod_p]
        x = self.xes[mod_p]
        e = self.es[mod_p]

        self.d = crypto.decode_mpi(base64.b64decode(form['dhkeys']))
        self.k = self.get_shared_secret(self.d, x, p)

        result.addChild(node=xmpp.DataField(name='FORM_TYPE',
                value='urn:xmpp:ssn'))
        result.addChild(node=xmpp.DataField(name='accept', value='1'))
        result.addChild(node=xmpp.DataField(name='nonce',
                value=base64.b64encode(self.n_o)))

        self.kc_s, self.km_s, self.ks_s = self.generate_initiator_keys(self.k)

        if self.sigmai:
            self.kc_o, self.km_o, self.ks_o = self.generate_responder_keys(self.k)
            self.verify_identity(form, self.d, True, 'b')
        else:
            srses = secrets.secrets().retained_secrets(self.conn.name,
                    self.jid.getStripped())
            rshashes = [self.hmac(self.n_s, rs[0]) for rs in srses]

            if not rshashes:
                # we've never spoken before, but we'll pretend we have
                rshash_size = self.hash_alg().digest_size
                rshashes.append(crypto.random_bytes(rshash_size))

            rshashes = [base64.b64encode(rshash) for rshash in rshashes]
            result.addChild(node=xmpp.DataField(name='rshashes', value=rshashes))
            result.addChild(node=xmpp.DataField(name='dhkeys',
                    value=base64.b64encode(crypto.encode_mpi(e))))

            self.form_o = ''.join(xmpp.c14n.c14n(el, self._is_buggy_gajim()) for \
                    el in form.getChildren())

        # MUST securely destroy K unless it will be used later to generate the
        # final shared secret

        for datafield in self.make_identity(result, e):
            result.addChild(node=datafield)

        feature.addChild(node=result)
        self.send(accept)

        if self.sigmai:
            self.status = 'active'
            self.enable_encryption = True
        else:
            self.status = 'identified-alice'

    def accept_e2e_bob(self, form):
        ''' 4.5 esession accept (bob) '''
        response = xmpp.Message()

        init = response.NT.init
        init.setNamespace(xmpp.NS_ESESSION_INIT)

        x = xmpp.DataForm(typ='result')

        for field in ('nonce', 'dhkeys', 'rshashes', 'identity', 'mac'):
            # FIXME: will do nothing in real world...
            assert field in form.asDict(), "alice's form didn't have a %s field" \
                    % field

        # 4.5.1 generating provisory session keys
        e = crypto.decode_mpi(base64.b64decode(form['dhkeys']))
        p = dh.primes[self.modp]

        if crypto.sha256(crypto.encode_mpi(e)) != self.negotiated['He']:
            raise NegotiationError('SHA256(e) != He')

        k = self.get_shared_secret(e, self.y, p)
        self.kc_o, self.km_o, self.ks_o = self.generate_initiator_keys(k)

        # 4.5.2 verifying alice's identity
        self.verify_identity(form, e, False, 'a')

        # 4.5.4 generating bob's final session keys
        srs = ''

        srses = secrets.secrets().retained_secrets(self.conn.name,
                self.jid.getStripped())
        rshashes = [base64.b64decode(rshash) for rshash in form.getField(
                'rshashes').getValues()]

        for s in srses:
            secret = s[0]
            if self.hmac(self.n_o, secret) in rshashes:
                srs = secret
                break

        # other shared secret
        # (we're not using one)
        oss = ''

        k = crypto.sha256(k + srs + oss)

        self.kc_s, self.km_s, self.ks_s = self.generate_responder_keys(k)
        self.kc_o, self.km_o, self.ks_o = self.generate_initiator_keys(k)

        # 4.5.5
        if srs:
            srshash = self.hmac(srs, 'Shared Retained Secret')
        else:
            srshash = crypto.random_bytes(32)

        x.addChild(node=xmpp.DataField(name='FORM_TYPE', value='urn:xmpp:ssn'))
        x.addChild(node=xmpp.DataField(name='nonce', value=base64.b64encode(
                self.n_o)))
        x.addChild(node=xmpp.DataField(name='srshash', value=base64.b64encode(
                srshash)))

=======

        msgtxt = '[This is part of an encrypted session. ' \
                'If you see this message, something went wrong.]'
        lang = os.getenv('LANG')
        if lang is not None and lang != 'en': # we're not english
            msgtxt = _('[This is part of an encrypted session. '
                    'If you see this message, something went wrong.]') + ' (' + \
                    msgtxt + ')'
        stanza.setBody(msgtxt)

        return stanza

    def is_xep_200_encrypted(self, msg):
        msg.getTag('c', namespace=xmpp.NS_STANZA_CRYPTO)

    def hmac(self, key, content):
        return HMAC(key, content, self.hash_alg).digest()

    def generate_initiator_keys(self, k):
        return (self.hmac(k, 'Initiator Cipher Key'),
                self.hmac(k, 'Initiator MAC Key'),
                self.hmac(k, 'Initiator SIGMA Key'))

    def generate_responder_keys(self, k):
        return (self.hmac(k, 'Responder Cipher Key'),
                self.hmac(k, 'Responder MAC Key'),
                self.hmac(k, 'Responder SIGMA Key'))

    def compress(self, plaintext):
        if self.compression is None:
            return plaintext

    def decompress(self, compressed):
        if self.compression is None:
            return compressed

    def encrypt(self, encryptable):
        padded = crypto.pad_to_multiple(encryptable, 16, ' ', False)

        return self.encrypter.encrypt(padded)

    def decrypt_stanza(self, stanza):
        """
        Delete the unencrypted explanation body, if it exists
        """
        orig_body = stanza.getTag('body')
        if orig_body:
            stanza.delChild(orig_body)

        c = stanza.getTag(name='c',
                namespace='http://www.xmpp.org/extensions/xep-0200.html#ns')

        stanza.delChild(c)

        # contents of <c>, minus <mac>, minus whitespace
        macable = ''.join(str(x) for x in c.getChildren() if x.getName() != 'mac')

        received_mac = base64.b64decode(c.getTagData('mac'))
        calculated_mac = self.hmac(self.km_o, macable + \
                crypto.encode_mpi_with_padding(self.c_o))

        if not calculated_mac == received_mac:
            raise DecryptionError('bad signature')

        m_final = base64.b64decode(c.getTagData('data'))
        m_compressed = self.decrypt(m_final)
        plaintext = self.decompress(m_compressed)

        try:
            parsed = xmpp.Node(node='<node>' + plaintext + '</node>')
        except Exception:
            raise DecryptionError('decrypted <data/> not parseable as XML')

        for child in parsed.getChildren():
            stanza.addChild(node=child)

        return stanza

    def decrypt(self, ciphertext):
        return self.decrypter.decrypt(ciphertext)

    def logging_preference(self):
        if gajim.config.get_per('accounts', self.conn.name,
        'log_encrypted_sessions'):
            return ['may', 'mustnot']
        else:
            return ['mustnot', 'may']

    def get_shared_secret(self, e, y, p):
        if (not 1 < e < (p - 1)):
            raise NegotiationError('invalid DH value')

        return crypto.sha256(crypto.encode_mpi(crypto.powmod(e, y, p)))

    def c7lize_mac_id(self, form):
        kids = form.getChildren()
        macable = [x for x in kids if x.getVar() not in ('mac', 'identity')]
        return ''.join(xmpp.c14n.c14n(el, self._is_buggy_gajim()) for el in \
                macable)

    def verify_identity(self, form, dh_i, sigmai, i_o):
        m_o = base64.b64decode(form['mac'])
        id_o = base64.b64decode(form['identity'])

        m_o_calculated = self.hmac(self.km_o, crypto.encode_mpi(self.c_o) + id_o)

        if m_o_calculated != m_o:
            raise NegotiationError('calculated m_%s differs from received m_%s' %
                    (i_o, i_o))

        if i_o == 'a' and self.sas_algs == 'sas28x5':
            # we don't need to calculate this if there's a verified retained secret
            # (but we do anyways)
            self.sas = crypto.sas_28x5(m_o, self.form_s)

        if self.negotiated['recv_pubkey']:
            plaintext = self.decrypt(id_o)
            parsed = xmpp.Node(node='<node>' + plaintext + '</node>')

            if self.negotiated['recv_pubkey'] == 'hash':
                # fingerprint = parsed.getTagData('fingerprint')
                # FIXME find stored pubkey or terminate session
                raise NotImplementedError()
            else:
                if self.negotiated['sign_algs'] == (XmlDsig + 'rsa-sha256'):
                    keyvalue = parsed.getTag(name='RSAKeyValue', namespace=XmlDsig)

                    n, e = (crypto.decode_mpi(base64.b64decode(
                            keyvalue.getTagData(x))) for x in ('Modulus', 'Exponent'))
                    eir_pubkey = RSA.construct((n, long(e)))

                    pubkey_o = xmpp.c14n.c14n(keyvalue, self._is_buggy_gajim())
                else:
                    # FIXME DSA, etc.
                    raise NotImplementedError()

            enc_sig = parsed.getTag(name='SignatureValue',
                    namespace=XmlDsig).getData()
            signature = (crypto.decode_mpi(base64.b64decode(enc_sig)), )
        else:
            mac_o = self.decrypt(id_o)
            pubkey_o = ''

        c7l_form = self.c7lize_mac_id(form)

        content = self.n_s + self.n_o + crypto.encode_mpi(dh_i) + pubkey_o

        if sigmai:
            self.form_o = c7l_form
            content += self.form_o
        else:
            form_o2 = c7l_form
            content += self.form_o + form_o2

        mac_o_calculated = self.hmac(self.ks_o, content)

        if self.negotiated['recv_pubkey']:
            hash_ = crypto.sha256(mac_o_calculated)

            if not eir_pubkey.verify(hash_, signature):
                raise NegotiationError('public key signature verification failed!')

        elif mac_o_calculated != mac_o:
            raise NegotiationError('calculated mac_%s differs from received mac_%s'
                    % (i_o, i_o))

    def make_identity(self, form, dh_i):
        if self.negotiated['send_pubkey']:
            if self.negotiated['sign_algs'] == (XmlDsig + 'rsa-sha256'):
                pubkey = secrets.secrets().my_pubkey(self.conn.name)
                fields = (pubkey.n, pubkey.e)

                cb_fields = [base64.b64encode(crypto.encode_mpi(f)) for f in
                        fields]

                pubkey_s = '<RSAKeyValue xmlns="http://www.w3.org/2000/09/xmldsig#"'
                '><Modulus>%s</Modulus><Exponent>%s</Exponent></RSAKeyValue>' % \
                        tuple(cb_fields)
        else:
            pubkey_s = ''

        form_s2 = ''.join(xmpp.c14n.c14n(el, self._is_buggy_gajim()) for el in \
                form.getChildren())

        old_c_s = self.c_s
        content = self.n_o + self.n_s + crypto.encode_mpi(dh_i) + pubkey_s + \
                self.form_s + form_s2

        mac_s = self.hmac(self.ks_s, content)

        if self.negotiated['send_pubkey']:
            signature = self.sign(mac_s)

            sign_s = '<SignatureValue xmlns="http://www.w3.org/2000/09/xmldsig#">'
            '%s</SignatureValue>' % base64.b64encode(signature)

            if self.negotiated['send_pubkey'] == 'hash':
                b64ed = base64.b64encode(self.hash(pubkey_s))
                pubkey_s = '<fingerprint>%s</fingerprint>' % b64ed

            id_s = self.encrypt(pubkey_s + sign_s)
        else:
            id_s = self.encrypt(mac_s)

        m_s = self.hmac(self.km_s, crypto.encode_mpi(old_c_s) + id_s)

        if self.status == 'requested-e2e' and self.sas_algs == 'sas28x5':
            # we're alice; check for a retained secret
            # if none exists, prompt the user with the SAS
            self.sas = crypto.sas_28x5(m_s, self.form_o)

            if self.sigmai:
                # FIXME save retained secret?
                self.check_identity(tuple)

        return (xmpp.DataField(name='identity', value=base64.b64encode(id_s)),
                xmpp.DataField(name='mac', value=base64.b64encode(m_s)))

    def negotiate_e2e(self, sigmai):
        self.negotiated = {}

        request = xmpp.Message()
        feature = request.NT.feature
        feature.setNamespace(xmpp.NS_FEATURE)

        x = xmpp.DataForm(typ='form')

        x.addChild(node=xmpp.DataField(name='FORM_TYPE', value='urn:xmpp:ssn',
                typ='hidden'))
        x.addChild(node=xmpp.DataField(name='accept', value='1', typ='boolean',
                required=True))

        # this field is incorrectly called 'otr' in XEPs 0116 and 0217
        x.addChild(node=xmpp.DataField(name='logging', typ='list-single',
                options=self.logging_preference(), required=True))

        # unsupported options: 'disabled', 'enabled'
        x.addChild(node=xmpp.DataField(name='disclosure', typ='list-single',
                options=['never'], required=True))
        x.addChild(node=xmpp.DataField(name='security', typ='list-single',
                options=['e2e'], required=True))
        x.addChild(node=xmpp.DataField(name='crypt_algs', value='aes128-ctr',
                typ='hidden'))
        x.addChild(node=xmpp.DataField(name='hash_algs', value='sha256',
                typ='hidden'))
        x.addChild(node=xmpp.DataField(name='compress', value='none',
                typ='hidden'))

        # unsupported options: 'iq', 'presence'
        x.addChild(node=xmpp.DataField(name='stanzas', typ='list-multi',
                options=['message']))

        x.addChild(node=xmpp.DataField(name='init_pubkey', options=['none', 'key',
                'hash'], typ='list-single'))

        # FIXME store key, use hash
        x.addChild(node=xmpp.DataField(name='resp_pubkey', options=['none',
                'key'], typ='list-single'))

        x.addChild(node=xmpp.DataField(name='ver', value='1.0', typ='hidden'))

        x.addChild(node=xmpp.DataField(name='rekey_freq', value='4294967295',
                typ='hidden'))

        x.addChild(node=xmpp.DataField(name='sas_algs', value='sas28x5',
                typ='hidden'))
        x.addChild(node=xmpp.DataField(name='sign_algs',
                value='http://www.w3.org/2000/09/xmldsig#rsa-sha256', typ='hidden'))

        self.n_s = crypto.generate_nonce()

        x.addChild(node=xmpp.DataField(name='my_nonce',
                value=base64.b64encode(self.n_s), typ='hidden'))

        modp_options = [ int(g) for g in gajim.config.get('esession_modp').split(
                ',') ]

        x.addChild(node=xmpp.DataField(name='modp', typ='list-single',
                options=[[None, y] for y in modp_options]))

        x.addChild(node=self.make_dhfield(modp_options, sigmai))
        self.sigmai = sigmai

        self.form_s = ''.join(xmpp.c14n.c14n(el, self._is_buggy_gajim()) for el \
                in x.getChildren())

        feature.addChild(node=x)

        self.status = 'requested-e2e'

        self.send(request)

    def verify_options_bob(self, form):
        """
        4.3 esession response (bob)
        """
        negotiated = {'recv_pubkey': None, 'send_pubkey': None}
        not_acceptable = []
        ask_user = {}

        fixed = { 'disclosure': 'never', 'security': 'e2e',
                'crypt_algs': 'aes128-ctr', 'hash_algs': 'sha256', 'compress': 'none',
                'stanzas': 'message', 'init_pubkey': 'none', 'resp_pubkey': 'none',
                'ver': '1.0', 'sas_algs': 'sas28x5' }

        self.encryptable_stanzas = ['message']

        self.sas_algs = 'sas28x5'
        self.cipher = AES
        self.hash_alg = sha256
        self.compression = None

        for name in form.asDict():
            field = form.getField(name)
            options = [x[1] for x in field.getOptions()]
            values = field.getValues()

            if not field.getType() in ('list-single', 'list-multi'):
                options = values

            if name in fixed:
                if fixed[name] in options:
                    negotiated[name] = fixed[name]
                else:
                    not_acceptable.append(name)
            elif name == 'rekey_freq':
                preferred = int(options[0])
                negotiated['rekey_freq'] = preferred
                self.rekey_freq = preferred
            elif name == 'logging':
                my_prefs = self.logging_preference()

                if my_prefs[0] in options: # our first choice is offered, select it
                    pref = my_prefs[0]
                    negotiated['logging'] = pref
                else:   # see if other acceptable choices are offered
                    for pref in my_prefs:
                        if pref in options:
                            ask_user['logging'] = pref
                            break

                    if not 'logging' in ask_user:
                        not_acceptable.append(name)
            elif name == 'init_pubkey':
                for x in ('key'):
                    if x in options:
                        negotiated['recv_pubkey'] = x
                        break
            elif name == 'resp_pubkey':
                for x in ('hash', 'key'):
                    if x in options:
                        negotiated['send_pubkey'] = x
                        break
            elif name == 'sign_algs':
                if (XmlDsig + 'rsa-sha256') in options:
                    negotiated['sign_algs'] = XmlDsig + 'rsa-sha256'
            else:
                # FIXME some things are handled elsewhere, some things are
                # not-implemented
                pass

        return (negotiated, not_acceptable, ask_user)

    def respond_e2e_bob(self, form, negotiated, not_acceptable):
        """
        4.3 esession response (bob)
        """
        response = xmpp.Message()
        feature = response.NT.feature
        feature.setNamespace(xmpp.NS_FEATURE)

        x = xmpp.DataForm(typ='submit')

        x.addChild(node=xmpp.DataField(name='FORM_TYPE', value='urn:xmpp:ssn'))
        x.addChild(node=xmpp.DataField(name='accept', value='true'))

        for name in negotiated:
            # some fields are internal and should not be sent
            if not name in ('send_pubkey', 'recv_pubkey'):
                x.addChild(node=xmpp.DataField(name=name, value=negotiated[name]))

        self.negotiated = negotiated

        # the offset of the group we chose (need it to match up with the dhhash)
        group_order = 0
        self.modp = int(form.getField('modp').getOptions()[group_order][1])
        x.addChild(node=xmpp.DataField(name='modp', value=self.modp))

        g = dh.generators[self.modp]
        p = dh.primes[self.modp]

        self.n_o = base64.b64decode(form['my_nonce'])

        dhhashes = form.getField('dhhashes').getValues()
        self.negotiated['He'] = base64.b64decode(dhhashes[group_order].encode(
                'utf8'))

        bytes = int(self.n / 8)

        self.n_s = crypto.generate_nonce()

        # n-bit random number
        self.c_o = crypto.decode_mpi(crypto.random_bytes(bytes))
        self.c_s = self.c_o ^ (2 ** (self.n - 1))

        self.y = crypto.srand(2 ** (2 * self.n - 1), p - 1)
        self.d = crypto.powmod(g, self.y, p)

        to_add = {'my_nonce': self.n_s,
                'dhkeys': crypto.encode_mpi(self.d),
                'counter': crypto.encode_mpi(self.c_o),
                'nonce': self.n_o}

        for name in to_add:
            b64ed = base64.b64encode(to_add[name])
            x.addChild(node=xmpp.DataField(name=name, value=b64ed))

        self.form_o = ''.join(xmpp.c14n.c14n(el, self._is_buggy_gajim()) for el \
                in form.getChildren())
        self.form_s = ''.join(xmpp.c14n.c14n(el, self._is_buggy_gajim()) for el \
                in x.getChildren())

        self.status = 'responded-e2e'

        feature.addChild(node=x)

        if not_acceptable:
            response = xmpp.Error(response, xmpp.ERR_NOT_ACCEPTABLE)

            feature = xmpp.Node(xmpp.NS_FEATURE + ' feature')

            for f in not_acceptable:
                n = xmpp.Node('field')
                n['var'] = f
                feature.addChild(node=n)

            response.T.error.addChild(node=feature)

        self.send(response)

    def verify_options_alice(self, form):
        """
        'Alice Accepts'
        """
        negotiated = {}
        ask_user = {}
        not_acceptable = []

        if not form['logging'] in self.logging_preference():
            not_acceptable.append(form['logging'])
        elif form['logging'] != self.logging_preference()[0]:
            ask_user['logging'] = form['logging']
        else:
            negotiated['logging'] = self.logging_preference()[0]

        for r, a in (('recv_pubkey', 'resp_pubkey'), ('send_pubkey',
        'init_pubkey')):
            negotiated[r] = None

            if a in form.asDict() and form[a] in ('key', 'hash'):
                negotiated[r] = form[a]

        if 'sign_algs' in form.asDict():
            if form['sign_algs'] in (XmlDsig + 'rsa-sha256', ):
                negotiated['sign_algs'] = form['sign_algs']
            else:
                not_acceptable.append(form['sign_algs'])

        return (negotiated, not_acceptable, ask_user)

    def accept_e2e_alice(self, form, negotiated):
        """
        'Alice Accepts', continued
        """
        self.encryptable_stanzas = ['message']
        self.sas_algs = 'sas28x5'
        self.cipher = AES
        self.hash_alg = sha256
        self.compression = None

        self.negotiated = negotiated

        accept = xmpp.Message()
        feature = accept.NT.feature
        feature.setNamespace(xmpp.NS_FEATURE)

        result = xmpp.DataForm(typ='result')

        self.c_s = crypto.decode_mpi(base64.b64decode(form['counter']))
        self.c_o = self.c_s ^ (2 ** (self.n - 1))
        self.n_o = base64.b64decode(form['my_nonce'])

        mod_p = int(form['modp'])
        p = dh.primes[mod_p]
        x = self.xes[mod_p]
        e = self.es[mod_p]

        self.d = crypto.decode_mpi(base64.b64decode(form['dhkeys']))
        self.k = self.get_shared_secret(self.d, x, p)

        result.addChild(node=xmpp.DataField(name='FORM_TYPE',
                value='urn:xmpp:ssn'))
        result.addChild(node=xmpp.DataField(name='accept', value='1'))
        result.addChild(node=xmpp.DataField(name='nonce',
                value=base64.b64encode(self.n_o)))

        self.kc_s, self.km_s, self.ks_s = self.generate_initiator_keys(self.k)

        if self.sigmai:
            self.kc_o, self.km_o, self.ks_o = self.generate_responder_keys(self.k)
            self.verify_identity(form, self.d, True, 'b')
        else:
            srses = secrets.secrets().retained_secrets(self.conn.name,
                    self.jid.getStripped())
            rshashes = [self.hmac(self.n_s, rs[0]) for rs in srses]

            if not rshashes:
                # we've never spoken before, but we'll pretend we have
                rshash_size = self.hash_alg().digest_size
                rshashes.append(crypto.random_bytes(rshash_size))

            rshashes = [base64.b64encode(rshash) for rshash in rshashes]
            result.addChild(node=xmpp.DataField(name='rshashes', value=rshashes))
            result.addChild(node=xmpp.DataField(name='dhkeys',
                    value=base64.b64encode(crypto.encode_mpi(e))))

            self.form_o = ''.join(xmpp.c14n.c14n(el, self._is_buggy_gajim()) for \
                    el in form.getChildren())

        # MUST securely destroy K unless it will be used later to generate the
        # final shared secret

        for datafield in self.make_identity(result, e):
            result.addChild(node=datafield)

        feature.addChild(node=result)
        self.send(accept)

        if self.sigmai:
            self.status = 'active'
            self.enable_encryption = True
        else:
            self.status = 'identified-alice'

    def accept_e2e_bob(self, form):
        """
        4.5 esession accept (bob)
        """
        response = xmpp.Message()

        init = response.NT.init
        init.setNamespace(xmpp.NS_ESESSION_INIT)

        x = xmpp.DataForm(typ='result')

        for field in ('nonce', 'dhkeys', 'rshashes', 'identity', 'mac'):
            # FIXME: will do nothing in real world...
            assert field in form.asDict(), "alice's form didn't have a %s field" \
                    % field

        # 4.5.1 generating provisory session keys
        e = crypto.decode_mpi(base64.b64decode(form['dhkeys']))
        p = dh.primes[self.modp]

        if crypto.sha256(crypto.encode_mpi(e)) != self.negotiated['He']:
            raise NegotiationError('SHA256(e) != He')

        k = self.get_shared_secret(e, self.y, p)
        self.kc_o, self.km_o, self.ks_o = self.generate_initiator_keys(k)

        # 4.5.2 verifying alice's identity
        self.verify_identity(form, e, False, 'a')

        # 4.5.4 generating bob's final session keys
        srs = ''

        srses = secrets.secrets().retained_secrets(self.conn.name,
                self.jid.getStripped())
        rshashes = [base64.b64decode(rshash) for rshash in form.getField(
                'rshashes').getValues()]

        for s in srses:
            secret = s[0]
            if self.hmac(self.n_o, secret) in rshashes:
                srs = secret
                break

        # other shared secret
        # (we're not using one)
        oss = ''

        k = crypto.sha256(k + srs + oss)

        self.kc_s, self.km_s, self.ks_s = self.generate_responder_keys(k)
        self.kc_o, self.km_o, self.ks_o = self.generate_initiator_keys(k)

        # 4.5.5
        if srs:
            srshash = self.hmac(srs, 'Shared Retained Secret')
        else:
            srshash = crypto.random_bytes(32)

        x.addChild(node=xmpp.DataField(name='FORM_TYPE', value='urn:xmpp:ssn'))
        x.addChild(node=xmpp.DataField(name='nonce', value=base64.b64encode(
                self.n_o)))
        x.addChild(node=xmpp.DataField(name='srshash', value=base64.b64encode(
                srshash)))

>>>>>>> 30a1bb50
        for datafield in self.make_identity(x, self.d):
            x.addChild(node=datafield)

        init.addChild(node=x)

        self.send(response)

        self.do_retained_secret(k, srs)

        if self.negotiated['logging'] == 'mustnot':
            self.loggable = False

        self.status = 'active'
        self.enable_encryption = True

        if self.control:
            self.control.print_esession_details()

    def final_steps_alice(self, form):
        srs = ''
        srses = secrets.secrets().retained_secrets(self.conn.name,
                self.jid.getStripped())

        try:
            srshash = base64.b64decode(form['srshash'])
        except IndexError:
            return

        for s in srses:
            secret = s[0]
            if self.hmac(secret, 'Shared Retained Secret') == srshash:
                srs = secret
                break

        oss = ''
        k = crypto.sha256(self.k + srs + oss)
        del self.k

        self.do_retained_secret(k, srs)

        # ks_s doesn't need to be calculated here
        self.kc_s, self.km_s, self.ks_s = self.generate_initiator_keys(k)
        self.kc_o, self.km_o, self.ks_o = self.generate_responder_keys(k)

        # 4.6.2 Verifying Bob's Identity
        self.verify_identity(form, self.d, False, 'b')
        # Note: If Alice discovers an error then she SHOULD ignore any encrypted
        # content she received in the stanza.

        if self.negotiated['logging'] == 'mustnot':
            self.loggable = False

        self.status = 'active'
        self.enable_encryption = True

        if self.control:
            self.control.print_esession_details()

    def do_retained_secret(self, k, old_srs):
<<<<<<< HEAD
        '''
        Calculate the new retained secret. determine if the user needs to check
        the remote party's identity. Set up callbacks for when the identity has
        been verified.
        '''
=======
        """
        Calculate the new retained secret. determine if the user needs to check
        the remote party's identity. Set up callbacks for when the identity has
        been verified
        """
>>>>>>> 30a1bb50
        new_srs = self.hmac(k, 'New Retained Secret')
        self.srs = new_srs

        account = self.conn.name
        bjid = self.jid.getStripped()

        self.verified_identity = False

        if old_srs:
            if secrets.secrets().srs_verified(account, bjid, old_srs):
                # already had a stored secret verified by the user.
                secrets.secrets().replace_srs(account, bjid, old_srs, new_srs, True)
                # continue without warning.
                self.verified_identity = True
            else:
                # had a secret, but it wasn't verified.
                secrets.secrets().replace_srs(account, bjid, old_srs, new_srs,
                        False)
        else:
            # we don't even have an SRS
            secrets.secrets().save_new_srs(account, bjid, new_srs, False)

    def _verified_srs_cb(self):
        secrets.secrets().replace_srs(self.conn.name, self.jid.getStripped(),
                self.srs, self.srs, True)

    def _unverified_srs_cb(self):
        secrets.secrets().replace_srs(self.conn.name, self.jid.getStripped(),
                self.srs, self.srs, False)

    def make_dhfield(self, modp_options, sigmai):
        dhs = []

        for modp in modp_options:
            p = dh.primes[modp]
            g = dh.generators[modp]

            x = crypto.srand(2 ** (2 * self.n - 1), p - 1)

            # FIXME this may be a source of performance issues
            e = crypto.powmod(g, x, p)

            self.xes[modp] = x
            self.es[modp] = e

            if sigmai:
                dhs.append(base64.b64encode(crypto.encode_mpi(e)))
                name = 'dhkeys'
            else:
                He = crypto.sha256(crypto.encode_mpi(e))
                dhs.append(base64.b64encode(He))
                name = 'dhhashes'

        return xmpp.DataField(name=name, typ='hidden', value=dhs)

    def terminate_e2e(self):
        self.terminate()
        self.enable_encryption = False

    def acknowledge_termination(self):
        StanzaSession.acknowledge_termination(self)
        self.enable_encryption = False

    def fail_bad_negotiation(self, reason, fields=None):
<<<<<<< HEAD
        '''
        Sends an error and cancels everything.

        If fields is None, the remote party has given us a bad cryptographic
        value of some kind. Otherwise, list the fields we haven't implemented
        '''
=======
        """
        Send an error and cancels everything

        If fields is None, the remote party has given us a bad cryptographic
        value of some kind. Otherwise, list the fields we haven't implemented.
        """
>>>>>>> 30a1bb50
        err = xmpp.Error(xmpp.Message(), xmpp.ERR_FEATURE_NOT_IMPLEMENTED)
        err.T.error.T.text.setData(reason)

        if fields:
            feature = xmpp.Node(xmpp.NS_FEATURE + ' feature')

            for field in fields:
                fn = xmpp.Node('field')
                fn['var'] = field
                feature.addChild(node=feature)

            err.addChild(node=feature)

        self.send(err)

        self.status = None
        self.enable_encryption = False

        # this prevents the MAC check on decryption from succeeding,
        # preventing falsified messages from going through.
        self.km_o = ''

    def cancelled_negotiation(self):
        StanzaSession.cancelled_negotiation(self)
        self.enable_encryption = False
        self.km_o = ''<|MERGE_RESOLUTION|>--- conflicted
+++ resolved
@@ -84,18 +84,11 @@
         return to
 
     def remove_events(self, types):
-<<<<<<< HEAD
-        '''
-        Remove events associated with this session from the queue.
-        returns True if any events were removed (unlike events.py remove_events)
-        '''
-=======
         """
         Remove events associated with this session from the queue
 
         Returns True if any events were removed (unlike events.py remove_events)
         """
->>>>>>> 30a1bb50
         any_removed = False
 
         for j in (self.jid, self.jid.getStripped()):
@@ -118,7 +111,6 @@
     def generate_thread_id(self):
         return ''.join([f(string.ascii_letters) for f in itertools.repeat(
                 random.choice, 32)])
-<<<<<<< HEAD
 
     def send(self, msg):
         if self.thread_id:
@@ -149,10 +141,10 @@
         self.cancelled_negotiation()
 
     def cancelled_negotiation(self):
-        '''
+        """
         A negotiation has been cancelled, so reset this session to its default
-        state.
-        '''
+        state
+        """
         if self.control:
             self.control.on_cancel_session_negotiation()
 
@@ -296,76 +288,8 @@
             self.control.print_archiving_session_details()
 
 
-class EncryptedStanzaSession(StanzaSession):
-    '''
-=======
-
-    def send(self, msg):
-        if self.thread_id:
-            msg.NT.thread = self.thread_id
-
-        msg.setAttr('to', self.get_to())
-        self.conn.send_stanza(msg)
-
-        if isinstance(msg, xmpp.Message):
-            self.last_send = time.time()
-
-    def reject_negotiation(self, body=None):
-        msg = xmpp.Message()
-        feature = msg.NT.feature
-        feature.setNamespace(xmpp.NS_FEATURE)
-
-        x = xmpp.DataForm(typ='submit')
-        x.addChild(node=xmpp.DataField(name='FORM_TYPE', value='urn:xmpp:ssn'))
-        x.addChild(node=xmpp.DataField(name='accept', value='0'))
-
-        feature.addChild(node=x)
-
-        if body:
-            msg.setBody(body)
-
-        self.send(msg)
-
-        self.cancelled_negotiation()
-
-    def cancelled_negotiation(self):
-        """
-        A negotiation has been cancelled, so reset this session to its default
-        state
-        """
-        if self.control:
-            self.control.on_cancel_session_negotiation()
-
-        self.status = None
-        self.negotiated = {}
-
-    def terminate(self, send_termination = True):
-        # only send termination message if we've sent a message and think they
-        # have XEP-0201 support
-        if send_termination and self.last_send > 0 and \
-        (self.received_thread_id or self.last_receive == 0):
-            msg = xmpp.Message()
-            feature = msg.NT.feature
-            feature.setNamespace(xmpp.NS_FEATURE)
-
-            x = xmpp.DataForm(typ='submit')
-            x.addChild(node=xmpp.DataField(name='FORM_TYPE', value='urn:xmpp:ssn'))
-            x.addChild(node=xmpp.DataField(name='terminate', value='1'))
-
-            feature.addChild(node=x)
-
-            self.send(msg)
-
-        self.status = None
-
-    def acknowledge_termination(self):
-        # we could send an acknowledgement message to the remote client here
-        self.status = None
-
-
-class EncryptedStanzaSession(StanzaSession):
+class EncryptedStanzaSession(ArchivingStanzaSession):
     """
->>>>>>> 30a1bb50
     An encrypted stanza negotiation has several states. They arerepresented as
     the following values in the 'status' attribute of the session object:
 
@@ -388,12 +312,8 @@
 
     The transition between these states is handled in gajim.py's
     handle_session_negotiation method.
-<<<<<<< HEAD
-    '''
-=======
     """
 
->>>>>>> 30a1bb50
     def __init__(self, conn, jid, thread_id, type_='chat'):
         StanzaSession.__init__(self, conn, jid, thread_id, type_='chat')
 
@@ -423,15 +343,9 @@
         return True
 
     def set_kc_s(self, value):
-<<<<<<< HEAD
-        '''
-        keep the encrypter updated with my latest cipher key
-        '''
-=======
         """
         Keep the encrypter updated with my latest cipher key
         """
->>>>>>> 30a1bb50
         self._kc_s = value
         self.encrypter = self.cipher.new(self._kc_s, self.cipher.MODE_CTR,
                 counter=self.encryptcounter)
@@ -440,15 +354,9 @@
         return self._kc_s
 
     def set_kc_o(self, value):
-<<<<<<< HEAD
-        '''
-        keep the decrypter updated with the other party's latest cipher key
-        '''
-=======
         """
         Keep the decrypter updated with the other party's latest cipher key
         """
->>>>>>> 30a1bb50
         self._kc_o = value
         self.decrypter = self.cipher.new(self._kc_o, self.cipher.MODE_CTR,
                 counter=self.decryptcounter)
@@ -500,7 +408,6 @@
         m_content = ''.join(map(str, c.getChildren()))
         c.NT.mac = base64.b64encode(self.hmac(self.km_s, m_content + \
                 crypto.encode_mpi(old_en_counter)))
-<<<<<<< HEAD
 
         msgtxt = '[This is part of an encrypted session. ' \
                 'If you see this message, something went wrong.]'
@@ -543,7 +450,9 @@
         return self.encrypter.encrypt(padded)
 
     def decrypt_stanza(self, stanza):
-        ''' delete the unencrypted explanation body, if it exists '''
+        """
+        Delete the unencrypted explanation body, if it exists
+        """
         orig_body = stanza.getTag('body')
         if orig_body:
             stanza.delChild(orig_body)
@@ -792,7 +701,9 @@
         self.send(request)
 
     def verify_options_bob(self, form):
-        ''' 4.3 esession response (bob) '''
+        """
+        4.3 esession response (bob)
+        """
         negotiated = {'recv_pubkey': None, 'send_pubkey': None}
         not_acceptable = []
         ask_user = {}
@@ -861,7 +772,9 @@
         return (negotiated, not_acceptable, ask_user)
 
     def respond_e2e_bob(self, form, negotiated, not_acceptable):
-        ''' 4.3 esession response (bob) '''
+        """
+        4.3 esession response (bob)
+        """
         response = xmpp.Message()
         feature = response.NT.feature
         feature.setNamespace(xmpp.NS_FEATURE)
@@ -936,7 +849,9 @@
         self.send(response)
 
     def verify_options_alice(self, form):
-        ''' 'Alice Accepts' '''
+        """
+        'Alice Accepts'
+        """
         negotiated = {}
         ask_user = {}
         not_acceptable = []
@@ -964,7 +879,9 @@
         return (negotiated, not_acceptable, ask_user)
 
     def accept_e2e_alice(self, form, negotiated):
-        ''' 'Alice Accepts', continued '''
+        """
+        'Alice Accepts', continued
+        """
         self.encryptable_stanzas = ['message']
         self.sas_algs = 'sas28x5'
         self.cipher = AES
@@ -1036,7 +953,9 @@
             self.status = 'identified-alice'
 
     def accept_e2e_bob(self, form):
-        ''' 4.5 esession accept (bob) '''
+        """
+        4.5 esession accept (bob)
+        """
         response = xmpp.Message()
 
         init = response.NT.init
@@ -1097,616 +1016,6 @@
         x.addChild(node=xmpp.DataField(name='srshash', value=base64.b64encode(
                 srshash)))
 
-=======
-
-        msgtxt = '[This is part of an encrypted session. ' \
-                'If you see this message, something went wrong.]'
-        lang = os.getenv('LANG')
-        if lang is not None and lang != 'en': # we're not english
-            msgtxt = _('[This is part of an encrypted session. '
-                    'If you see this message, something went wrong.]') + ' (' + \
-                    msgtxt + ')'
-        stanza.setBody(msgtxt)
-
-        return stanza
-
-    def is_xep_200_encrypted(self, msg):
-        msg.getTag('c', namespace=xmpp.NS_STANZA_CRYPTO)
-
-    def hmac(self, key, content):
-        return HMAC(key, content, self.hash_alg).digest()
-
-    def generate_initiator_keys(self, k):
-        return (self.hmac(k, 'Initiator Cipher Key'),
-                self.hmac(k, 'Initiator MAC Key'),
-                self.hmac(k, 'Initiator SIGMA Key'))
-
-    def generate_responder_keys(self, k):
-        return (self.hmac(k, 'Responder Cipher Key'),
-                self.hmac(k, 'Responder MAC Key'),
-                self.hmac(k, 'Responder SIGMA Key'))
-
-    def compress(self, plaintext):
-        if self.compression is None:
-            return plaintext
-
-    def decompress(self, compressed):
-        if self.compression is None:
-            return compressed
-
-    def encrypt(self, encryptable):
-        padded = crypto.pad_to_multiple(encryptable, 16, ' ', False)
-
-        return self.encrypter.encrypt(padded)
-
-    def decrypt_stanza(self, stanza):
-        """
-        Delete the unencrypted explanation body, if it exists
-        """
-        orig_body = stanza.getTag('body')
-        if orig_body:
-            stanza.delChild(orig_body)
-
-        c = stanza.getTag(name='c',
-                namespace='http://www.xmpp.org/extensions/xep-0200.html#ns')
-
-        stanza.delChild(c)
-
-        # contents of <c>, minus <mac>, minus whitespace
-        macable = ''.join(str(x) for x in c.getChildren() if x.getName() != 'mac')
-
-        received_mac = base64.b64decode(c.getTagData('mac'))
-        calculated_mac = self.hmac(self.km_o, macable + \
-                crypto.encode_mpi_with_padding(self.c_o))
-
-        if not calculated_mac == received_mac:
-            raise DecryptionError('bad signature')
-
-        m_final = base64.b64decode(c.getTagData('data'))
-        m_compressed = self.decrypt(m_final)
-        plaintext = self.decompress(m_compressed)
-
-        try:
-            parsed = xmpp.Node(node='<node>' + plaintext + '</node>')
-        except Exception:
-            raise DecryptionError('decrypted <data/> not parseable as XML')
-
-        for child in parsed.getChildren():
-            stanza.addChild(node=child)
-
-        return stanza
-
-    def decrypt(self, ciphertext):
-        return self.decrypter.decrypt(ciphertext)
-
-    def logging_preference(self):
-        if gajim.config.get_per('accounts', self.conn.name,
-        'log_encrypted_sessions'):
-            return ['may', 'mustnot']
-        else:
-            return ['mustnot', 'may']
-
-    def get_shared_secret(self, e, y, p):
-        if (not 1 < e < (p - 1)):
-            raise NegotiationError('invalid DH value')
-
-        return crypto.sha256(crypto.encode_mpi(crypto.powmod(e, y, p)))
-
-    def c7lize_mac_id(self, form):
-        kids = form.getChildren()
-        macable = [x for x in kids if x.getVar() not in ('mac', 'identity')]
-        return ''.join(xmpp.c14n.c14n(el, self._is_buggy_gajim()) for el in \
-                macable)
-
-    def verify_identity(self, form, dh_i, sigmai, i_o):
-        m_o = base64.b64decode(form['mac'])
-        id_o = base64.b64decode(form['identity'])
-
-        m_o_calculated = self.hmac(self.km_o, crypto.encode_mpi(self.c_o) + id_o)
-
-        if m_o_calculated != m_o:
-            raise NegotiationError('calculated m_%s differs from received m_%s' %
-                    (i_o, i_o))
-
-        if i_o == 'a' and self.sas_algs == 'sas28x5':
-            # we don't need to calculate this if there's a verified retained secret
-            # (but we do anyways)
-            self.sas = crypto.sas_28x5(m_o, self.form_s)
-
-        if self.negotiated['recv_pubkey']:
-            plaintext = self.decrypt(id_o)
-            parsed = xmpp.Node(node='<node>' + plaintext + '</node>')
-
-            if self.negotiated['recv_pubkey'] == 'hash':
-                # fingerprint = parsed.getTagData('fingerprint')
-                # FIXME find stored pubkey or terminate session
-                raise NotImplementedError()
-            else:
-                if self.negotiated['sign_algs'] == (XmlDsig + 'rsa-sha256'):
-                    keyvalue = parsed.getTag(name='RSAKeyValue', namespace=XmlDsig)
-
-                    n, e = (crypto.decode_mpi(base64.b64decode(
-                            keyvalue.getTagData(x))) for x in ('Modulus', 'Exponent'))
-                    eir_pubkey = RSA.construct((n, long(e)))
-
-                    pubkey_o = xmpp.c14n.c14n(keyvalue, self._is_buggy_gajim())
-                else:
-                    # FIXME DSA, etc.
-                    raise NotImplementedError()
-
-            enc_sig = parsed.getTag(name='SignatureValue',
-                    namespace=XmlDsig).getData()
-            signature = (crypto.decode_mpi(base64.b64decode(enc_sig)), )
-        else:
-            mac_o = self.decrypt(id_o)
-            pubkey_o = ''
-
-        c7l_form = self.c7lize_mac_id(form)
-
-        content = self.n_s + self.n_o + crypto.encode_mpi(dh_i) + pubkey_o
-
-        if sigmai:
-            self.form_o = c7l_form
-            content += self.form_o
-        else:
-            form_o2 = c7l_form
-            content += self.form_o + form_o2
-
-        mac_o_calculated = self.hmac(self.ks_o, content)
-
-        if self.negotiated['recv_pubkey']:
-            hash_ = crypto.sha256(mac_o_calculated)
-
-            if not eir_pubkey.verify(hash_, signature):
-                raise NegotiationError('public key signature verification failed!')
-
-        elif mac_o_calculated != mac_o:
-            raise NegotiationError('calculated mac_%s differs from received mac_%s'
-                    % (i_o, i_o))
-
-    def make_identity(self, form, dh_i):
-        if self.negotiated['send_pubkey']:
-            if self.negotiated['sign_algs'] == (XmlDsig + 'rsa-sha256'):
-                pubkey = secrets.secrets().my_pubkey(self.conn.name)
-                fields = (pubkey.n, pubkey.e)
-
-                cb_fields = [base64.b64encode(crypto.encode_mpi(f)) for f in
-                        fields]
-
-                pubkey_s = '<RSAKeyValue xmlns="http://www.w3.org/2000/09/xmldsig#"'
-                '><Modulus>%s</Modulus><Exponent>%s</Exponent></RSAKeyValue>' % \
-                        tuple(cb_fields)
-        else:
-            pubkey_s = ''
-
-        form_s2 = ''.join(xmpp.c14n.c14n(el, self._is_buggy_gajim()) for el in \
-                form.getChildren())
-
-        old_c_s = self.c_s
-        content = self.n_o + self.n_s + crypto.encode_mpi(dh_i) + pubkey_s + \
-                self.form_s + form_s2
-
-        mac_s = self.hmac(self.ks_s, content)
-
-        if self.negotiated['send_pubkey']:
-            signature = self.sign(mac_s)
-
-            sign_s = '<SignatureValue xmlns="http://www.w3.org/2000/09/xmldsig#">'
-            '%s</SignatureValue>' % base64.b64encode(signature)
-
-            if self.negotiated['send_pubkey'] == 'hash':
-                b64ed = base64.b64encode(self.hash(pubkey_s))
-                pubkey_s = '<fingerprint>%s</fingerprint>' % b64ed
-
-            id_s = self.encrypt(pubkey_s + sign_s)
-        else:
-            id_s = self.encrypt(mac_s)
-
-        m_s = self.hmac(self.km_s, crypto.encode_mpi(old_c_s) + id_s)
-
-        if self.status == 'requested-e2e' and self.sas_algs == 'sas28x5':
-            # we're alice; check for a retained secret
-            # if none exists, prompt the user with the SAS
-            self.sas = crypto.sas_28x5(m_s, self.form_o)
-
-            if self.sigmai:
-                # FIXME save retained secret?
-                self.check_identity(tuple)
-
-        return (xmpp.DataField(name='identity', value=base64.b64encode(id_s)),
-                xmpp.DataField(name='mac', value=base64.b64encode(m_s)))
-
-    def negotiate_e2e(self, sigmai):
-        self.negotiated = {}
-
-        request = xmpp.Message()
-        feature = request.NT.feature
-        feature.setNamespace(xmpp.NS_FEATURE)
-
-        x = xmpp.DataForm(typ='form')
-
-        x.addChild(node=xmpp.DataField(name='FORM_TYPE', value='urn:xmpp:ssn',
-                typ='hidden'))
-        x.addChild(node=xmpp.DataField(name='accept', value='1', typ='boolean',
-                required=True))
-
-        # this field is incorrectly called 'otr' in XEPs 0116 and 0217
-        x.addChild(node=xmpp.DataField(name='logging', typ='list-single',
-                options=self.logging_preference(), required=True))
-
-        # unsupported options: 'disabled', 'enabled'
-        x.addChild(node=xmpp.DataField(name='disclosure', typ='list-single',
-                options=['never'], required=True))
-        x.addChild(node=xmpp.DataField(name='security', typ='list-single',
-                options=['e2e'], required=True))
-        x.addChild(node=xmpp.DataField(name='crypt_algs', value='aes128-ctr',
-                typ='hidden'))
-        x.addChild(node=xmpp.DataField(name='hash_algs', value='sha256',
-                typ='hidden'))
-        x.addChild(node=xmpp.DataField(name='compress', value='none',
-                typ='hidden'))
-
-        # unsupported options: 'iq', 'presence'
-        x.addChild(node=xmpp.DataField(name='stanzas', typ='list-multi',
-                options=['message']))
-
-        x.addChild(node=xmpp.DataField(name='init_pubkey', options=['none', 'key',
-                'hash'], typ='list-single'))
-
-        # FIXME store key, use hash
-        x.addChild(node=xmpp.DataField(name='resp_pubkey', options=['none',
-                'key'], typ='list-single'))
-
-        x.addChild(node=xmpp.DataField(name='ver', value='1.0', typ='hidden'))
-
-        x.addChild(node=xmpp.DataField(name='rekey_freq', value='4294967295',
-                typ='hidden'))
-
-        x.addChild(node=xmpp.DataField(name='sas_algs', value='sas28x5',
-                typ='hidden'))
-        x.addChild(node=xmpp.DataField(name='sign_algs',
-                value='http://www.w3.org/2000/09/xmldsig#rsa-sha256', typ='hidden'))
-
-        self.n_s = crypto.generate_nonce()
-
-        x.addChild(node=xmpp.DataField(name='my_nonce',
-                value=base64.b64encode(self.n_s), typ='hidden'))
-
-        modp_options = [ int(g) for g in gajim.config.get('esession_modp').split(
-                ',') ]
-
-        x.addChild(node=xmpp.DataField(name='modp', typ='list-single',
-                options=[[None, y] for y in modp_options]))
-
-        x.addChild(node=self.make_dhfield(modp_options, sigmai))
-        self.sigmai = sigmai
-
-        self.form_s = ''.join(xmpp.c14n.c14n(el, self._is_buggy_gajim()) for el \
-                in x.getChildren())
-
-        feature.addChild(node=x)
-
-        self.status = 'requested-e2e'
-
-        self.send(request)
-
-    def verify_options_bob(self, form):
-        """
-        4.3 esession response (bob)
-        """
-        negotiated = {'recv_pubkey': None, 'send_pubkey': None}
-        not_acceptable = []
-        ask_user = {}
-
-        fixed = { 'disclosure': 'never', 'security': 'e2e',
-                'crypt_algs': 'aes128-ctr', 'hash_algs': 'sha256', 'compress': 'none',
-                'stanzas': 'message', 'init_pubkey': 'none', 'resp_pubkey': 'none',
-                'ver': '1.0', 'sas_algs': 'sas28x5' }
-
-        self.encryptable_stanzas = ['message']
-
-        self.sas_algs = 'sas28x5'
-        self.cipher = AES
-        self.hash_alg = sha256
-        self.compression = None
-
-        for name in form.asDict():
-            field = form.getField(name)
-            options = [x[1] for x in field.getOptions()]
-            values = field.getValues()
-
-            if not field.getType() in ('list-single', 'list-multi'):
-                options = values
-
-            if name in fixed:
-                if fixed[name] in options:
-                    negotiated[name] = fixed[name]
-                else:
-                    not_acceptable.append(name)
-            elif name == 'rekey_freq':
-                preferred = int(options[0])
-                negotiated['rekey_freq'] = preferred
-                self.rekey_freq = preferred
-            elif name == 'logging':
-                my_prefs = self.logging_preference()
-
-                if my_prefs[0] in options: # our first choice is offered, select it
-                    pref = my_prefs[0]
-                    negotiated['logging'] = pref
-                else:   # see if other acceptable choices are offered
-                    for pref in my_prefs:
-                        if pref in options:
-                            ask_user['logging'] = pref
-                            break
-
-                    if not 'logging' in ask_user:
-                        not_acceptable.append(name)
-            elif name == 'init_pubkey':
-                for x in ('key'):
-                    if x in options:
-                        negotiated['recv_pubkey'] = x
-                        break
-            elif name == 'resp_pubkey':
-                for x in ('hash', 'key'):
-                    if x in options:
-                        negotiated['send_pubkey'] = x
-                        break
-            elif name == 'sign_algs':
-                if (XmlDsig + 'rsa-sha256') in options:
-                    negotiated['sign_algs'] = XmlDsig + 'rsa-sha256'
-            else:
-                # FIXME some things are handled elsewhere, some things are
-                # not-implemented
-                pass
-
-        return (negotiated, not_acceptable, ask_user)
-
-    def respond_e2e_bob(self, form, negotiated, not_acceptable):
-        """
-        4.3 esession response (bob)
-        """
-        response = xmpp.Message()
-        feature = response.NT.feature
-        feature.setNamespace(xmpp.NS_FEATURE)
-
-        x = xmpp.DataForm(typ='submit')
-
-        x.addChild(node=xmpp.DataField(name='FORM_TYPE', value='urn:xmpp:ssn'))
-        x.addChild(node=xmpp.DataField(name='accept', value='true'))
-
-        for name in negotiated:
-            # some fields are internal and should not be sent
-            if not name in ('send_pubkey', 'recv_pubkey'):
-                x.addChild(node=xmpp.DataField(name=name, value=negotiated[name]))
-
-        self.negotiated = negotiated
-
-        # the offset of the group we chose (need it to match up with the dhhash)
-        group_order = 0
-        self.modp = int(form.getField('modp').getOptions()[group_order][1])
-        x.addChild(node=xmpp.DataField(name='modp', value=self.modp))
-
-        g = dh.generators[self.modp]
-        p = dh.primes[self.modp]
-
-        self.n_o = base64.b64decode(form['my_nonce'])
-
-        dhhashes = form.getField('dhhashes').getValues()
-        self.negotiated['He'] = base64.b64decode(dhhashes[group_order].encode(
-                'utf8'))
-
-        bytes = int(self.n / 8)
-
-        self.n_s = crypto.generate_nonce()
-
-        # n-bit random number
-        self.c_o = crypto.decode_mpi(crypto.random_bytes(bytes))
-        self.c_s = self.c_o ^ (2 ** (self.n - 1))
-
-        self.y = crypto.srand(2 ** (2 * self.n - 1), p - 1)
-        self.d = crypto.powmod(g, self.y, p)
-
-        to_add = {'my_nonce': self.n_s,
-                'dhkeys': crypto.encode_mpi(self.d),
-                'counter': crypto.encode_mpi(self.c_o),
-                'nonce': self.n_o}
-
-        for name in to_add:
-            b64ed = base64.b64encode(to_add[name])
-            x.addChild(node=xmpp.DataField(name=name, value=b64ed))
-
-        self.form_o = ''.join(xmpp.c14n.c14n(el, self._is_buggy_gajim()) for el \
-                in form.getChildren())
-        self.form_s = ''.join(xmpp.c14n.c14n(el, self._is_buggy_gajim()) for el \
-                in x.getChildren())
-
-        self.status = 'responded-e2e'
-
-        feature.addChild(node=x)
-
-        if not_acceptable:
-            response = xmpp.Error(response, xmpp.ERR_NOT_ACCEPTABLE)
-
-            feature = xmpp.Node(xmpp.NS_FEATURE + ' feature')
-
-            for f in not_acceptable:
-                n = xmpp.Node('field')
-                n['var'] = f
-                feature.addChild(node=n)
-
-            response.T.error.addChild(node=feature)
-
-        self.send(response)
-
-    def verify_options_alice(self, form):
-        """
-        'Alice Accepts'
-        """
-        negotiated = {}
-        ask_user = {}
-        not_acceptable = []
-
-        if not form['logging'] in self.logging_preference():
-            not_acceptable.append(form['logging'])
-        elif form['logging'] != self.logging_preference()[0]:
-            ask_user['logging'] = form['logging']
-        else:
-            negotiated['logging'] = self.logging_preference()[0]
-
-        for r, a in (('recv_pubkey', 'resp_pubkey'), ('send_pubkey',
-        'init_pubkey')):
-            negotiated[r] = None
-
-            if a in form.asDict() and form[a] in ('key', 'hash'):
-                negotiated[r] = form[a]
-
-        if 'sign_algs' in form.asDict():
-            if form['sign_algs'] in (XmlDsig + 'rsa-sha256', ):
-                negotiated['sign_algs'] = form['sign_algs']
-            else:
-                not_acceptable.append(form['sign_algs'])
-
-        return (negotiated, not_acceptable, ask_user)
-
-    def accept_e2e_alice(self, form, negotiated):
-        """
-        'Alice Accepts', continued
-        """
-        self.encryptable_stanzas = ['message']
-        self.sas_algs = 'sas28x5'
-        self.cipher = AES
-        self.hash_alg = sha256
-        self.compression = None
-
-        self.negotiated = negotiated
-
-        accept = xmpp.Message()
-        feature = accept.NT.feature
-        feature.setNamespace(xmpp.NS_FEATURE)
-
-        result = xmpp.DataForm(typ='result')
-
-        self.c_s = crypto.decode_mpi(base64.b64decode(form['counter']))
-        self.c_o = self.c_s ^ (2 ** (self.n - 1))
-        self.n_o = base64.b64decode(form['my_nonce'])
-
-        mod_p = int(form['modp'])
-        p = dh.primes[mod_p]
-        x = self.xes[mod_p]
-        e = self.es[mod_p]
-
-        self.d = crypto.decode_mpi(base64.b64decode(form['dhkeys']))
-        self.k = self.get_shared_secret(self.d, x, p)
-
-        result.addChild(node=xmpp.DataField(name='FORM_TYPE',
-                value='urn:xmpp:ssn'))
-        result.addChild(node=xmpp.DataField(name='accept', value='1'))
-        result.addChild(node=xmpp.DataField(name='nonce',
-                value=base64.b64encode(self.n_o)))
-
-        self.kc_s, self.km_s, self.ks_s = self.generate_initiator_keys(self.k)
-
-        if self.sigmai:
-            self.kc_o, self.km_o, self.ks_o = self.generate_responder_keys(self.k)
-            self.verify_identity(form, self.d, True, 'b')
-        else:
-            srses = secrets.secrets().retained_secrets(self.conn.name,
-                    self.jid.getStripped())
-            rshashes = [self.hmac(self.n_s, rs[0]) for rs in srses]
-
-            if not rshashes:
-                # we've never spoken before, but we'll pretend we have
-                rshash_size = self.hash_alg().digest_size
-                rshashes.append(crypto.random_bytes(rshash_size))
-
-            rshashes = [base64.b64encode(rshash) for rshash in rshashes]
-            result.addChild(node=xmpp.DataField(name='rshashes', value=rshashes))
-            result.addChild(node=xmpp.DataField(name='dhkeys',
-                    value=base64.b64encode(crypto.encode_mpi(e))))
-
-            self.form_o = ''.join(xmpp.c14n.c14n(el, self._is_buggy_gajim()) for \
-                    el in form.getChildren())
-
-        # MUST securely destroy K unless it will be used later to generate the
-        # final shared secret
-
-        for datafield in self.make_identity(result, e):
-            result.addChild(node=datafield)
-
-        feature.addChild(node=result)
-        self.send(accept)
-
-        if self.sigmai:
-            self.status = 'active'
-            self.enable_encryption = True
-        else:
-            self.status = 'identified-alice'
-
-    def accept_e2e_bob(self, form):
-        """
-        4.5 esession accept (bob)
-        """
-        response = xmpp.Message()
-
-        init = response.NT.init
-        init.setNamespace(xmpp.NS_ESESSION_INIT)
-
-        x = xmpp.DataForm(typ='result')
-
-        for field in ('nonce', 'dhkeys', 'rshashes', 'identity', 'mac'):
-            # FIXME: will do nothing in real world...
-            assert field in form.asDict(), "alice's form didn't have a %s field" \
-                    % field
-
-        # 4.5.1 generating provisory session keys
-        e = crypto.decode_mpi(base64.b64decode(form['dhkeys']))
-        p = dh.primes[self.modp]
-
-        if crypto.sha256(crypto.encode_mpi(e)) != self.negotiated['He']:
-            raise NegotiationError('SHA256(e) != He')
-
-        k = self.get_shared_secret(e, self.y, p)
-        self.kc_o, self.km_o, self.ks_o = self.generate_initiator_keys(k)
-
-        # 4.5.2 verifying alice's identity
-        self.verify_identity(form, e, False, 'a')
-
-        # 4.5.4 generating bob's final session keys
-        srs = ''
-
-        srses = secrets.secrets().retained_secrets(self.conn.name,
-                self.jid.getStripped())
-        rshashes = [base64.b64decode(rshash) for rshash in form.getField(
-                'rshashes').getValues()]
-
-        for s in srses:
-            secret = s[0]
-            if self.hmac(self.n_o, secret) in rshashes:
-                srs = secret
-                break
-
-        # other shared secret
-        # (we're not using one)
-        oss = ''
-
-        k = crypto.sha256(k + srs + oss)
-
-        self.kc_s, self.km_s, self.ks_s = self.generate_responder_keys(k)
-        self.kc_o, self.km_o, self.ks_o = self.generate_initiator_keys(k)
-
-        # 4.5.5
-        if srs:
-            srshash = self.hmac(srs, 'Shared Retained Secret')
-        else:
-            srshash = crypto.random_bytes(32)
-
-        x.addChild(node=xmpp.DataField(name='FORM_TYPE', value='urn:xmpp:ssn'))
-        x.addChild(node=xmpp.DataField(name='nonce', value=base64.b64encode(
-                self.n_o)))
-        x.addChild(node=xmpp.DataField(name='srshash', value=base64.b64encode(
-                srshash)))
-
->>>>>>> 30a1bb50
         for datafield in self.make_identity(x, self.d):
             x.addChild(node=datafield)
 
@@ -1766,19 +1075,11 @@
             self.control.print_esession_details()
 
     def do_retained_secret(self, k, old_srs):
-<<<<<<< HEAD
-        '''
-        Calculate the new retained secret. determine if the user needs to check
-        the remote party's identity. Set up callbacks for when the identity has
-        been verified.
-        '''
-=======
         """
         Calculate the new retained secret. determine if the user needs to check
         the remote party's identity. Set up callbacks for when the identity has
         been verified
         """
->>>>>>> 30a1bb50
         new_srs = self.hmac(k, 'New Retained Secret')
         self.srs = new_srs
 
@@ -1843,21 +1144,12 @@
         self.enable_encryption = False
 
     def fail_bad_negotiation(self, reason, fields=None):
-<<<<<<< HEAD
-        '''
-        Sends an error and cancels everything.
-
-        If fields is None, the remote party has given us a bad cryptographic
-        value of some kind. Otherwise, list the fields we haven't implemented
-        '''
-=======
         """
         Send an error and cancels everything
 
         If fields is None, the remote party has given us a bad cryptographic
         value of some kind. Otherwise, list the fields we haven't implemented.
         """
->>>>>>> 30a1bb50
         err = xmpp.Error(xmpp.Message(), xmpp.ERR_FEATURE_NOT_IMPLEMENTED)
         err.T.error.T.text.setData(reason)
 
