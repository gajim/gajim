from common import gajim

from common import xmpp
from common import exceptions

import random
import string

import time

import xmpp.c14n

import base64

XmlDsig = 'http://www.w3.org/2000/09/xmldsig#'

class StanzaSession(object):
	def __init__(self, conn, jid, thread_id, type):
		self.conn = conn

		self.jid = jid

		self.type = type

		if thread_id:
			self.received_thread_id = True
			self.thread_id = thread_id
		else:
			self.received_thread_id = False
			if type == 'normal':
				self.thread_id = None
			else:
				self.thread_id = self.generate_thread_id()

		self.loggable = True

		self.last_send = 0
		self.status = None
		self.negotiated = {}

<<<<<<< HEAD
=======
	def is_loggable(self):
		account = self.conn.name
		no_log_for = gajim.config.get_per('accounts', account, 'no_log_for')

		if not no_log_for:
			no_log_for = ''

		no_log_for = no_log_for.split()

		return self.loggable and account not in no_log_for and self.jid not in no_log_for

>>>>>>> 1962b231
	def generate_thread_id(self):
		return "".join([random.choice(string.ascii_letters) for x in xrange(0,32)])

	def send(self, msg):
		if self.thread_id:
			msg.NT.thread = self.thread_id

		msg.setAttr('to', self.jid)
		self.conn.send_stanza(msg)

		if isinstance(msg, xmpp.Message):
			self.last_send = time.time()

	def reject_negotiation(self, body = None):
		msg = xmpp.Message()
		feature = msg.NT.feature
		feature.setNamespace(xmpp.NS_FEATURE)

		x = xmpp.DataForm(typ='submit')
		x.addChild(node=xmpp.DataField(name='FORM_TYPE', value='urn:xmpp:ssn'))
		x.addChild(node=xmpp.DataField(name='accept', value='0'))

		feature.addChild(node=x)

		if body:
			msg.setBody(body)

		self.send(msg)

		self.cancelled_negotiation()

	def cancelled_negotiation(self):
		'''A negotiation has been cancelled, so reset this session to its default state.'''

<<<<<<< HEAD
		if hasattr(self, 'control'):
=======
		if self.control:
>>>>>>> 1962b231
			self.control.on_cancel_session_negotiation()

		self.status = None
		self.negotiated = {}

	def terminate(self):
		msg = xmpp.Message()
		feature = msg.NT.feature
		feature.setNamespace(xmpp.NS_FEATURE)

		x = xmpp.DataForm(typ='submit')
		x.addChild(node=xmpp.DataField(name='FORM_TYPE', value='urn:xmpp:ssn'))
		x.addChild(node=xmpp.DataField(name='terminate', value='1'))

		feature.addChild(node=x)

		self.send(msg)

		self.status = None

	def acknowledge_termination(self):
		# we could send an acknowledgement message to the remote client here
		self.status = None

if gajim.HAVE_PYCRYPTO:
	from Crypto.Cipher import AES
	from Crypto.Hash import HMAC, SHA256
	from Crypto.PublicKey import RSA
	from common import crypto

	from common import dh
	import secrets

# an encrypted stanza negotiation has several states. i've represented them
# as the following values in the 'status'
# attribute of the session object:

# 1. None:
#				default state
# 2. 'requested-e2e':
#				this client has initiated an esession negotiation and is waiting
#				for a response
# 3. 'responded-e2e':
#				this client has responded to an esession negotiation request and
#				is waiting for the initiator to identify itself and complete the
#				negotiation
# 4. 'identified-alice':
#				this client identified itself and is waiting for the responder to
#				identify itself and complete the negotiation
# 5. 'active':
#				an encrypted session has been successfully negotiated. messages
#				of any of the types listed in 'encryptable_stanzas' should be
#				encrypted before they're sent.

# the transition between these states is handled in gajim.py's
#	handle_session_negotiation method.

class EncryptedStanzaSession(StanzaSession):
	def __init__(self, conn, jid, thread_id, type = 'chat'):
		StanzaSession.__init__(self, conn, jid, thread_id, type = 'chat')

		self.xes = {}
		self.es = {}

		self.n = 128

		self.enable_encryption = False

		# _s denotes 'self' (ie. this client)
		self._kc_s = None

		# _o denotes 'other' (ie. the client at the other end of the session)
		self._kc_o = None

	# keep the encrypter updated with my latest cipher key
	def set_kc_s(self, value):
		self._kc_s = value
		self.encrypter = self.cipher.new(self._kc_s, self.cipher.MODE_CTR,
			counter=self.encryptcounter)

	def get_kc_s(self):
		return self._kc_s

	# keep the decrypter updated with the other party's latest cipher key
	def set_kc_o(self, value):
		self._kc_o = value
		self.decrypter = self.cipher.new(self._kc_o, self.cipher.MODE_CTR,
			counter=self.decryptcounter)

	def get_kc_o(self):
		return self._kc_o

	kc_s = property(get_kc_s, set_kc_s)
	kc_o = property(get_kc_o, set_kc_o)

	def encryptcounter(self):
		self.c_s = (self.c_s + 1) % (2 ** self.n)
		return crypto.encode_mpi_with_padding(self.c_s)

	def decryptcounter(self):
		self.c_o = (self.c_o + 1) % (2 ** self.n)
		return crypto.encode_mpi_with_padding(self.c_o)

	def sign(self, string):
		if self.negotiated['sign_algs'] == (XmlDsig + 'rsa-sha256'):
			hash = crypto.sha256(string)
			return crypto.encode_mpi(gajim.pubkey.sign(hash, '')[0])

	def encrypt_stanza(self, stanza):
		encryptable = filter(lambda x: x.getName() not in ('error', 'amp',
			'thread'), stanza.getChildren())

		# XXX can also encrypt contents of <error/> elements in stanzas @type =
		# 'error'
		# (except for <defined-condition
		# xmlns='urn:ietf:params:xml:ns:xmpp-stanzas'/> child elements)

		old_en_counter = self.c_s

		for element in encryptable:
			stanza.delChild(element)

		plaintext = ''.join(map(str, encryptable))

		m_compressed = self.compress(plaintext)
		m_final = self.encrypt(m_compressed)

		c = stanza.NT.c
		c.setNamespace('http://www.xmpp.org/extensions/xep-0200.html#ns')
		c.NT.data = base64.b64encode(m_final)

		# XXX check for rekey request, handle <key/> elements

		m_content = ''.join(map(str, c.getChildren()))
		c.NT.mac = base64.b64encode(self.hmac(self.km_s, m_content + \
			crypto.encode_mpi(old_en_counter)))

		return stanza

	def hmac(self, key, content):
		return HMAC.new(key, content, self.hash_alg).digest()

	def generate_initiator_keys(self, k):
		return (self.hmac(k, 'Initiator Cipher Key'),
						self.hmac(k, 'Initiator MAC Key'),
						self.hmac(k, 'Initiator SIGMA Key')		 )

	def generate_responder_keys(self, k):
		return (self.hmac(k, 'Responder Cipher Key'),
						self.hmac(k, 'Responder MAC Key'),
						self.hmac(k, 'Responder SIGMA Key')		)

	def compress(self, plaintext):
		if self.compression is None:
			return plaintext

	def decompress(self, compressed):
		if self.compression is None:
			return compressed

	def encrypt(self, encryptable):
		padded = crypto.pad_to_multiple(encryptable, 16, ' ', False)

		return self.encrypter.encrypt(padded)

	def decrypt_stanza(self, stanza):
		c = stanza.getTag(name='c',
			namespace='http://www.xmpp.org/extensions/xep-0200.html#ns')

		stanza.delChild(c)

		# contents of <c>, minus <mac>, minus whitespace
		macable = ''.join(map(str, filter(lambda x: x.getName() != 'mac',
			c.getChildren())))

		received_mac = base64.b64decode(c.getTagData('mac'))
		calculated_mac = self.hmac(self.km_o, macable + \
			crypto.encode_mpi_with_padding(self.c_o))

		if not calculated_mac == received_mac:
			raise exceptions.DecryptionError, 'bad signature'

		m_final = base64.b64decode(c.getTagData('data'))
		m_compressed = self.decrypt(m_final)
		plaintext = self.decompress(m_compressed)

		try:
			parsed = xmpp.Node(node='<node>' + plaintext + '</node>')
		except:
			raise exceptions.DecryptionError, 'decrypted <data/> not parseable as XML'

		for child in parsed.getChildren():
			stanza.addChild(node=child)

		return stanza

	def decrypt(self, ciphertext):
		return self.decrypter.decrypt(ciphertext)

	def logging_preference(self):
		if gajim.config.get('log_encrypted_sessions'):
			return ["may", "mustnot"]
		else:
			return ["mustnot", "may"]

	def get_shared_secret(self, e, y, p):
		if (not 1 < e < (p - 1)):
			raise exceptions.NegotiationError, "invalid DH value"

		return crypto.sha256(crypto.encode_mpi(crypto.powmod(e, y, p)))

	def c7lize_mac_id(self, form):
		kids = form.getChildren()
		macable = filter(lambda x: x.getVar() not in ('mac', 'identity'), kids)
		return ''.join(map(lambda el: xmpp.c14n.c14n(el), macable))

	def verify_identity(self, form, dh_i, sigmai, i_o):
		m_o = base64.b64decode(form['mac'])
		id_o = base64.b64decode(form['identity'])

		m_o_calculated = self.hmac(self.km_o, crypto.encode_mpi(self.c_o) + id_o)

		if m_o_calculated != m_o:
			raise exceptions.NegotiationError, 'calculated m_%s differs from received m_%s' % (i_o, i_o)

		if i_o == 'a' and self.sas_algs == 'sas28x5':
			# XXX not necessary if there's a verified retained secret
			self.sas = crypto.sas_28x5(m_o, self.form_s)

		if self.negotiated['recv_pubkey']:
			plaintext = self.decrypt(id_o)
			parsed = xmpp.Node(node='<node>' + plaintext + '</node>')

			if self.negotiated['recv_pubkey'] == 'hash':
				fingerprint = parsed.getTagData('fingerprint')

				# XXX find stored pubkey or terminate session
				raise 'unimplemented'
			else:
				if self.negotiated['sign_algs'] == (XmlDsig + 'rsa-sha256'):
					keyvalue = parsed.getTag(name='RSAKeyValue', namespace=XmlDsig)

					n, e = map(lambda x: crypto.decode_mpi(base64.b64decode(
						keyvalue.getTagData(x))), ('Modulus', 'Exponent'))
					eir_pubkey = RSA.construct((n,long(e)))

					pubkey_o = xmpp.c14n.c14n(keyvalue)
				else:
					# XXX DSA, etc.
					raise 'unimplemented'

			enc_sig = parsed.getTag(name='SignatureValue',
				namespace=XmlDsig).getData()
			signature = (crypto.decode_mpi(base64.b64decode(enc_sig)),)
		else:
			mac_o = self.decrypt(id_o)
			pubkey_o = ''

		c7l_form = self.c7lize_mac_id(form)

		content = self.n_s + self.n_o + crypto.encode_mpi(dh_i) + pubkey_o

		if sigmai:
			self.form_o = c7l_form
			content += self.form_o
		else:
			form_o2 = c7l_form
			content += self.form_o + form_o2

		mac_o_calculated = self.hmac(self.ks_o, content)

		if self.negotiated['recv_pubkey']:
			hash = crypto.sha256(mac_o_calculated)

			if not eir_pubkey.verify(hash, signature):
				raise exceptions.NegotiationError, 'public key signature verification failed!'

		elif mac_o_calculated != mac_o:
			raise exceptions.NegotiationError, 'calculated mac_%s differs from received mac_%s' % (i_o, i_o)

	def make_identity(self, form, dh_i):
		if self.negotiated['send_pubkey']:
			if self.negotiated['sign_algs'] == (XmlDsig + 'rsa-sha256'):
				pubkey = secrets.secrets().my_pubkey(self.conn.name)
				fields = (pubkey.n, pubkey.e)

				cb_fields = map(lambda f: base64.b64encode(crypto.encode_mpi(f)), fields)

				pubkey_s = '<RSAKeyValue xmlns="http://www.w3.org/2000/09/xmldsig#"><Modulus>%s</Modulus><Exponent>%s</Exponent></RSAKeyValue>' % tuple(cb_fields)
		else:
			pubkey_s = ''

		form_s2 = ''.join(map(lambda el: xmpp.c14n.c14n(el), form.getChildren()))

		old_c_s = self.c_s
		content = self.n_o + self.n_s + crypto.encode_mpi(dh_i) + pubkey_s + self.form_s + form_s2

		mac_s = self.hmac(self.ks_s, content)

		if self.negotiated['send_pubkey']:
			signature = self.sign(mac_s)

			sign_s = '<SignatureValue xmlns="http://www.w3.org/2000/09/xmldsig#">%s</SignatureValue>' % base64.b64encode(signature)

			if self.negotiated['send_pubkey'] == 'hash':
				b64ed = base64.b64encode(self.hash(pubkey_s))
				pubkey_s = '<fingerprint>%s</fingerprint>' % b64ed

			id_s = self.encrypt(pubkey_s + sign_s)
		else:
			id_s = self.encrypt(mac_s)

		m_s = self.hmac(self.km_s, crypto.encode_mpi(old_c_s) + id_s)

		if self.status == 'requested-e2e' and self.sas_algs == 'sas28x5':
			# we're alice; check for a retained secret
			# if none exists, prompt the user with the SAS
			self.sas = crypto.sas_28x5(m_s, self.form_o)

			if self.sigmai:
				# XXX save retained secret?
				self.check_identity(lambda : ())

		return (xmpp.DataField(name='identity', value=base64.b64encode(id_s)), \
						xmpp.DataField(name='mac', value=base64.b64encode(m_s)))

	def negotiate_e2e(self, sigmai):
		self.negotiated = {}

		request = xmpp.Message()
		feature = request.NT.feature
		feature.setNamespace(xmpp.NS_FEATURE)

		x = xmpp.DataForm(typ='form')

		x.addChild(node=xmpp.DataField(name='FORM_TYPE', value='urn:xmpp:ssn', typ='hidden'))
		x.addChild(node=xmpp.DataField(name='accept', value='1', typ='boolean', required=True))

		# this field is incorrectly called 'otr' in XEPs 0116 and 0217
		x.addChild(node=xmpp.DataField(name='logging', typ='list-single', options=self.logging_preference(), required=True))

		# unsupported options: 'disabled', 'enabled'
		x.addChild(node=xmpp.DataField(name='disclosure', typ='list-single', options=['never'], required=True))
		x.addChild(node=xmpp.DataField(name='security', typ='list-single', options=['e2e'], required=True))
		x.addChild(node=xmpp.DataField(name='crypt_algs', value='aes128-ctr', typ='hidden'))
		x.addChild(node=xmpp.DataField(name='hash_algs', value='sha256', typ='hidden'))
		x.addChild(node=xmpp.DataField(name='compress', value='none', typ='hidden'))

		# unsupported options: 'iq', 'presence'
		x.addChild(node=xmpp.DataField(name='stanzas', typ='list-multi', options=['message']))

		x.addChild(node=xmpp.DataField(name='init_pubkey', options=['none', 'key', 'hash'], typ='list-single'))

		# XXX store key, use hash
		x.addChild(node=xmpp.DataField(name='resp_pubkey', options=['none', 'key'], typ='list-single'))

		x.addChild(node=xmpp.DataField(name='ver', value='1.0', typ='hidden'))

		x.addChild(node=xmpp.DataField(name='rekey_freq', value='4294967295', typ='hidden'))

		x.addChild(node=xmpp.DataField(name='sas_algs', value='sas28x5', typ='hidden'))
		x.addChild(node=xmpp.DataField(name='sign_algs', value='http://www.w3.org/2000/09/xmldsig#rsa-sha256', typ='hidden'))

		self.n_s = crypto.generate_nonce()

		x.addChild(node=xmpp.DataField(name='my_nonce', value=base64.b64encode(self.n_s), typ='hidden'))

		modp_options = [ 5, 14, 2, 1 ]

		x.addChild(node=xmpp.DataField(name='modp', typ='list-single', options=map(lambda x: [ None, x ], modp_options)))

		x.addChild(node=self.make_dhfield(modp_options, sigmai))
		self.sigmai = sigmai

		self.form_s = ''.join(map(lambda el: xmpp.c14n.c14n(el), x.getChildren()))

		feature.addChild(node=x)

		self.status = 'requested-e2e'

		self.send(request)

	# 4.3 esession response (bob)
	def verify_options_bob(self, form):
		negotiated = {'recv_pubkey': None, 'send_pubkey': None}
		not_acceptable = []
		ask_user = {}

		fixed = { 'disclosure': 'never',
								'security': 'e2e',
							'crypt_algs': 'aes128-ctr',
							'hash_algs': 'sha256',
								'compress': 'none',
								'stanzas': 'message',
						'init_pubkey': 'none',
						'resp_pubkey': 'none',
										'ver': '1.0',
								'sas_algs': 'sas28x5' }

		self.encryptable_stanzas = ['message']

		self.sas_algs = 'sas28x5'
		self.cipher = AES
		self.hash_alg = SHA256
		self.compression = None

		for name, field in map(lambda name: (name, form.getField(name)), form.asDict().keys()):
			options = map(lambda x: x[1], field.getOptions())
			values = field.getValues()

			if not field.getType() in ('list-single', 'list-multi'):
				options = values

			if name in fixed:
				if fixed[name] in options:
					negotiated[name] = fixed[name]
				else:
					not_acceptable.append(name)
			elif name == 'rekey_freq':
				preferred = int(options[0])
				negotiated['rekey_freq'] = preferred
				self.rekey_freq = preferred
			elif name == 'logging':
				my_prefs = self.logging_preference()

				if my_prefs[0] in options: # our first choice is offered, select it
					pref = my_prefs[0]
					negotiated['logging'] = pref
				else:	# see if other acceptable choices are offered
					for pref in my_prefs:
						if pref in options:
							ask_user['logging'] = pref
							break

					if not 'logging' in ask_user:
						not_acceptable.append(name)
			elif name == 'init_pubkey':
				for x in ('key'):
					if x in options:
						negotiated['recv_pubkey'] = x
						break
			elif name == 'resp_pubkey':
				for x in ('hash', 'key'):
					if x in options:
						negotiated['send_pubkey'] = x
						break
			elif name == 'sign_algs':
				if (XmlDsig + 'rsa-sha256') in options:
					negotiated['sign_algs'] = XmlDsig + 'rsa-sha256'
			else:
				# XXX some things are handled elsewhere, some things are not-implemented
				pass

		return (negotiated, not_acceptable, ask_user)

	# 4.3 esession response (bob)
	def respond_e2e_bob(self, form, negotiated, not_acceptable):
		response = xmpp.Message()
		feature = response.NT.feature
		feature.setNamespace(xmpp.NS_FEATURE)

		x = xmpp.DataForm(typ='submit')

		x.addChild(node=xmpp.DataField(name='FORM_TYPE', value='urn:xmpp:ssn'))
		x.addChild(node=xmpp.DataField(name='accept', value='true'))

		for name in negotiated:
			# some fields are internal and should not be sent
			if not name in ('send_pubkey', 'recv_pubkey'):
				x.addChild(node=xmpp.DataField(name=name, value=negotiated[name]))

		self.negotiated = negotiated

		# the offset of the group we chose (need it to match up with the dhhash)
		group_order = 0
		self.modp = int(form.getField('modp').getOptions()[group_order][1])
		x.addChild(node=xmpp.DataField(name='modp', value=self.modp))

		g = dh.generators[self.modp]
		p = dh.primes[self.modp]

		self.n_o = base64.b64decode(form['my_nonce'])

		dhhashes = form.getField('dhhashes').getValues()
		self.negotiated['He'] = base64.b64decode(dhhashes[group_order].encode("utf8"))

		bytes = int(self.n / 8)

		self.n_s = crypto.generate_nonce()

		self.c_o = crypto.decode_mpi(crypto.random_bytes(bytes)) # n-bit random number
		self.c_s = self.c_o ^ (2 ** (self.n - 1))

		self.y = crypto.srand(2 ** (2 * self.n - 1), p - 1)
		self.d = crypto.powmod(g, self.y, p)

		to_add = { 'my_nonce': self.n_s,
						'dhkeys': crypto.encode_mpi(self.d),
						'counter': crypto.encode_mpi(self.c_o),
						'nonce': self.n_o }

		for name in to_add:
			b64ed = base64.b64encode(to_add[name])
			x.addChild(node=xmpp.DataField(name=name, value=b64ed))

		self.form_o = ''.join(map(lambda el: xmpp.c14n.c14n(el), form.getChildren()))
		self.form_s = ''.join(map(lambda el: xmpp.c14n.c14n(el), x.getChildren()))

		self.status = 'responded-e2e'

		feature.addChild(node=x)

		if not_acceptable:
			response = xmpp.Error(response, xmpp.ERR_NOT_ACCEPTABLE)

			feature = xmpp.Node(xmpp.NS_FEATURE + ' feature')

			for f in not_acceptable:
				n = xmpp.Node('field')
				n['var'] = f
				feature.addChild(node=n)

			response.T.error.addChild(node=feature)

		self.send(response)

	# 'Alice Accepts'
	def verify_options_alice(self, form):
		negotiated = {}
		ask_user = {}
		not_acceptable = []

		if not form['logging'] in self.logging_preference():
			not_acceptable.append(form['logging'])
		elif form['logging'] != self.logging_preference()[0]:
			ask_user['logging'] = form['logging']
		else:
			negotiated['logging'] = self.logging_preference()[0]

		for r,a in (('recv_pubkey', 'resp_pubkey'), ('send_pubkey', 'init_pubkey')):
			negotiated[r] = None

			if a in form.asDict() and form[a] in ('key', 'hash'):
				negotiated[r] = form[a]

		if 'sign_algs' in form.asDict():
			if form['sign_algs'] in (XmlDsig + 'rsa-sha256',):
				negotiated['sign_algs'] = form['sign_algs']
			else:
				not_acceptable.append(form['sign_algs'])

		return (negotiated, not_acceptable, ask_user)

	# 'Alice Accepts', continued
	def accept_e2e_alice(self, form, negotiated):
		self.encryptable_stanzas = ['message']
		self.sas_algs = 'sas28x5'
		self.cipher = AES
		self.hash_alg = SHA256
		self.compression = None

		self.negotiated = negotiated

		accept = xmpp.Message()
		feature = accept.NT.feature
		feature.setNamespace(xmpp.NS_FEATURE)

		result = xmpp.DataForm(typ='result')

		self.c_s = crypto.decode_mpi(base64.b64decode(form['counter']))
		self.c_o = self.c_s ^ (2 ** (self.n - 1))

		self.n_o = base64.b64decode(form['my_nonce'])

		mod_p = int(form['modp'])
		p = dh.primes[mod_p]
		x = self.xes[mod_p]
		e = self.es[mod_p]

		self.d = crypto.decode_mpi(base64.b64decode(form['dhkeys']))

		self.k = self.get_shared_secret(self.d, x, p)

		result.addChild(node=xmpp.DataField(name='FORM_TYPE', value='urn:xmpp:ssn'))
		result.addChild(node=xmpp.DataField(name='accept', value='1'))
		result.addChild(node=xmpp.DataField(name='nonce', value=base64.b64encode(self.n_o)))

		self.kc_s, self.km_s, self.ks_s = self.generate_initiator_keys(self.k)

		if self.sigmai:
			self.kc_o, self.km_o, self.ks_o = self.generate_responder_keys(self.k)
			self.verify_identity(form, self.d, True, 'b')
		else:
			srses = secrets.secrets().retained_secrets(self.conn.name, self.jid.getStripped())
			rshashes = [self.hmac(self.n_s, rs) for (rs,v) in srses]

			if not rshashes:
				# we've never spoken before, but we'll pretend we have
				rshash_size = self.hash_alg.digest_size
				rshashes.append(crypto.random_bytes(rshash_size))

			rshashes = [base64.b64encode(rshash) for rshash in rshashes]
			result.addChild(node=xmpp.DataField(name='rshashes', value=rshashes))
			result.addChild(node=xmpp.DataField(name='dhkeys', value=base64.b64encode(crypto.encode_mpi(e))))

			self.form_o = ''.join(map(lambda el: xmpp.c14n.c14n(el), form.getChildren()))

		# MUST securely destroy K unless it will be used later to generate the final shared secret

		for datafield in self.make_identity(result, e):
			result.addChild(node=datafield)

		feature.addChild(node=result)
		self.send(accept)

		if self.sigmai:
			self.status = 'active'
			self.enable_encryption = True
		else:
			self.status = 'identified-alice'

	# 4.5 esession accept (bob)
	def accept_e2e_bob(self, form):
		response = xmpp.Message()

		init = response.NT.init
		init.setNamespace(xmpp.NS_ESESSION_INIT)

		x = xmpp.DataForm(typ='result')

		for field in ('nonce', 'dhkeys', 'rshashes', 'identity', 'mac'):
			assert field in form.asDict(), "alice's form didn't have a %s field" % field

		# 4.5.1 generating provisory session keys
		e = crypto.decode_mpi(base64.b64decode(form['dhkeys']))
		p = dh.primes[self.modp]

		if crypto.sha256(crypto.encode_mpi(e)) != self.negotiated['He']:
			raise exceptions.NegotiationError, 'SHA256(e) != He'

		k = self.get_shared_secret(e, self.y, p)

		self.kc_o, self.km_o, self.ks_o = self.generate_initiator_keys(k)

		# 4.5.2 verifying alice's identity

		self.verify_identity(form, e, False, 'a')

		# 4.5.4 generating bob's final session keys

		srs = ''

		srses = secrets.secrets().retained_secrets(self.conn.name, self.jid.getStripped())
		rshashes = [base64.b64decode(rshash) for rshash in form.getField('rshashes').getValues()]

		for (secret, verified) in srses:
			if self.hmac(self.n_o, secret) in rshashes:
				srs = secret
				break

		# other shared secret
		# (we're not using one)
		oss = ''

		k = crypto.sha256(k + srs + oss)

		self.kc_s, self.km_s, self.ks_s = self.generate_responder_keys(k)
		self.kc_o, self.km_o, self.ks_o = self.generate_initiator_keys(k)

		# 4.5.5
		if srs:
			srshash = self.hmac(srs, 'Shared Retained Secret')
		else:
			srshash = crypto.random_bytes(32)

		x.addChild(node=xmpp.DataField(name='FORM_TYPE', value='urn:xmpp:ssn'))
		x.addChild(node=xmpp.DataField(name='nonce', value=base64.b64encode(self.n_o)))
		x.addChild(node=xmpp.DataField(name='srshash', value=base64.b64encode(srshash)))

		for datafield in self.make_identity(x, self.d):
			x.addChild(node=datafield)

		init.addChild(node=x)

		self.send(response)

		self.do_retained_secret(k, srs)

		if self.negotiated['logging'] == 'mustnot':
			self.loggable = False

		self.status = 'active'
		self.enable_encryption = True

		if self.control:
			self.control.print_esession_details()

	def final_steps_alice(self, form):
		srs = ''
		srses = secrets.secrets().retained_secrets(self.conn.name, self.jid.getStripped())

		srshash = base64.b64decode(form['srshash'])

		for (secret, verified) in srses:
			if self.hmac(secret, 'Shared Retained Secret') == srshash:
				srs = secret
				break

		oss = ''
		k = crypto.sha256(self.k + srs + oss)
		del self.k

		self.do_retained_secret(k, srs)

		# ks_s doesn't need to be calculated here
		self.kc_s, self.km_s, self.ks_s = self.generate_initiator_keys(k)
		self.kc_o, self.km_o, self.ks_o = self.generate_responder_keys(k)

		# 4.6.2 Verifying Bob's Identity

		self.verify_identity(form, self.d, False, 'b')
		# Note: If Alice discovers an error then she SHOULD ignore any encrypted content she received in the stanza.

		if self.negotiated['logging'] == 'mustnot':
			self.loggable = False

		self.status = 'active'
		self.enable_encryption = True

		if self.control:
			self.control.print_esession_details()

	# calculate and store the new retained secret
	# prompt the user to check the remote party's identity (if necessary)
	def do_retained_secret(self, k, srs):
		new_srs = self.hmac(k, 'New Retained Secret')
		account = self.conn.name
		bjid = self.jid.getStripped()

		if srs:
			if secrets.secrets().srs_verified(account, bjid, srs):
				secrets.secrets().replace_srs(account, bjid, srs, new_srs, True)
			else:
				def _cb(verified):
					secrets.secrets().replace_srs(account, bjid, srs, new_srs, verified)

				self.check_identity(_cb)
		else:
			def _cb(verified):
				secrets.secrets().save_new_srs(account, bjid, new_srs, verified)

			self.check_identity(_cb)

	def make_dhfield(self, modp_options, sigmai):
		dhs = []

		for modp in modp_options:
			p = dh.primes[modp]
			g = dh.generators[modp]

			x = crypto.srand(2 ** (2 * self.n - 1), p - 1)

			# XXX this may be a source of performance issues
			e = crypto.powmod(g, x, p)

			self.xes[modp] = x
			self.es[modp] = e

			if sigmai:
				dhs.append(base64.b64encode(crypto.encode_mpi(e)))
				name = 'dhkeys'
			else:
				He = crypto.sha256(crypto.encode_mpi(e))
				dhs.append(base64.b64encode(He))
				name = 'dhhashes'

		return xmpp.DataField(name=name, typ='hidden', value=dhs)

	def terminate_e2e(self):
		self.terminate()

		self.enable_encryption = False

	def acknowledge_termination(self):
		StanzaSession.acknowledge_termination(self)

		self.enable_encryption = False

	def fail_bad_negotiation(self, reason, fields = None):
		'''sends an error and cancels everything.

if fields is None, the remote party has given us a bad cryptographic value of some kind

otherwise, list the fields we haven't implemented'''

		err = xmpp.Error(xmpp.Message(), xmpp.ERR_FEATURE_NOT_IMPLEMENTED)
		err.T.error.T.text.setData(reason)

		if fields:
			feature = xmpp.Node(xmpp.NS_FEATURE + ' feature')

			for field in fields:
				fn = xmpp.Node('field')
				fn['var'] = field
				feature.addChild(node=feature)

			err.addChild(node=feature)

		self.send(err)

		self.status = None
		self.enable_encryption = False

		# this prevents the MAC check on decryption from succeeding,
		# preventing falsified messages from going through.
		self.km_o = ''

	def cancelled_negotiation(self):
		StanzaSession.cancelled_negotiation(self)
		self.enable_encryption = False

<<<<<<< HEAD
		return self.loggable and account not in no_log_for and self.jid not in no_log_for

	def cancelled_negotiation(self):
		StanzaSession.cancelled_negotiation(self)
		self.enable_encryption = False

=======
>>>>>>> 1962b231
		self.km_o = ''<|MERGE_RESOLUTION|>--- conflicted
+++ resolved
@@ -38,8 +38,6 @@
 		self.status = None
 		self.negotiated = {}
 
-<<<<<<< HEAD
-=======
 	def is_loggable(self):
 		account = self.conn.name
 		no_log_for = gajim.config.get_per('accounts', account, 'no_log_for')
@@ -51,7 +49,6 @@
 
 		return self.loggable and account not in no_log_for and self.jid not in no_log_for
 
->>>>>>> 1962b231
 	def generate_thread_id(self):
 		return "".join([random.choice(string.ascii_letters) for x in xrange(0,32)])
 
@@ -86,11 +83,7 @@
 	def cancelled_negotiation(self):
 		'''A negotiation has been cancelled, so reset this session to its default state.'''
 
-<<<<<<< HEAD
-		if hasattr(self, 'control'):
-=======
 		if self.control:
->>>>>>> 1962b231
 			self.control.on_cancel_session_negotiation()
 
 		self.status = None
@@ -912,13 +905,4 @@
 		StanzaSession.cancelled_negotiation(self)
 		self.enable_encryption = False
 
-<<<<<<< HEAD
-		return self.loggable and account not in no_log_for and self.jid not in no_log_for
-
-	def cancelled_negotiation(self):
-		StanzaSession.cancelled_negotiation(self)
-		self.enable_encryption = False
-
-=======
->>>>>>> 1962b231
 		self.km_o = ''