--- conflicted
+++ resolved
@@ -44,13 +44,10 @@
         self.farsight_media = {'audio': farsight.MEDIA_TYPE_AUDIO,
                                                         'video': farsight.MEDIA_TYPE_VIDEO}[media]
 
-<<<<<<< HEAD
-=======
         self.pipeline = None
         self.src_bin = None
         self.stream_failed_once = False
 
->>>>>>> 337b09d3
         self.candidates_ready = False # True when local candidates are prepared
 
         self.callbacks['session-initiate'] += [self.__on_remote_codecs]
@@ -102,12 +99,7 @@
                 farsight.DIRECTION_RECV, 'nice', params)
 
     def is_ready(self):
-<<<<<<< HEAD
-        return (JingleContent.is_ready(self) and self.candidates_ready
-                and self.p2psession.get_property('codecs-ready'))
-=======
         return (JingleContent.is_ready(self) and self.candidates_ready)
->>>>>>> 337b09d3
 
     def make_bin_from_config(self, config_key, pipeline, text):
         pipeline = pipeline % gajim.config.get(config_key)
@@ -134,26 +126,16 @@
         Send several DTMF tones
         """
         if self._dtmf_running:
-<<<<<<< HEAD
-            raise Exception # TODO: Proper exception
-        self._dtmf_running = True
-        self._start_dtmf(events.pop(0))
-=======
             raise Exception("There is a DTMF batch already running")
         events = deque(events)
         self._dtmf_running = True
         self._start_dtmf(events.popleft())
->>>>>>> 337b09d3
         gobject.timeout_add(500, self._next_dtmf, events)
 
     def _next_dtmf(self, events):
         self._stop_dtmf()
         if events:
-<<<<<<< HEAD
-            self._start_dtmf(events.pop(0))
-=======
             self._start_dtmf(events.popleft())
->>>>>>> 337b09d3
             gobject.timeout_add(500, self._next_dtmf, events)
         else:
             self._dtmf_running = False
@@ -189,23 +171,14 @@
     def _on_gst_message(self, bus, message):
         if message.type == gst.MESSAGE_ELEMENT:
             name = message.structure.get_name()
-<<<<<<< HEAD
-=======
             log.debug('gst element message: %s: %s' % (name, message))
->>>>>>> 337b09d3
             if name == 'farsight-new-active-candidate-pair':
                 pass
             elif name == 'farsight-recv-codecs-changed':
                 pass
             elif name == 'farsight-codecs-changed':
-<<<<<<< HEAD
-                if self.is_ready():
-                    self.session.on_session_state_changed(self)
-                # TODO: description-info
-=======
                 if self.sent and self.p2psession.get_property('codecs-ready'):
                     self.send_description_info()
->>>>>>> 337b09d3
             elif name == 'farsight-local-candidates-prepared':
                 self.candidates_ready = True
                 if self.is_ready():
@@ -213,28 +186,11 @@
             elif name == 'farsight-new-local-candidate':
                 candidate = message.structure['candidate']
                 self.transport.candidates.append(candidate)
-<<<<<<< HEAD
-                if self.candidates_ready:
-=======
                 if self.sent:
->>>>>>> 337b09d3
                     # FIXME: Is this case even possible?
                     self.send_candidate(candidate)
             elif name == 'farsight-component-state-changed':
                 state = message.structure['state']
-<<<<<<< HEAD
-                print message.structure['component'], state
-                if state == farsight.STREAM_STATE_FAILED:
-                    reason = xmpp.Node('reason')
-                    reason.setTag('failed-transport')
-                    self.session._session_terminate(reason)
-            elif name == 'farsight-error':
-                print 'Farsight error #%d!' % message.structure['error-no']
-                print 'Message: %s' % message.structure['error-msg']
-                print 'Debug: %s' % message.structure['debug-msg']
-            else:
-                print name
-=======
                 if state == farsight.STREAM_STATE_FAILED:
                     reason = xmpp.Node('reason')
                     reason.setTag('failed-transport')
@@ -277,7 +233,6 @@
 
     def get_fallback_src(self):
         return gst.element_factory_make('fakesrc')
->>>>>>> 337b09d3
 
     def __on_content_accept(self, stanza, content, error, action):
         if self.accepted:
@@ -377,25 +332,12 @@
 
         # the local parts
         # TODO: Add queues?
-<<<<<<< HEAD
-        src_bin = self.make_bin_from_config('audio_input_device',
-=======
         self.src_bin = self.make_bin_from_config('audio_input_device',
->>>>>>> 337b09d3
                 '%s ! audioconvert', _("audio input"))
 
         self.sink = self.make_bin_from_config('audio_output_device',
                 'audioconvert ! volume name=gajim_out_vol ! %s', _("audio output"))
 
-<<<<<<< HEAD
-        self.mic_volume = src_bin.get_by_name('gajim_vol')
-        self.out_volume = self.sink.get_by_name('gajim_out_vol')
-
-        # link gst elements
-        self.pipeline.add(self.sink, src_bin)
-
-        src_bin.get_pad('src').link(self.p2psession.get_property(
-=======
         self.mic_volume = self.src_bin.get_by_name('gajim_vol')
         self.out_volume = self.sink.get_by_name('gajim_out_vol')
 
@@ -403,7 +345,6 @@
         self.pipeline.add(self.sink, self.src_bin)
 
         self.src_bin.get_pad('src').link(self.p2psession.get_property(
->>>>>>> 337b09d3
                 'sink-pad'))
         self.p2pstream.connect('src-pad-added', self._on_src_pad_added)
 
@@ -423,14 +364,6 @@
         JingleRTPContent.setup_stream(self)
 
         # the local parts
-<<<<<<< HEAD
-        src_bin = self.make_bin_from_config('video_input_device',
-                '%s ! videoscale ! ffmpegcolorspace', _("video input"))
-        #caps = gst.element_factory_make('capsfilter')
-        #caps.set_property('caps', gst.caps_from_string('video/x-raw-yuv, width=320, height=240'))
-
-        self.pipeline.add(src_bin)#, caps)
-=======
         if gajim.config.get('video_framerate'):
             framerate = 'videorate ! video/x-raw-yuv,framerate=%s ! ' % \
                 gajim.config.get('video_framerate')
@@ -451,30 +384,22 @@
         #caps.set_property('caps', gst.caps_from_string('video/x-raw-yuv, width=320, height=240'))
 
         self.pipeline.add(self.src_bin)#, caps)
->>>>>>> 337b09d3
         #src_bin.link(caps)
 
         self.sink = self.make_bin_from_config('video_output_device',
                 'videoscale ! ffmpegcolorspace ! %s', _("video output"))
         self.pipeline.add(self.sink)
 
-<<<<<<< HEAD
-        src_bin.get_pad('src').link(self.p2psession.get_property('sink-pad'))
-=======
         self.src_bin.get_pad('src').link(self.p2psession.get_property('sink-pad'))
->>>>>>> 337b09d3
         self.p2pstream.connect('src-pad-added', self._on_src_pad_added)
 
         # The following is needed for farsight to process ICE requests:
         self.pipeline.set_state(gst.STATE_PLAYING)
 
-<<<<<<< HEAD
-=======
     def get_fallback_src(self):
         # TODO: Use avatar?
         pipeline = 'videotestsrc is-live=true ! video/x-raw-yuv,framerate=10/1 ! ffmpegcolorspace'
         return gst.parse_bin_from_description(pipeline, True)
->>>>>>> 337b09d3
 
 def get_content(desc):
     if desc['media'] == 'audio':
