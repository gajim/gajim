# -*- coding:utf-8 -*-
## src/common/rst_xhtml_generator.py
##
## Copyright (C) 2006 Santiago Gala
##                    Nikos Kouremenos <kourem AT gmail.com>
## Copyright (C) 2006-2010 Yann Leboulanger <asterix AT lagaule.org>
## Copyright (C) 2007 Jean-Marie Traissard <jim AT lapin.org>
##
## This file is part of Gajim.
##
## Gajim is free software; you can redistribute it and/or modify
## it under the terms of the GNU General Public License as published
## by the Free Software Foundation; version 3 only.
##
## Gajim is distributed in the hope that it will be useful,
## but WITHOUT ANY WARRANTY; without even the implied warranty of
## MERCHANTABILITY or FITNESS FOR A PARTICULAR PURPOSE. See the
## GNU General Public License for more details.
##
## You should have received a copy of the GNU General Public License
## along with Gajim. If not, see <http://www.gnu.org/licenses/>.
##

try:
    from docutils import io
    from docutils.core import Publisher
    from docutils.parsers.rst import roles
    from docutils import nodes, utils
    from docutils.parsers.rst.roles import set_classes
except ImportError:
    print "Requires docutils 0.4 for set_classes to be available"
    def create_xhtml(text):
        return None
else:
    def pos_int_validator(text):
<<<<<<< HEAD
        """Validates that text can be evaluated as a positive integer."""
=======
        """
        Validates that text can be evaluated as a positive integer
        """
>>>>>>> 30a1bb50
        result = int(text)
        if result < 0:
            raise ValueError("Error: value '%(text)s' "
                                            "must be a positive integer")
        return result

<<<<<<< HEAD
    def generate_uri_role( role_name, aliases,
                                    anchor_text, base_url,
                                    interpret_url, validator):
        '''Creates and register a uri based "interpreted role".
=======
    def generate_uri_role( role_name, aliases, anchor_text, base_url,
                    interpret_url, validator):
        """
        Create and register a uri based "interpreted role"
>>>>>>> 30a1bb50

        Those are similar to the RFC, and PEP ones, and take
        role_name:
                name that will be registered
        aliases:
                list of alternate names
        anchor_text:
                text that will be used, together with the role
        base_url:
                base url for the link
        interpret_url:
                this, modulo the validated text, will be added to it
        validator:
                should return the validated text, or raise ValueError
<<<<<<< HEAD
        '''
=======
        """
>>>>>>> 30a1bb50
        def uri_reference_role(role, rawtext, text, lineno, inliner,
                options={}, content=[]):
            try:
                valid_text = validator(text)
            except ValueError, e:
                msg = inliner.reporter.error( e.message % dict(text=text), line=lineno)
                prb = inliner.problematic(rawtext, rawtext, msg)
                return [prb], [msg]
            ref = base_url + interpret_url % valid_text
            set_classes(options)
            node = nodes.reference(rawtext, anchor_text + utils.unescape(text), refuri=ref,
                            **options)
            return [node], []

        uri_reference_role.__doc__ = """Role to make handy references to URIs.

                Use as :%(role_name)s:`71` (or any of %(aliases)s).
                It will use %(base_url)s+%(interpret_url)s
                validator should throw a ValueError, containing optionally
                a %%(text)s format, if the interpreted text is not valid.
                """ % locals()
        roles.register_canonical_role(role_name, uri_reference_role)
        from docutils.parsers.rst.languages import en
        en.roles[role_name] = role_name
        for alias in aliases:
            en.roles[alias] = role_name

    generate_uri_role('xep-reference', ('jep', 'xep'),
                            'XEP #', 'http://www.xmpp.org/extensions/', 'xep-%04d.html',
                            pos_int_validator)
    generate_uri_role('gajim-ticket-reference', ('ticket', 'gtrack'),
                            'Gajim Ticket #', 'http://trac.gajim.org/ticket/', '%d',
                            pos_int_validator)

    class HTMLGenerator:
<<<<<<< HEAD
        '''Really simple HTMLGenerator starting from publish_parts.

        It reuses the docutils.core.Publisher class, which means it is *not*
        threadsafe.
        '''
        def __init__(self,
                settings_spec=None,
                settings_overrides=dict(report_level=5, halt_level=5),
                config_section='general'):
=======
        """
        Really simple HTMLGenerator starting from publish_parts

        It reuses the docutils.core.Publisher class, which means it is *not*
        threadsafe.
        """
        def __init__(self, settings_spec=None,
                        settings_overrides=dict(report_level=5, halt_level=5),
                        config_section='general'):
>>>>>>> 30a1bb50
            self.pub = Publisher(reader=None, parser=None, writer=None,
                    settings=None,
                    source_class=io.StringInput,
                    destination_class=io.StringOutput)
            self.pub.set_components(reader_name='standalone',
                    parser_name='restructuredtext',
                    writer_name='html')
            # hack: JEP-0071 does not allow HTML char entities, so we hack our way
            # out of it.
            # &mdash; == u"\u2014"
            # a setting to only emit charater entities in the writer would be nice
            # FIXME: several &nbsp; are emitted, and they are explicitly forbidden
            # in the JEP
            # &nbsp; ==  u"\u00a0"
            self.pub.writer.translator_class.attribution_formats['dash'] = (
                    u'\u2014', '')
            self.pub.process_programmatic_settings(settings_spec,
                    settings_overrides,
                    config_section)


<<<<<<< HEAD
        def create_xhtml(self, text,
                destination=None,
                destination_path=None,
                enable_exit_status=None):
            ''' Create xhtml for a fragment of IM dialog.
            We can use the source_name to store info about
            the message.'''
=======
        def create_xhtml(self, text, destination=None, destination_path=None,
                        enable_exit_status=None):
            """
            Create xhtml for a fragment of IM dialog. We can use the source_name
            to store info about the message
            """
>>>>>>> 30a1bb50
            self.pub.set_source(text, None)
            self.pub.set_destination(destination, destination_path)
            output = self.pub.publish(enable_exit_status=enable_exit_status)
            # kludge until we can get docutils to stop generating (rare) &nbsp;
            # entities
            return u'\u00a0'.join(self.pub.writer.parts['fragment'].strip().split(
                    '&nbsp;'))

    Generator = HTMLGenerator()

    def create_xhtml(text):
        return Generator.create_xhtml(text)


if __name__ == '__main__':
    print "test 1\n", Generator.create_xhtml("""
test::

>>> print 1
1

*I* like it. It is for :JEP:`71`

this `` should    trigger`` should trigger the &nbsp; problem.

""")
    print "test 2\n", Generator.create_xhtml("""
*test1

test2_
""")
    print "test 3\n", Generator.create_xhtml(""":ticket:`316` implements :xep:`71`""")<|MERGE_RESOLUTION|>--- conflicted
+++ resolved
@@ -33,30 +33,19 @@
         return None
 else:
     def pos_int_validator(text):
-<<<<<<< HEAD
-        """Validates that text can be evaluated as a positive integer."""
-=======
         """
         Validates that text can be evaluated as a positive integer
         """
->>>>>>> 30a1bb50
         result = int(text)
         if result < 0:
             raise ValueError("Error: value '%(text)s' "
                                             "must be a positive integer")
         return result
 
-<<<<<<< HEAD
-    def generate_uri_role( role_name, aliases,
-                                    anchor_text, base_url,
-                                    interpret_url, validator):
-        '''Creates and register a uri based "interpreted role".
-=======
     def generate_uri_role( role_name, aliases, anchor_text, base_url,
                     interpret_url, validator):
         """
         Create and register a uri based "interpreted role"
->>>>>>> 30a1bb50
 
         Those are similar to the RFC, and PEP ones, and take
         role_name:
@@ -71,11 +60,7 @@
                 this, modulo the validated text, will be added to it
         validator:
                 should return the validated text, or raise ValueError
-<<<<<<< HEAD
-        '''
-=======
         """
->>>>>>> 30a1bb50
         def uri_reference_role(role, rawtext, text, lineno, inliner,
                 options={}, content=[]):
             try:
@@ -111,17 +96,6 @@
                             pos_int_validator)
 
     class HTMLGenerator:
-<<<<<<< HEAD
-        '''Really simple HTMLGenerator starting from publish_parts.
-
-        It reuses the docutils.core.Publisher class, which means it is *not*
-        threadsafe.
-        '''
-        def __init__(self,
-                settings_spec=None,
-                settings_overrides=dict(report_level=5, halt_level=5),
-                config_section='general'):
-=======
         """
         Really simple HTMLGenerator starting from publish_parts
 
@@ -131,7 +105,6 @@
         def __init__(self, settings_spec=None,
                         settings_overrides=dict(report_level=5, halt_level=5),
                         config_section='general'):
->>>>>>> 30a1bb50
             self.pub = Publisher(reader=None, parser=None, writer=None,
                     settings=None,
                     source_class=io.StringInput,
@@ -153,22 +126,12 @@
                     config_section)
 
 
-<<<<<<< HEAD
-        def create_xhtml(self, text,
-                destination=None,
-                destination_path=None,
-                enable_exit_status=None):
-            ''' Create xhtml for a fragment of IM dialog.
-            We can use the source_name to store info about
-            the message.'''
-=======
         def create_xhtml(self, text, destination=None, destination_path=None,
                         enable_exit_status=None):
             """
             Create xhtml for a fragment of IM dialog. We can use the source_name
             to store info about the message
             """
->>>>>>> 30a1bb50
             self.pub.set_source(text, None)
             self.pub.set_destination(destination, destination_path)
             output = self.pub.publish(enable_exit_status=enable_exit_status)
