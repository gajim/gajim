# -*- coding:utf-8 -*-
## src/common/helpers.py
##
## Copyright (C) 2003-2010 Yann Leboulanger <asterix AT lagaule.org>
## Copyright (C) 2005-2006 Dimitur Kirov <dkirov AT gmail.com>
##                         Nikos Kouremenos <kourem AT gmail.com>
## Copyright (C) 2006 Alex Mauer <hawke AT hawkesnest.net>
## Copyright (C) 2006-2007 Travis Shirk <travis AT pobox.com>
## Copyright (C) 2006-2008 Jean-Marie Traissard <jim AT lapin.org>
## Copyright (C) 2007 Lukas Petrovicky <lukas AT petrovicky.net>
##                    James Newton <redshodan AT gmail.com>
##                    Julien Pivotto <roidelapluie AT gmail.com>
## Copyright (C) 2007-2008 Stephan Erb <steve-e AT h3c.de>
## Copyright (C) 2008 Brendan Taylor <whateley AT gmail.com>
##                    Jonathan Schleifer <js-gajim AT webkeks.org>
##
## This file is part of Gajim.
##
## Gajim is free software; you can redistribute it and/or modify
## it under the terms of the GNU General Public License as published
## by the Free Software Foundation; version 3 only.
##
## Gajim is distributed in the hope that it will be useful,
## but WITHOUT ANY WARRANTY; without even the implied warranty of
## MERCHANTABILITY or FITNESS FOR A PARTICULAR PURPOSE. See the
## GNU General Public License for more details.
##
## You should have received a copy of the GNU General Public License
## along with Gajim. If not, see <http://www.gnu.org/licenses/>.
##

import sys
import re
import locale
import os
import subprocess
import urllib
import errno
import select
import base64
import hashlib
import caps_cache

from encodings.punycode import punycode_encode
from string import Template

from i18n import Q_
from i18n import ngettext

try:
    import winsound # windows-only built-in module for playing wav
    import win32api
    import win32con
except Exception:
    pass

special_groups = (_('Transports'), _('Not in Roster'), _('Observers'), _('Groupchats'))

class InvalidFormat(Exception):
    pass

def decompose_jid(jidstring):
    user = None
    server = None
    resource = None

    # Search for delimiters
    user_sep = jidstring.find('@')
    res_sep = jidstring.find('/')

    if user_sep == -1:
        if res_sep == -1:
            # host
            server = jidstring
        else:
            # host/resource
            server = jidstring[0:res_sep]
            resource = jidstring[res_sep + 1:] or None
    else:
        if res_sep == -1:
            # user@host
            user = jidstring[0:user_sep] or None
            server = jidstring[user_sep + 1:]
        else:
            if user_sep < res_sep:
                # user@host/resource
                user = jidstring[0:user_sep] or None
                server = jidstring[user_sep + 1:user_sep + (res_sep - user_sep)]
                resource = jidstring[res_sep + 1:] or None
            else:
                # server/resource (with an @ in resource)
                server = jidstring[0:res_sep]
                resource = jidstring[res_sep + 1:] or None
    return user, server, resource

def parse_jid(jidstring):
    """
    Perform stringprep on all JID fragments from a string and return the full
    jid
    """
    # This function comes from http://svn.twistedmatrix.com/cvs/trunk/twisted/words/protocols/jabber/jid.py

    return prep(*decompose_jid(jidstring))

def idn_to_ascii(host):
    """
    Convert IDN (Internationalized Domain Names) to ACE (ASCII-compatible
    encoding)
    """
    from encodings import idna
    labels = idna.dots.split(host)
    converted_labels = []
    for label in labels:
        converted_labels.append(idna.ToASCII(label))
    return ".".join(converted_labels)

def ascii_to_idn(host):
    """
    Convert ACE (ASCII-compatible encoding) to IDN (Internationalized Domain
    Names)
    """
    from encodings import idna
    labels = idna.dots.split(host)
    converted_labels = []
    for label in labels:
        converted_labels.append(idna.ToUnicode(label))
    return ".".join(converted_labels)

def parse_resource(resource):
    """
    Perform stringprep on resource and return it
    """
    if resource:
        try:
            from xmpp.stringprepare import resourceprep
            return resourceprep.prepare(unicode(resource))
        except UnicodeError:
            raise InvalidFormat, 'Invalid character in resource.'

def prep(user, server, resource):
    """
    Perform stringprep on all JID fragments and return the full jid
    """
    # This function comes from
    #http://svn.twistedmatrix.com/cvs/trunk/twisted/words/protocols/jabber/jid.py
    if user:
        try:
            from xmpp.stringprepare import nodeprep
            user = nodeprep.prepare(unicode(user))
        except UnicodeError:
            raise InvalidFormat, _('Invalid character in username.')
    else:
        user = None

    if not server:
        raise InvalidFormat, _('Server address required.')
    else:
        try:
            from xmpp.stringprepare import nameprep
            server = nameprep.prepare(unicode(server))
        except UnicodeError:
            raise InvalidFormat, _('Invalid character in hostname.')

    if resource:
        try:
            from xmpp.stringprepare import resourceprep
            resource = resourceprep.prepare(unicode(resource))
        except UnicodeError:
            raise InvalidFormat, _('Invalid character in resource.')
    else:
        resource = None

    if user:
        if resource:
            return '%s@%s/%s' % (user, server, resource)
        else:
            return '%s@%s' % (user, server)
    else:
        if resource:
            return '%s/%s' % (server, resource)
        else:
            return server

def windowsify(s):
    if os.name == 'nt':
        return s.capitalize()
    return s

def temp_failure_retry(func, *args, **kwargs):
    while True:
        try:
            return func(*args, **kwargs)
        except (os.error, IOError, select.error), ex:
            if ex.errno == errno.EINTR:
                continue
            else:
                raise

def get_uf_show(show, use_mnemonic = False):
    """
    Return a userfriendly string for dnd/xa/chat and make all strings
    translatable

    If use_mnemonic is True, it adds _ so GUI should call with True for
    accessibility issues
    """
    if show == 'dnd':
        if use_mnemonic:
            uf_show = _('_Busy')
        else:
            uf_show = _('Busy')
    elif show == 'xa':
        if use_mnemonic:
            uf_show = _('_Not Available')
        else:
            uf_show = _('Not Available')
    elif show == 'chat':
        if use_mnemonic:
            uf_show = _('_Free for Chat')
        else:
            uf_show = _('Free for Chat')
    elif show == 'online':
        if use_mnemonic:
<<<<<<< HEAD
            uf_show = _('_Available')
        else:
            uf_show = _('Available')
=======
            uf_show = Q_('?user status:_Available')
        else:
            uf_show = Q_('?user status:Available')
>>>>>>> 337b09d3
    elif show == 'connecting':
        uf_show = _('Connecting')
    elif show == 'away':
        if use_mnemonic:
            uf_show = _('A_way')
        else:
            uf_show = _('Away')
    elif show == 'offline':
        if use_mnemonic:
            uf_show = _('_Offline')
        else:
            uf_show = _('Offline')
    elif show == 'invisible':
        if use_mnemonic:
            uf_show = _('_Invisible')
        else:
            uf_show = _('Invisible')
    elif show == 'not in roster':
        uf_show = _('Not in Roster')
    elif show == 'requested':
        uf_show = Q_('?contact has status:Unknown')
    else:
        uf_show = Q_('?contact has status:Has errors')
    return unicode(uf_show)

def get_uf_sub(sub):
    if sub == 'none':
        uf_sub = Q_('?Subscription we already have:None')
    elif sub == 'to':
        uf_sub = _('To')
    elif sub == 'from':
        uf_sub = _('From')
    elif sub == 'both':
        uf_sub = _('Both')
    else:
        uf_sub = sub

    return unicode(uf_sub)

def get_uf_ask(ask):
    if ask is None:
        uf_ask = Q_('?Ask (for Subscription):None')
    elif ask == 'subscribe':
        uf_ask = _('Subscribe')
    else:
        uf_ask = ask

    return unicode(uf_ask)

def get_uf_role(role, plural = False):
    ''' plural determines if you get Moderators or Moderator'''
    if role == 'none':
        role_name = Q_('?Group Chat Contact Role:None')
    elif role == 'moderator':
        if plural:
            role_name = _('Moderators')
        else:
            role_name = _('Moderator')
    elif role == 'participant':
        if plural:
            role_name = _('Participants')
        else:
            role_name = _('Participant')
    elif role == 'visitor':
        if plural:
            role_name = _('Visitors')
        else:
            role_name = _('Visitor')
    return role_name

def get_uf_affiliation(affiliation):
    '''Get a nice and translated affilition for muc'''
    if affiliation == 'none':
        affiliation_name = Q_('?Group Chat Contact Affiliation:None')
    elif affiliation == 'owner':
        affiliation_name = _('Owner')
    elif affiliation == 'admin':
        affiliation_name = _('Administrator')
    elif affiliation == 'member':
        affiliation_name = _('Member')
    else: # Argl ! An unknown affiliation !
        affiliation_name = affiliation.capitalize()
    return affiliation_name

def get_sorted_keys(adict):
    keys = sorted(adict.keys())
    return keys

def to_one_line(msg):
    msg = msg.replace('\\', '\\\\')
    msg = msg.replace('\n', '\\n')
    # s1 = 'test\ntest\\ntest'
    # s11 = s1.replace('\\', '\\\\')
    # s12 = s11.replace('\n', '\\n')
    # s12
    # 'test\\ntest\\\\ntest'
    return msg

def from_one_line(msg):
    # (?<!\\) is a lookbehind assertion which asks anything but '\'
    # to match the regexp that follows it

    # So here match '\\n' but not if you have a '\' before that
    expr = re.compile(r'(?<!\\)\\n')
    msg = expr.sub('\n', msg)
    msg = msg.replace('\\\\', '\\')
    # s12 = 'test\\ntest\\\\ntest'
    # s13 = re.sub('\n', s12)
    # s14 s13.replace('\\\\', '\\')
    # s14
    # 'test\ntest\\ntest'
    return msg

def get_uf_chatstate(chatstate):
    """
    Remove chatstate jargon and returns user friendly messages
    """
    if chatstate == 'active':
        return _('is paying attention to the conversation')
    elif chatstate == 'inactive':
        return _('is doing something else')
    elif chatstate == 'composing':
        return _('is composing a message...')
    elif chatstate == 'paused':
        #paused means he or she was composing but has stopped for a while
        return _('paused composing a message')
    elif chatstate == 'gone':
        return _('has closed the chat window or tab')
    return ''

def is_in_path(command, return_abs_path=False):
    """
    Return True if 'command' is found in one of the directories in the user's
    path. If 'return_abs_path' is True, return the absolute path of the first
    found command instead. Return False otherwise and on errors
    """
    for directory in os.getenv('PATH').split(os.pathsep):
        try:
            if command in os.listdir(directory):
                if return_abs_path:
                    return os.path.join(directory, command)
                else:
                    return True
        except OSError:
            # If the user has non directories in his path
            pass
    return False

def exec_command(command):
    subprocess.Popen('%s &' % command, shell=True).wait()

def build_command(executable, parameter):
    # we add to the parameter (can hold path with spaces)
    # "" so we have good parsing from shell
    parameter = parameter.replace('"', '\\"') # but first escape "
    command = '%s "%s"' % (executable, parameter)
    return command

def get_file_path_from_dnd_dropped_uri(uri):
    path = urllib.unquote(uri) # escape special chars
    path = path.strip('\r\n\x00') # remove \r\n and NULL
    # get the path to file
    if re.match('^file:///[a-zA-Z]:/', path): # windows
        path = path[8:] # 8 is len('file:///')
    elif path.startswith('file://'): # nautilus, rox
        path = path[7:] # 7 is len('file://')
    elif path.startswith('file:'): # xffm
        path = path[5:] # 5 is len('file:')
    return path

def from_xs_boolean_to_python_boolean(value):
    # this is xs:boolean so 'true', 'false', '1', '0'
    # convert those to True/False (python booleans)
    if value in ('1', 'true'):
        val = True
    else: # '0', 'false' or anything else
        val = False

    return val

def get_xmpp_show(show):
    if show in ('online', 'offline'):
        return None
    return show

def get_output_of_command(command):
    try:
        child_stdin, child_stdout = os.popen2(command)
    except ValueError:
        return None

    output = child_stdout.readlines()
    child_stdout.close()
    child_stdin.close()

    return output

def decode_string(string):
    """
    Try to decode (to make it Unicode instance) given string
    """
    if isinstance(string, unicode):
        return string
    # by the time we go to iso15 it better be the one else we show bad characters
    encodings = (locale.getpreferredencoding(), 'utf-8', 'iso-8859-15')
    for encoding in encodings:
        try:
            string = string.decode(encoding)
        except UnicodeError:
            continue
        break

    return string

def ensure_utf8_string(string):
    """
    Make sure string is in UTF-8
    """
    try:
        string = decode_string(string).encode('utf-8')
    except Exception:
        pass
    return string

def get_windows_reg_env(varname, default=''):
    """
    Ask for paths commonly used but not exposed as ENVs in english Windows 2003
    those are:
            'AppData' = %USERPROFILE%\Application Data (also an ENV)
            'Desktop' = %USERPROFILE%\Desktop
            'Favorites' = %USERPROFILE%\Favorites
            'NetHood' = %USERPROFILE%\NetHood
            'Personal' = D:\My Documents (PATH TO MY DOCUMENTS)
            'PrintHood' = %USERPROFILE%\PrintHood
            'Programs' = %USERPROFILE%\Start Menu\Programs
            'Recent' = %USERPROFILE%\Recent
            'SendTo' = %USERPROFILE%\SendTo
            'Start Menu' = %USERPROFILE%\Start Menu
            'Startup' = %USERPROFILE%\Start Menu\Programs\Startup
            'Templates' = %USERPROFILE%\Templates
            'My Pictures' = D:\My Documents\My Pictures
            'Local Settings' = %USERPROFILE%\Local Settings
            'Local AppData' = %USERPROFILE%\Local Settings\Application Data
            'Cache' = %USERPROFILE%\Local Settings\Temporary Internet Files
            'Cookies' = %USERPROFILE%\Cookies
            'History' = %USERPROFILE%\Local Settings\History
    """
    if os.name != 'nt':
        return ''

    val = default
    try:
        rkey = win32api.RegOpenKey(win32con.HKEY_CURRENT_USER,
r'Software\Microsoft\Windows\CurrentVersion\Explorer\User Shell Folders')
        try:
            val = str(win32api.RegQueryValueEx(rkey, varname)[0])
            val = win32api.ExpandEnvironmentStrings(val) # expand using environ
        except Exception:
            pass
    finally:
        win32api.RegCloseKey(rkey)
    return val

def get_my_pictures_path():
    """
    Windows-only atm
    """
    return get_windows_reg_env('My Pictures')

def get_desktop_path():
    if os.name == 'nt':
        path = get_windows_reg_env('Desktop')
    else:
        path = os.path.join(os.path.expanduser('~'), 'Desktop')
    return path

def get_documents_path():
    if os.name == 'nt':
        path = get_windows_reg_env('Personal')
    else:
        path = os.path.expanduser('~')
    return path

def sanitize_filename(filename):
    """
    Make sure the filename we will write does contain only acceptable and latin
    characters, and is not too long (in that case hash it)
    """
    # 48 is the limit
    if len(filename) > 48:
        hash = hashlib.md5(filename)
        filename = base64.b64encode(hash.digest())

    filename = punycode_encode(filename) # make it latin chars only
    filename = filename.replace('/', '_')
    if os.name == 'nt':
        filename = filename.replace('?', '_').replace(':', '_')\
                .replace('\\', '_').replace('"', "'").replace('|', '_')\
                .replace('*', '_').replace('<', '_').replace('>', '_')

    return filename

def reduce_chars_newlines(text, max_chars = 0, max_lines = 0):
    """
    Cut the chars after 'max_chars' on each line and show only the first
    'max_lines'

    If any of the params is not present (None or 0) the action on it is not
    performed
    """
    def _cut_if_long(string):
        if len(string) > max_chars:
            string = string[:max_chars - 3] + '...'
        return string

    if isinstance(text, str):
        text = text.decode('utf-8')

    if max_lines == 0:
        lines = text.split('\n')
    else:
        lines = text.split('\n', max_lines)[:max_lines]
    if max_chars > 0:
        if lines:
            lines = [_cut_if_long(e) for e in lines]
    if lines:
        reduced_text = '\n'.join(lines)
        if reduced_text != text:
            reduced_text += '...'
    else:
        reduced_text = ''
    return reduced_text

def get_account_status(account):
    status = reduce_chars_newlines(account['status_line'], 100, 1)
    return status

def get_avatar_path(prefix):
    """
    Return the filename of the avatar, distinguishes between user- and contact-
    provided one. Return None if no avatar was found at all.  prefix is the path
    to the requested avatar just before the ".png" or ".jpeg"
    """
    # First, scan for a local, user-set avatar
    for type_ in ('jpeg', 'png'):
        file_ = prefix + '_local.' + type_
        if os.path.exists(file_):
            return file_
    # If none available, scan for a contact-provided avatar
    for type_ in ('jpeg', 'png'):
        file_ = prefix + '.' + type_
        if os.path.exists(file_):
            return file_
    return None

def datetime_tuple(timestamp):
    """
    Convert timestamp using strptime and the format: %Y%m%dT%H:%M:%S

    Because of various datetime formats are used the following exceptions
    are handled:
            - Optional milliseconds appened to the string are removed
            - Optional Z (that means UTC) appened to the string are removed
            - XEP-082 datetime strings have all '-' cahrs removed to meet
              the above format.
    """
    timestamp = timestamp.split('.')[0]
    timestamp = timestamp.replace('-', '')
    timestamp = timestamp.replace('z', '')
    timestamp = timestamp.replace('Z', '')
    from time import strptime
    return strptime(timestamp, '%Y%m%dT%H:%M:%S')

# import gajim only when needed (after decode_string is defined) see #4764

import gajim

def convert_bytes(string):
    suffix = ''
    # IEC standard says KiB = 1024 bytes KB = 1000 bytes
    # but do we use the standard?
    use_kib_mib = gajim.config.get('use_kib_mib')
    align = 1024.
    bytes = float(string)
    if bytes >= align:
        bytes = round(bytes/align, 1)
        if bytes >= align:
            bytes = round(bytes/align, 1)
            if bytes >= align:
                bytes = round(bytes/align, 1)
                if use_kib_mib:
                    #GiB means gibibyte
                    suffix = _('%s GiB')
                else:
                    #GB means gigabyte
                    suffix = _('%s GB')
            else:
                if use_kib_mib:
                    #MiB means mibibyte
                    suffix = _('%s MiB')
                else:
                    #MB means megabyte
                    suffix = _('%s MB')
        else:
            if use_kib_mib:
                #KiB means kibibyte
                suffix = _('%s KiB')
            else:
                #KB means kilo bytes
                suffix = _('%s KB')
    else:
        #B means bytes
        suffix = _('%s B')
    return suffix % unicode(bytes)

def get_contact_dict_for_account(account):
    """
    Create a dict of jid, nick -> contact with all contacts of account.

    Can be used for completion lists
    """
    contacts_dict = {}
    for jid in gajim.contacts.get_jid_list(account):
        contact = gajim.contacts.get_contact_with_highest_priority(account,
                        jid)
        contacts_dict[jid] = contact
        name = contact.name
        if name in contacts_dict:
            contact1 = contacts_dict[name]
            del contacts_dict[name]
            contacts_dict['%s (%s)' % (name, contact1.jid)] = contact1
            contacts_dict['%s (%s)' % (name, jid)] = contact
        else:
            if contact.name == gajim.get_nick_from_jid(jid):
                del contacts_dict[jid]
            contacts_dict[name] = contact
    return contacts_dict

def launch_browser_mailer(kind, uri):
    #kind = 'url' or 'mail'
    if os.name == 'nt':
        try:
            os.startfile(uri) # if pywin32 is installed we open
        except Exception:
            pass

    else:
        if kind in ('mail', 'sth_at_sth') and not uri.startswith('mailto:'):
            uri = 'mailto:' + uri

        if kind == 'url' and uri.startswith('www.'):
            uri = 'http://' + uri

        if gajim.config.get('openwith') == 'gnome-open':
            command = 'gnome-open'
        elif gajim.config.get('openwith') == 'kfmclient exec':
            command = 'kfmclient exec'
        elif gajim.config.get('openwith') == 'exo-open':
            command = 'exo-open'
        elif gajim.config.get('openwith') == 'custom':
            if kind == 'url':
                command = gajim.config.get('custombrowser')
            elif kind in ('mail', 'sth_at_sth'):
                command = gajim.config.get('custommailapp')
            if command == '': # if no app is configured
                return

        command = build_command(command, uri)
        try:
            exec_command(command)
        except Exception:
            pass

def launch_file_manager(path_to_open):
    if os.name == 'nt':
        try:
            os.startfile(path_to_open) # if pywin32 is installed we open
        except Exception:
            pass
    else:
        if gajim.config.get('openwith') == 'gnome-open':
            command = 'gnome-open'
        elif gajim.config.get('openwith') == 'kfmclient exec':
            command = 'kfmclient exec'
        elif gajim.config.get('openwith') == 'exo-open':
            command = 'exo-open'
        elif gajim.config.get('openwith') == 'custom':
            command = gajim.config.get('custom_file_manager')
        if command == '': # if no app is configured
            return
        command = build_command(command, path_to_open)
        try:
            exec_command(command)
        except Exception:
            pass

def play_sound(event):
    if not gajim.config.get('sounds_on'):
        return
    path_to_soundfile = gajim.config.get_per('soundevents', event, 'path')
    play_sound_file(path_to_soundfile)

def check_soundfile_path(file, dirs=(gajim.gajimpaths.data_root,
gajim.DATA_DIR)):
    """
    Check if the sound file exists

    :param file: the file to check, absolute or relative to 'dirs' path
    :param dirs: list of knows paths to fallback if the file doesn't exists
                                     (eg: ~/.gajim/sounds/, DATADIR/sounds...).
    :return      the path to file or None if it doesn't exists.
    """
    if not file:
        return None
    elif os.path.exists(file):
        return file

    for d in dirs:
        d = os.path.join(d, 'sounds', file)
        if os.path.exists(d):
            return d
    return None

def strip_soundfile_path(file, dirs=(gajim.gajimpaths.data_root,
gajim.DATA_DIR), abs=True):
    """
    Remove knowns paths from a sound file

    Filechooser returns absolute path. If path is a known fallback path, we remove it.
    So config have no hardcoded path        to DATA_DIR and text in textfield is shorther.
    param: file: the filename to strip.
    param: dirs: list of knowns paths from which the filename should be stripped.
    param:  abs: force absolute path on dirs
    """
    if not file:
        return None

    name = os.path.basename(file)
    for d in dirs:
        d = os.path.join(d, 'sounds', name)
        if abs:
            d = os.path.abspath(d)
        if file == d:
            return name
    return file

def play_sound_file(path_to_soundfile):
    if path_to_soundfile == 'beep':
        exec_command('beep')
        return
    path_to_soundfile = check_soundfile_path(path_to_soundfile)
    if path_to_soundfile is None:
        return
    elif os.name == 'nt':
        try:
            winsound.PlaySound(path_to_soundfile,
                    winsound.SND_FILENAME|winsound.SND_ASYNC)
        except Exception:
            pass
    elif os.name == 'posix':
        if gajim.config.get('soundplayer') == '':
            return
        player = gajim.config.get('soundplayer')
        command = build_command(player, path_to_soundfile)
        exec_command(command)

def get_global_show():
    maxi = 0
    for account in gajim.connections:
        if not gajim.config.get_per('accounts', account,
        'sync_with_global_status'):
            continue
        connected = gajim.connections[account].connected
        if connected > maxi:
            maxi = connected
    return gajim.SHOW_LIST[maxi]

def get_global_status():
    maxi = 0
    for account in gajim.connections:
        if not gajim.config.get_per('accounts', account,
        'sync_with_global_status'):
            continue
        connected = gajim.connections[account].connected
        if connected > maxi:
            maxi = connected
            status = gajim.connections[account].status
    return status


def statuses_unified():
    """
    Test if all statuses are the same
    """
    reference = None
    for account in gajim.connections:
        if not gajim.config.get_per('accounts', account,
        'sync_with_global_status'):
            continue
        if reference is None:
            reference = gajim.connections[account].connected
        elif reference != gajim.connections[account].connected:
            return False
    return True

def get_icon_name_to_show(contact, account = None):
    """
    Get the icon name to show in online, away, requested, etc
    """
    if account and gajim.events.get_nb_roster_events(account, contact.jid):
        return 'event'
    if account and gajim.events.get_nb_roster_events(account,
    contact.get_full_jid()):
        return 'event'
    if account and account in gajim.interface.minimized_controls and \
    contact.jid in gajim.interface.minimized_controls[account] and gajim.interface.\
            minimized_controls[account][contact.jid].get_nb_unread_pm() > 0:
        return 'event'
    if account and contact.jid in gajim.gc_connected[account]:
        if gajim.gc_connected[account][contact.jid]:
            return 'muc_active'
        else:
            return 'muc_inactive'
    if contact.jid.find('@') <= 0: # if not '@' or '@' starts the jid ==> agent
        return contact.show
    if contact.sub in ('both', 'to'):
        return contact.show
    if contact.ask == 'subscribe':
        return 'requested'
    transport = gajim.get_transport_name_from_jid(contact.jid)
    if transport:
        return contact.show
    if contact.show in gajim.SHOW_LIST:
        return contact.show
    return 'not in roster'

def get_full_jid_from_iq(iq_obj):
    """
    Return the full jid (with resource) from an iq as unicode
    """
    return parse_jid(str(iq_obj.getFrom()))

def get_jid_from_iq(iq_obj):
    """
    Return the jid (without resource) from an iq as unicode
    """
    jid = get_full_jid_from_iq(iq_obj)
    return gajim.get_jid_without_resource(jid)

def get_auth_sha(sid, initiator, target):
    """
    Return sha of sid + initiator + target used for proxy auth
    """
    return hashlib.sha1("%s%s%s" % (sid, initiator, target)).hexdigest()

def remove_invalid_xml_chars(string):
    if string:
        string = re.sub(gajim.interface.invalid_XML_chars_re, '', string)
    return string

distro_info = {
        'Arch Linux': '/etc/arch-release',
        'Aurox Linux': '/etc/aurox-release',
        'Conectiva Linux': '/etc/conectiva-release',
        'CRUX': '/usr/bin/crux',
        'Debian GNU/Linux': '/etc/debian_release',
        'Debian GNU/Linux': '/etc/debian_version',
        'Fedora Linux': '/etc/fedora-release',
        'Gentoo Linux': '/etc/gentoo-release',
        'Linux from Scratch': '/etc/lfs-release',
        'Mandrake Linux': '/etc/mandrake-release',
        'Slackware Linux': '/etc/slackware-release',
        'Slackware Linux': '/etc/slackware-version',
        'Solaris/Sparc': '/etc/release',
        'Source Mage': '/etc/sourcemage_version',
        'SUSE Linux': '/etc/SuSE-release',
        'Sun JDS': '/etc/sun-release',
        'PLD Linux': '/etc/pld-release',
        'Yellow Dog Linux': '/etc/yellowdog-release',
        # many distros use the /etc/redhat-release for compatibility
        # so Redhat is the last
        'Redhat Linux': '/etc/redhat-release'
}

def get_random_string_16():
    """
    Create random string of length 16
    """
    rng = range(65, 90)
    rng.extend(range(48, 57))
    char_sequence = [chr(e) for e in rng]
    from random import sample
    return ''.join(sample(char_sequence, 16))

def get_os_info():
    if gajim.os_info:
        return gajim.os_info
    if os.name == 'nt':
        # platform.release() seems to return the name of the windows
        ver = sys.getwindowsversion()
        ver_format = ver[3], ver[0], ver[1]
        win_version = {
                (1, 4, 0): '95',
                (1, 4, 10): '98',
                (1, 4, 90): 'ME',
                (2, 4, 0): 'NT',
                (2, 5, 0): '2000',
                (2, 5, 1): 'XP',
                (2, 5, 2): '2003',
                (2, 6, 0): 'Vista',
                (2, 6, 1): '7',
        }
        if ver_format in win_version:
            os_info = 'Windows' + ' ' + win_version[ver_format]
        else:
            os_info = 'Windows'
        gajim.os_info = os_info
        return os_info
    elif os.name == 'posix':
        executable = 'lsb_release'
        params = ' --description --codename --release --short'
        full_path_to_executable = is_in_path(executable, return_abs_path = True)
        if full_path_to_executable:
            command = executable + params
            p = subprocess.Popen([command], shell=True, stdin=subprocess.PIPE,
                    stdout=subprocess.PIPE, close_fds=True)
            p.wait()
            output = temp_failure_retry(p.stdout.readline).strip()
            # some distros put n/a in places, so remove those
            output = output.replace('n/a', '').replace('N/A', '')
            gajim.os_info = output
            return output

        # lsb_release executable not available, so parse files
        for distro_name in distro_info:
            path_to_file = distro_info[distro_name]
            if os.path.exists(path_to_file):
                if os.access(path_to_file, os.X_OK):
                    # the file is executable (f.e. CRUX)
                    # yes, then run it and get the first line of output.
                    text = get_output_of_command(path_to_file)[0]
                else:
                    fd = open(path_to_file)
                    text = fd.readline().strip() # get only first line
                    fd.close()
                    if path_to_file.endswith('version'):
                        # sourcemage_version and slackware-version files
                        # have all the info we need (name and version of distro)
                        if not os.path.basename(path_to_file).startswith(
                        'sourcemage') or not\
                        os.path.basename(path_to_file).startswith('slackware'):
                            text = distro_name + ' ' + text
                    elif path_to_file.endswith('aurox-release') or \
                    path_to_file.endswith('arch-release'):
                        # file doesn't have version
                        text = distro_name
                    elif path_to_file.endswith('lfs-release'): # file just has version
                        text = distro_name + ' ' + text
                os_info = text.replace('\n', '')
                gajim.os_info = os_info
                return os_info

        # our last chance, ask uname and strip it
        uname_output = get_output_of_command('uname -sr')
        if uname_output is not None:
            os_info = uname_output[0] # only first line
            gajim.os_info = os_info
            return os_info
    os_info = 'N/A'
    gajim.os_info = os_info
    return os_info


def allow_showing_notification(account, type_ = 'notify_on_new_message',
                advanced_notif_num = None, is_first_message = True):
    """
    Is it allowed to show nofication?

    Check OUR status and if we allow notifications for that status type is the
    option that need to be True e.g.: notify_on_signing is_first_message: set it
    to false when it's not the first message
    """
    if advanced_notif_num is not None:
        popup = gajim.config.get_per('notifications', str(advanced_notif_num),
                'popup')
        if popup == 'yes':
            return True
        if popup == 'no':
            return False
    if type_ and (not gajim.config.get(type_) or not is_first_message):
        return False
    if gajim.config.get('autopopupaway'): # always show notification
        return True
    if gajim.connections[account].connected in (2, 3): # we're online or chat
        return True
    return False

def allow_popup_window(account, advanced_notif_num = None):
    """
    Is it allowed to popup windows?
    """
    if advanced_notif_num is not None:
        popup = gajim.config.get_per('notifications', str(advanced_notif_num),
                'auto_open')
        if popup == 'yes':
            return True
        if popup == 'no':
            return False
    autopopup = gajim.config.get('autopopup')
    autopopupaway = gajim.config.get('autopopupaway')
    if autopopup and (autopopupaway or \
    gajim.connections[account].connected in (2, 3)): # we're online or chat
        return True
    return False

def allow_sound_notification(account, sound_event, advanced_notif_num=None):
    if advanced_notif_num is not None:
        sound = gajim.config.get_per('notifications', str(advanced_notif_num),
                'sound')
        if sound == 'yes':
            return True
        if sound == 'no':
            return False
    if gajim.config.get('sounddnd') or gajim.connections[account].connected != \
    gajim.SHOW_LIST.index('dnd') and gajim.config.get_per('soundevents',
    sound_event, 'enabled'):
        return True
    return False

def get_chat_control(account, contact):
    full_jid_with_resource = contact.jid
    if contact.resource:
        full_jid_with_resource += '/' + contact.resource
    highest_contact = gajim.contacts.get_contact_with_highest_priority(
            account, contact.jid)

    # Look for a chat control that has the given resource, or default to
    # one without resource
    ctrl = gajim.interface.msg_win_mgr.get_control(full_jid_with_resource,
            account)

    if ctrl:
        return ctrl
    elif highest_contact and highest_contact.resource and \
    contact.resource != highest_contact.resource:
        return None
    else:
        # unknown contact or offline message
        return gajim.interface.msg_win_mgr.get_control(contact.jid, account)

def get_notification_icon_tooltip_dict():
    """
    Return a dict of the form {acct: {'show': show, 'message': message,
    'event_lines': [list of text lines to show in tooltip]}
    """
    # How many events must there be before they're shown summarized, not per-user
    max_ungrouped_events = 10

    accounts = get_accounts_info()

    # Gather events. (With accounts, when there are more.)
    for account in accounts:
        account_name = account['name']
        account['event_lines'] = []
        # Gather events per-account
        pending_events = gajim.events.get_events(account = account_name)
        messages, non_messages, total_messages, total_non_messages = {}, {}, 0, 0
        for jid in pending_events:
            for event in pending_events[jid]:
                if event.type_.count('file') > 0:
                    # This is a non-messagee event.
                    messages[jid] = non_messages.get(jid, 0) + 1
                    total_non_messages = total_non_messages + 1
                else:
                    # This is a message.
                    messages[jid] = messages.get(jid, 0) + 1
                    total_messages = total_messages + 1
        # Display unread messages numbers, if any
        if total_messages > 0:
            if total_messages > max_ungrouped_events:
                text = ngettext(
                        '%d message pending',
                        '%d messages pending',
                        total_messages, total_messages, total_messages)
                account['event_lines'].append(text)
            else:
                for jid in messages.keys():
                    text = ngettext(
                            '%d message pending',
                            '%d messages pending',
                            messages[jid], messages[jid], messages[jid])
                    contact = gajim.contacts.get_first_contact_from_jid(
                            account['name'], jid)
                    if jid in gajim.gc_connected[account['name']]:
                        text += _(' from room %s') % (jid)
                    elif contact:
                        name = contact.get_shown_name()
                        text += _(' from user %s') % (name)
                    else:
                        text += _(' from %s') % (jid)
                    account['event_lines'].append(text)

        # Display unseen events numbers, if any
        if total_non_messages > 0:
            if total_non_messages > max_ungrouped_events:
                text = ngettext(
                        '%d event pending',
                        '%d events pending',
                        total_non_messages, total_non_messages, total_non_messages)
                account['event_lines'].append(text)
            else:
                for jid in non_messages.keys():
                    text = ngettext(
                            '%d event pending',
                            '%d events pending',
                            non_messages[jid], non_messages[jid], non_messages[jid])
                    text += _(' from user %s') % (jid)
                    account[account]['event_lines'].append(text)

    return accounts

def get_notification_icon_tooltip_text():
    text = None
    # How many events must there be before they're shown summarized, not per-user
    # max_ungrouped_events = 10
    # Character which should be used to indent in the tooltip.
    indent_with = ' '

    accounts = get_notification_icon_tooltip_dict()

    if len(accounts) == 0:
        # No configured account
        return _('Gajim')

    # at least one account present

    # Is there more that one account?
    if len(accounts) == 1:
        show_more_accounts = False
    else:
        show_more_accounts = True

    # If there is only one account, its status is shown on the first line.
    if show_more_accounts:
        text = _('Gajim')
    else:
        text = _('Gajim - %s') % (get_account_status(accounts[0]))

    # Gather and display events. (With accounts, when there are more.)
    for account in accounts:
        account_name = account['name']
        # Set account status, if not set above
        if (show_more_accounts):
            message = '\n' + indent_with + ' %s - %s'
            text += message % (account_name, get_account_status(account))
            # Account list shown, messages need to be indented more
            indent_how = 2
        else:
            # If no account list is shown, messages could have default indenting.
            indent_how = 1
        for line in account['event_lines']:
            text += '\n' + indent_with * indent_how + ' '
            text += line
    return text

def get_accounts_info():
    """
    Helper for notification icon tooltip
    """
    accounts = []
    accounts_list = sorted(gajim.contacts.get_accounts())
    for account in accounts_list:
        status_idx = gajim.connections[account].connected
        # uncomment the following to hide offline accounts
        # if status_idx == 0: continue
        status = gajim.SHOW_LIST[status_idx]
        message = gajim.connections[account].status
        single_line = get_uf_show(status)
        if message is None:
            message = ''
        else:
            message = message.strip()
        if message != '':
            single_line += ': ' + message
        accounts.append({'name': account, 'status_line': single_line,
                        'show': status, 'message': message})
    return accounts


def get_iconset_path(iconset):
    if os.path.isdir(os.path.join(gajim.DATA_DIR, 'iconsets', iconset)):
        return os.path.join(gajim.DATA_DIR, 'iconsets', iconset)
    elif os.path.isdir(os.path.join(gajim.MY_ICONSETS_PATH, iconset)):
        return os.path.join(gajim.MY_ICONSETS_PATH, iconset)

def get_mood_iconset_path(iconset):
    if os.path.isdir(os.path.join(gajim.DATA_DIR, 'moods', iconset)):
        return os.path.join(gajim.DATA_DIR, 'moods', iconset)
    elif os.path.isdir(os.path.join(gajim.MY_MOOD_ICONSETS_PATH, iconset)):
        return os.path.join(gajim.MY_MOOD_ICONSETS_PATH, iconset)

def get_activity_iconset_path(iconset):
    if os.path.isdir(os.path.join(gajim.DATA_DIR, 'activities', iconset)):
        return os.path.join(gajim.DATA_DIR, 'activities', iconset)
    elif os.path.isdir(os.path.join(gajim.MY_ACTIVITY_ICONSETS_PATH,
    iconset)):
        return os.path.join(gajim.MY_ACTIVITY_ICONSETS_PATH, iconset)

def get_transport_path(transport):
    if os.path.isdir(os.path.join(gajim.DATA_DIR, 'iconsets', 'transports',
    transport)):
        return os.path.join(gajim.DATA_DIR, 'iconsets', 'transports', transport)
    elif os.path.isdir(os.path.join(gajim.MY_ICONSETS_PATH, 'transports',
    transport)):
        return os.path.join(gajim.MY_ICONSETS_PATH, 'transports', transport)
    # No transport folder found, use default jabber one
    return get_iconset_path(gajim.config.get('iconset'))

def prepare_and_validate_gpg_keyID(account, jid, keyID):
    """
    Return an eight char long keyID that can be used with for GPG encryption
    with this contact

    If the given keyID is None, return UNKNOWN; if the key does not match the
    assigned key XXXXXXXXMISMATCH is returned. If the key is trusted and not yet
    assigned, assign it.
    """
    if gajim.connections[account].USE_GPG:
        if keyID and len(keyID) == 16:
            keyID = keyID[8:]

        attached_keys = gajim.config.get_per('accounts', account,
                'attached_gpg_keys').split()

        if jid in attached_keys and keyID:
            attachedkeyID = attached_keys[attached_keys.index(jid) + 1]
            if attachedkeyID != keyID:
                # Mismatch! Another gpg key was expected
                keyID += 'MISMATCH'
        elif jid in attached_keys:
            # An unsigned presence, just use the assigned key
            keyID = attached_keys[attached_keys.index(jid) + 1]
        elif keyID:
            public_keys = gajim.connections[account].ask_gpg_keys()
            # Assign the corresponding key, if we have it in our keyring
            if keyID in public_keys:
                for u in gajim.contacts.get_contacts(account, jid):
                    u.keyID = keyID
                keys_str = gajim.config.get_per('accounts', account, 'attached_gpg_keys')
                keys_str += jid + ' ' + keyID + ' '
                gajim.config.set_per('accounts', account, 'attached_gpg_keys', keys_str)
        elif keyID is None:
            keyID = 'UNKNOWN'
    return keyID

def update_optional_features(account = None):
    import xmpp
    if account:
        accounts = [account]
    else:
        accounts = [a for a in gajim.connections]
    for a in accounts:
        gajim.gajim_optional_features[a] = []
        if gajim.config.get_per('accounts', a, 'subscribe_mood'):
            gajim.gajim_optional_features[a].append(xmpp.NS_MOOD + '+notify')
        if gajim.config.get_per('accounts', a, 'subscribe_activity'):
            gajim.gajim_optional_features[a].append(xmpp.NS_ACTIVITY + '+notify')
        if gajim.config.get_per('accounts', a, 'publish_tune'):
            gajim.gajim_optional_features[a].append(xmpp.NS_TUNE)
        if gajim.config.get_per('accounts', a, 'publish_location'):
            gajim.gajim_optional_features[a].append(xmpp.NS_LOCATION)
        if gajim.config.get_per('accounts', a, 'subscribe_tune'):
            gajim.gajim_optional_features[a].append(xmpp.NS_TUNE + '+notify')
        if gajim.config.get_per('accounts', a, 'subscribe_nick'):
            gajim.gajim_optional_features[a].append(xmpp.NS_NICK + '+notify')
        if gajim.config.get_per('accounts', a, 'subscribe_location'):
            gajim.gajim_optional_features[a].append(xmpp.NS_LOCATION + '+notify')
        if gajim.config.get('outgoing_chat_state_notifactions') != 'disabled':
            gajim.gajim_optional_features[a].append(xmpp.NS_CHATSTATES)
        if not gajim.config.get('ignore_incoming_xhtml'):
            gajim.gajim_optional_features[a].append(xmpp.NS_XHTML_IM)
        if gajim.HAVE_PYCRYPTO \
        and gajim.config.get_per('accounts', a, 'enable_esessions'):
            gajim.gajim_optional_features[a].append(xmpp.NS_ESESSION)
        if gajim.config.get_per('accounts', a, 'answer_receipts'):
            gajim.gajim_optional_features[a].append(xmpp.NS_RECEIPTS)
        if gajim.HAVE_FARSIGHT:
            gajim.gajim_optional_features[a].append(xmpp.NS_JINGLE)
            gajim.gajim_optional_features[a].append(xmpp.NS_JINGLE_RTP)
            gajim.gajim_optional_features[a].append(xmpp.NS_JINGLE_RTP_AUDIO)
            gajim.gajim_optional_features[a].append(xmpp.NS_JINGLE_RTP_VIDEO)
            gajim.gajim_optional_features[a].append(xmpp.NS_JINGLE_ICE_UDP)
        gajim.caps_hash[a] = caps_cache.compute_caps_hash([gajim.gajim_identity],
                gajim.gajim_common_features + gajim.gajim_optional_features[a])
        # re-send presence with new hash
        connected = gajim.connections[a].connected
        if connected > 1 and gajim.SHOW_LIST[connected] != 'invisible':
            gajim.connections[a].change_status(gajim.SHOW_LIST[connected],
                    gajim.connections[a].status)

def jid_is_blocked(account, jid):
    return ((jid in gajim.connections[account].blocked_contacts) or \
            gajim.connections[account].blocked_all)

def group_is_blocked(account, group):
    return ((group in gajim.connections[account].blocked_groups) or \
            gajim.connections[account].blocked_all)

def get_subscription_request_msg(account=None):
    s = gajim.config.get_per('accounts', account, 'subscription_request_msg')
    if s:
        return s
    s = _('I would like to add you to my contact list.')
    if account:
        s = _('Hello, I am $name.') + ' ' + s
        our_jid = gajim.get_jid_from_account(account)
        vcard = gajim.connections[account].get_cached_vcard(our_jid)
        name = ''
<<<<<<< HEAD
        if 'N' in vcard:
            if 'GIVEN' in vcard['N'] and 'FAMILY' in vcard['N']:
                name = vcard['N']['GIVEN'] + ' ' + vcard['N']['FAMILY']
        if not name:
            if 'FN' in vcard:
=======
        if vcard:
            if 'N' in vcard:
                if 'GIVEN' in vcard['N'] and 'FAMILY' in vcard['N']:
                    name = vcard['N']['GIVEN'] + ' ' + vcard['N']['FAMILY']
            if not name and 'FN' in vcard:
>>>>>>> 337b09d3
                name = vcard['FN']
        nick = gajim.nicks[account]
        if name and nick:
            name += ' (%s)' % nick
        elif nick:
            name = nick
        s = Template(s).safe_substitute({'name': name})
<<<<<<< HEAD
    return s
=======
        return s
>>>>>>> 337b09d3
<|MERGE_RESOLUTION|>--- conflicted
+++ resolved
@@ -221,15 +221,9 @@
             uf_show = _('Free for Chat')
     elif show == 'online':
         if use_mnemonic:
-<<<<<<< HEAD
-            uf_show = _('_Available')
-        else:
-            uf_show = _('Available')
-=======
             uf_show = Q_('?user status:_Available')
         else:
             uf_show = Q_('?user status:Available')
->>>>>>> 337b09d3
     elif show == 'connecting':
         uf_show = _('Connecting')
     elif show == 'away':
@@ -1348,19 +1342,11 @@
         our_jid = gajim.get_jid_from_account(account)
         vcard = gajim.connections[account].get_cached_vcard(our_jid)
         name = ''
-<<<<<<< HEAD
-        if 'N' in vcard:
-            if 'GIVEN' in vcard['N'] and 'FAMILY' in vcard['N']:
-                name = vcard['N']['GIVEN'] + ' ' + vcard['N']['FAMILY']
-        if not name:
-            if 'FN' in vcard:
-=======
         if vcard:
             if 'N' in vcard:
                 if 'GIVEN' in vcard['N'] and 'FAMILY' in vcard['N']:
                     name = vcard['N']['GIVEN'] + ' ' + vcard['N']['FAMILY']
             if not name and 'FN' in vcard:
->>>>>>> 337b09d3
                 name = vcard['FN']
         nick = gajim.nicks[account]
         if name and nick:
@@ -1368,8 +1354,4 @@
         elif nick:
             name = nick
         s = Template(s).safe_substitute({'name': name})
-<<<<<<< HEAD
-    return s
-=======
-        return s
->>>>>>> 337b09d3
+        return s