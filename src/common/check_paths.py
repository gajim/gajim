--- conflicted
+++ resolved
@@ -129,13 +129,9 @@
     print 'spliting database'
     if os.name == 'nt':
         try:
-<<<<<<< HEAD
-            OLD_LOG_DB_FOLDER = os.path.join(fse(os.environ[u'appdata']), u'Gajim')
-=======
             import configpaths
             OLD_LOG_DB_FOLDER = os.path.join(configpaths.fse(
                 os.environ[u'appdata']), u'Gajim')
->>>>>>> 337b09d3
         except KeyError:
             OLD_LOG_DB_FOLDER = u'.'
     else:
@@ -190,12 +186,8 @@
 
     if os.name == 'nt':
         try:
-<<<<<<< HEAD
-            OLD_LOG_DB_FOLDER = os.path.join(fse(os.environ[u'appdata']), u'Gajim')
-=======
             OLD_LOG_DB_FOLDER = os.path.join(configpaths.fse(
                 os.environ[u'appdata']), u'Gajim')
->>>>>>> 337b09d3
         except KeyError:
             OLD_LOG_DB_FOLDER = u'.'
     else:
@@ -276,11 +268,8 @@
     MY_CONFIG = configpaths.gajimpaths['MY_CONFIG']
     MY_CACHE = configpaths.gajimpaths['MY_CACHE']
 
-<<<<<<< HEAD
     PLUGINS_CONFIG_PATH = gajim.PLUGINS_CONFIG_DIR
 
-=======
->>>>>>> 337b09d3
     if not os.path.exists(MY_DATA):
         create_path(MY_DATA)
     elif os.path.isfile(MY_DATA):
@@ -345,7 +334,6 @@
         print _('%s is a directory but should be a file') % CACHE_DB_PATH
         print _('Gajim will now exit')
         sys.exit()
-<<<<<<< HEAD
 
     if not os.path.exists(PLUGINS_CONFIG_PATH):
         create_path(PLUGINS_CONFIG_PATH)
@@ -353,9 +341,6 @@
         print _('%s is a file but it should be a directory') % PLUGINS_CONFIG_PATH
         print _('Gajim will now exit')
         sys.exit()
-
-def create_path(directory):
-=======
 
 def create_path(directory):
     head, tail = os.path.split(directory)
@@ -363,6 +348,5 @@
         create_path(head)
     if os.path.exists(directory):
         return
->>>>>>> 337b09d3
     print _('creating %s directory') % directory
     os.mkdir(directory, 0700)