--- conflicted
+++ resolved
@@ -62,10 +62,7 @@
         self.handlers = {}
 
     def resolve(self, host, on_ready, type='srv'):
-<<<<<<< HEAD
-=======
         log.debug('resolve %s type=%s' % (host, type))
->>>>>>> 30a1bb50
         assert(type in ['srv', 'txt'])
         if not host:
             # empty host, return empty list of srv records
@@ -73,35 +70,23 @@
             return
         if self.resolved_hosts.has_key(host+type):
             # host is already resolved, return cached values
-<<<<<<< HEAD
-=======
             log.debug('%s already resolved: %s')
->>>>>>> 30a1bb50
             on_ready(host, self.resolved_hosts[host+type])
             return
         if self.handlers.has_key(host+type):
             # host is about to be resolved by another connection,
             # attach our callback
-<<<<<<< HEAD
-            self.handlers[host+type].append(on_ready)
-        else:
-            # host has never been resolved, start now
-=======
             log.debug('already resolving %s' % host)
             self.handlers[host+type].append(on_ready)
         else:
             # host has never been resolved, start now
             log.debug('Starting to resolve %s using %s' % (host, self))
->>>>>>> 30a1bb50
             self.handlers[host+type] = [on_ready]
             self.start_resolve(host, type)
 
     def _on_ready(self, host, type, result_list):
         # practically it is impossible to be the opposite, but who knows :)
-<<<<<<< HEAD
-=======
         log.debug('Resolving result for %s: %s' % (host, result_list))
->>>>>>> 30a1bb50
         if not self.resolved_hosts.has_key(host+type):
             self.resolved_hosts[host+type] = result_list
         if self.handlers.has_key(host+type):
@@ -114,20 +99,12 @@
 
 # FIXME: API usage is not consistent! This one requires that process is called
 class LibAsyncNSResolver(CommonResolver):
-<<<<<<< HEAD
-    '''
-    Asynchronous resolver using libasyncns-python. process() method has to be
-    called in order to proceed the pending requests.
-    Based on patch submitted by Damien Thebault.
-    '''
-=======
     """
     Asynchronous resolver using libasyncns-python. process() method has to be
     called in order to proceed the pending requests. Based on patch submitted by
     Damien Thebault.
     """
 
->>>>>>> 30a1bb50
     def __init__(self):
         self.asyncns = libasyncns.Asyncns()
         CommonResolver.__init__(self)
@@ -160,20 +137,6 @@
             while resq is not None:
                 try:
                     rl = resq.get_done()
-<<<<<<< HEAD
-                except:
-                    rl = []
-                if rl:
-                    for r in rl:
-                        r['prio'] = r['pref']
-                self._on_ready(
-                        host = resq.userdata['host'],
-                        type = resq.userdata['type'],
-                        result_list = rl)
-                try:
-                    resq = self.asyncns.get_next()
-                except:
-=======
                 except Exception:
                     rl = []
                 hosts = []
@@ -191,7 +154,6 @@
                 try:
                     resq = self.asyncns.get_next()
                 except Exception:
->>>>>>> 30a1bb50
                     resq = None
         elif type(resq) == libasyncns.AddrInfoQuery:
             # getaddrinfo result (A or AAAA)
@@ -201,36 +163,22 @@
 
 
 class NSLookupResolver(CommonResolver):
-<<<<<<< HEAD
-    '''
-    Asynchronous DNS resolver calling nslookup. Processing of pending requests
-    is invoked from idlequeue which is watching file descriptor of pipe of stdout
-    of nslookup process.
-    '''
-=======
     """
     Asynchronous DNS resolver calling nslookup. Processing of pending requests
     is invoked from idlequeue which is watching file descriptor of pipe of
     stdout of nslookup process.
     """
 
->>>>>>> 30a1bb50
     def __init__(self, idlequeue):
         self.idlequeue = idlequeue
         self.process = False
         CommonResolver.__init__(self)
 
     def parse_srv_result(self, fqdn, result):
-<<<<<<< HEAD
-        ''' parse the output of nslookup command and return list of
-        properties: 'host', 'port','weight', 'priority' corresponding to the found
-        srv hosts '''
-=======
         """
         Parse the output of nslookup command and return list of properties:
         'host', 'port','weight', 'priority'     corresponding to the found srv hosts
         """
->>>>>>> 30a1bb50
         if os.name == 'nt':
             return self._parse_srv_result_nt(fqdn, result)
         elif os.name == 'posix':
@@ -331,19 +279,12 @@
         CommonResolver._on_ready(self, host, type, result_list)
 
     def start_resolve(self, host, type):
-<<<<<<< HEAD
-        ''' spawn new nslookup process and start waiting for results '''
-        ns = NsLookup(self._on_ready, host, type)
-        ns.set_idlequeue(self.idlequeue)
-        ns.commandtimeout = 10
-=======
         """
         Spawn new nslookup process and start waiting for results
         """
         ns = NsLookup(self._on_ready, host, type)
         ns.set_idlequeue(self.idlequeue)
         ns.commandtimeout = 20
->>>>>>> 30a1bb50
         ns.start()
 
 
@@ -399,9 +340,6 @@
     win.add(hbox)
     win.show_all()
     gobject.timeout_add(200, idlequeue.process)
-<<<<<<< HEAD
-=======
     if USE_LIBASYNCNS:
         gobject.timeout_add(200, resolver.process)
->>>>>>> 30a1bb50
     gtk.main()