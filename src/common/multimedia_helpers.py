--- conflicted
+++ resolved
@@ -31,21 +31,14 @@
             element = gst.element_factory_make(name, '%spresencetest' % name)
             if isinstance(element, gst.interfaces.PropertyProbe):
                 element.set_state(gst.STATE_READY)
-<<<<<<< HEAD
-=======
                 element.probe_property_name('device')
->>>>>>> 337b09d3
                 devices = element.probe_get_values_name('device')
                 if devices:
                     self.devices[text % _(' Default device')] = pipe % name
                     for device in devices:
-<<<<<<< HEAD
-                        element.set_property('device', device)
-=======
                         element.set_state(gst.STATE_NULL)
                         element.set_property('device', device)
                         element.set_state(gst.STATE_READY)
->>>>>>> 337b09d3
                         device_name = element.get_property('device-name')
                         self.devices[text % device_name] = pipe % '%s device=%s' % (name, device)
                 element.set_state(gst.STATE_NULL)
@@ -86,17 +79,10 @@
         self.devices = {}
         # Test src
         self.detect_element('videotestsrc', _('Video test'),
-<<<<<<< HEAD
-                '%s is-live=true')
-        # Auto src
-        self.detect_element('autovideosrc', _('Autodetect'))
-        # V4L2 src ; TODO: Figure out why it doesn't work
-=======
                 '%s is-live=true ! video/x-raw-yuv,framerate=10/1')
         # Auto src
         self.detect_element('autovideosrc', _('Autodetect'))
         # V4L2 src
->>>>>>> 337b09d3
         self.detect_element('v4l2src', _('V4L2: %s'))
         # Funny things, just to test...
         # self.devices['GOOM'] = 'audiotestsrc ! goom'
@@ -109,15 +95,7 @@
         # Fake video output
         self.detect_element('fakesink', _('Fake audio output'))
         # Auto sink
-<<<<<<< HEAD
-        self.detect_element('autovideosink', _('Autodetect'))
-        # xvimage sink
         self.detect_element('xvimagesink', _('X Window System (X11/XShm/Xv): %s'))
         # ximagesink
         self.detect_element('ximagesink', _('X Window System (without Xv)'))
-=======
-        self.detect_element('xvimagesink', _('X Window System (X11/XShm/Xv): %s'))
-        # ximagesink
-        self.detect_element('ximagesink', _('X Window System (without Xv)'))
-        self.detect_element('autovideosink', _('Autodetect'))
->>>>>>> 337b09d3
+        self.detect_element('autovideosink', _('Autodetect'))