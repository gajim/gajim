--- conflicted
+++ resolved
@@ -2514,17 +2514,11 @@
                 _('You have to choose an account from which you want to join the '
                 'groupchat.'))
             return
-<<<<<<< HEAD
-        nickname = self._nickname_entry.get_text().decode('utf-8')
+        nickname = self._nickname_entry.get_text()
         row = self.server_comboboxentry.get_child().get_displayed_row()
         model = self.server_comboboxentry.get_model()
-        server = model[row][0].decode('utf-8').strip()
+        server = model[row][0].strip()
         room = self._room_jid_entry.get_text().decode('utf-8').strip()
-=======
-        nickname = self._nickname_entry.get_text()
-        server = self.server_comboboxentry.get_child().get_text().strip()
-        room = self._room_jid_entry.get_text().strip()
->>>>>>> 689fe317
         room_jid = room + '@' + server
         password = self._password_entry.get_text()
         try:
@@ -4956,7 +4950,7 @@
     def on_invite_button_clicked(self, widget):
         row = self.server_list_comboboxentry.get_child().get_displayed_row()
         model = self.server_list_comboboxentry.get_model()
-        server = model[row][0].decode('utf-8').strip()
+        server = model[row][0].strip()
         if server == '':
             return
         gajim.connections[self.account].check_unique_room_id_support(server, self)
