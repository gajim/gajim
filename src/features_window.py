# -*- coding:utf-8 -*-
## src/features_window.py
##
## Copyright (C) 2007 Jean-Marie Traissard <jim AT lapin.org>
##                    Julien Pivotto <roidelapluie AT gmail.com>
##                    Stefan Bethge <stefan AT lanpartei.de>
##                    Stephan Erb <steve-e AT h3c.de>
## Copyright (C) 2007-2008 Yann Leboulanger <asterix AT lagaule.org>
## Copyright (C) 2008 Jonathan Schleifer <js-gajim AT webkeks.org>
##
## This file is part of Gajim.
##
## Gajim is free software; you can redistribute it and/or modify
## it under the terms of the GNU General Public License as published
## by the Free Software Foundation; version 3 only.
##
## Gajim is distributed in the hope that it will be useful,
## but WITHOUT ANY WARRANTY; without even the implied warranty of
## MERCHANTABILITY or FITNESS FOR A PARTICULAR PURPOSE. See the
## GNU General Public License for more details.
##
## You should have received a copy of the GNU General Public License
## along with Gajim. If not, see <http://www.gnu.org/licenses/>.
##

import os
import sys
import gtk
import gtkgui_helpers

from common import gajim
from common import helpers
from common import kwalletbinding

class FeaturesWindow:
    """
    Class for features window
    """

    def __init__(self):
        self.xml = gtkgui_helpers.get_gtk_builder('features_window.ui')
        self.window = self.xml.get_object('features_window')
        treeview = self.xml.get_object('features_treeview')
        self.desc_label = self.xml.get_object('feature_desc_label')

<<<<<<< HEAD
		# {name: (available_function, unix_text, windows_text)}
		self.features = {
			_('SSL certificat validation'): (self.pyopenssl_available,
				_('A library used to validate server certificates to ensure a secure connection.'),
				_('Requires python-pyopenssl.'),
				_('Requires python-pyopenssl.')),
			_('Bonjour / Zeroconf'): (self.zeroconf_available,
				_('Serverless chatting with autodetected clients in a local network.'),
				_('Requires python-avahi.'),
				_('Requires pybonjour (http://o2s.csail.mit.edu/o2s-wiki/pybonjour).')),
			_('Command line'): (self.dbus_available,
				_('A script to control Gajim via commandline.'),
				_('Requires python-dbus.'),
				_('Feature not available under Windows.')),
			_('OpenGPG message encryption'): (self.gpg_available,
				_('Encrypting chat messages with gpg keys.'),
				_('Requires gpg and python-GnuPGInterface.'),
				_('Feature not available under Windows.')),
			_('Network-manager'): (self.network_manager_available,
				_('Autodetection of network status.'),
				_('Requires gnome-network-manager and python-dbus.'),
				_('Feature not available under Windows.')),
			_('Session Management'): (self.session_management_available,
				_('Gajim session is stored on logout and restored on login.'),
				_('Requires python-gnome2.'),
				_('Feature not available under Windows.')),
			_('Password encryption'): (self.some_keyring_available,
				_('Passwords can be stored securely and not just in plaintext.'),
				_('Requires gnome-keyring and python-gnome2-desktop, or kwalletcli.'),
				_('Feature not available under Windows.')),
			_('SRV'): (self.srv_available,
				_('Ability to connect to servers which are using SRV records.'),
				_('Requires dnsutils.'),
				_('Requires nslookup to use SRV records.')),
			_('Spell Checker'): (self.speller_available,
				_('Spellchecking of composed messages.'),
				_('Requires libgtkspell.'),
				_('Feature not available under Windows.')),
			_('Notification'): (self.notification_available,
				_('Passive popups notifying for new events.'),
				_('Requires python-notify or instead python-dbus in conjunction with notification-daemon.'),
				_('Feature not available under Windows.')),
			_('Trayicon'): (self.trayicon_available,
				_('A icon in systemtray reflecting the current presence.'),
				_('Requires python-gnome2-extras or compiled trayicon module from Gajim sources.'),
				_('Requires PyGTK >= 2.10.')),
			_('Automatic status'): (self.idle_available,
				_('Ability to measure idle time, in order to set auto status.'),
				_('Requires libxss library.'),
				_('Requires python2.5.')),
			_('LaTeX'): (self.latex_available,
				_('Transform LaTeX expressions between $$ $$.'),
				_('Requires texlive-latex-base and dvipng. You have to set \'use_latex\' to True in the Advanced Configuration Editor.'),
				_('Requires texlive-latex-base and dvipng (All is in MikTeX). You have to set \'use_latex\' to True in the Advanced Configuration Editor.')),
			_('End to End message encryption'): (self.pycrypto_available,
				_('Encrypting chat messages.'),
				_('Requires python-crypto.'),
				_('Requires python-crypto.')),
			_('Off the Record Encryption'): (self.otr_available,
				_('Encrypting chatmessages in a way that even works through gateways.'),
				_('Requires pyotr and libotr (see http://trac.gajim.org/wiki/OTR).'),
				_('Requires pyotr and libotr (see http://trac.gajim.org/wiki/OTR).')),
			_('RST Generator'): (self.docutils_available,
				_('Generate XHTML output from RST code (see http://docutils.sourceforge.net/docs/ref/rst/restructuredtext.html).'),
				_('Requires python-docutils.'),
				_('Requires python-docutils.')),
			_('Banners and clickable links'): (self.pysexy_available,
				_('Ability to have clickable URLs in chat and groupchat window banners.'),
				_('Requires python-sexy.'),
				_('Requires python-sexy.')),
			_('Audio / Video'): (self.farsight_available,
				_('Ability to start audio and video chat.'),
				_('Requires python-farsight.'),
				_('Feature not available under Windows.')),
		}
=======
        # {name: (available_function, unix_text, windows_text)}
        self.features = {
                _('SSL certificat validation'): (self.pyopenssl_available,
                        _('A library used to validate server certificates to ensure a secure connection.'),
                        _('Requires python-pyopenssl.'),
                        _('Requires python-pyopenssl.')),
                _('Bonjour / Zeroconf'): (self.zeroconf_available,
                        _('Serverless chatting with autodetected clients in a local network.'),
                        _('Requires python-avahi.'),
                        _('Requires pybonjour (http://o2s.csail.mit.edu/o2s-wiki/pybonjour).')),
                _('Command line'): (self.dbus_available,
                        _('A script to control Gajim via commandline.'),
                        _('Requires python-dbus.'),
                        _('Feature not available under Windows.')),
                _('OpenGPG message encryption'): (self.gpg_available,
                        _('Encrypting chat messages with gpg keys.'),
                        _('Requires gpg and python-GnuPGInterface.'),
                        _('Feature not available under Windows.')),
                _('Network-manager'): (self.network_manager_available,
                        _('Autodetection of network status.'),
                        _('Requires gnome-network-manager and python-dbus.'),
                        _('Feature not available under Windows.')),
                _('Session Management'): (self.session_management_available,
                        _('Gajim session is stored on logout and restored on login.'),
                        _('Requires python-gnome2.'),
                        _('Feature not available under Windows.')),
                _('Password encryption'): (self.some_keyring_available,
                        _('Passwords can be stored securely and not just in plaintext.'),
                        _('Requires gnome-keyring and python-gnome2-desktop, or kwalletcli.'),
                        _('Feature not available under Windows.')),
                _('SRV'): (self.srv_available,
                        _('Ability to connect to servers which are using SRV records.'),
                        _('Requires dnsutils.'),
                        _('Requires nslookup to use SRV records.')),
                _('Spell Checker'): (self.speller_available,
                        _('Spellchecking of composed messages.'),
                        _('Requires libgtkspell.'),
                        _('Feature not available under Windows.')),
                _('Notification'): (self.notification_available,
                        _('Passive popups notifying for new events.'),
                        _('Requires python-notify or instead python-dbus in conjunction with notification-daemon.'),
                        _('Feature not available under Windows.')),
                _('Automatic status'): (self.idle_available,
                        _('Ability to measure idle time, in order to set auto status.'),
                        _('Requires libxss library.'),
                        _('Requires python2.5.')),
                _('LaTeX'): (self.latex_available,
                        _('Transform LaTeX expressions between $$ $$.'),
                        _('Requires texlive-latex-base and dvipng. You have to set \'use_latex\' to True in the Advanced Configuration Editor.'),
                        _('Requires texlive-latex-base and dvipng (All is in MikTeX). You have to set \'use_latex\' to True in the Advanced Configuration Editor.')),
                _('End to End message encryption'): (self.pycrypto_available,
                        _('Encrypting chat messages.'),
                        _('Requires python-crypto.'),
                        _('Requires python-crypto.')),
                _('RST Generator'): (self.docutils_available,
                        _('Generate XHTML output from RST code (see http://docutils.sourceforge.net/docs/ref/rst/restructuredtext.html).'),
                        _('Requires python-docutils.'),
                        _('Requires python-docutils.')),
                _('Audio / Video'): (self.farsight_available,
                        _('Ability to start audio and video chat.'),
                        _('Requires python-farsight.'),
                        _('Feature not available under Windows.')),
        }
>>>>>>> ff658ee1

        # name, supported
        self.model = gtk.ListStore(str, bool)
        treeview.set_model(self.model)

        col = gtk.TreeViewColumn(_('Available'))
        treeview.append_column(col)
        cell = gtk.CellRendererToggle()
        cell.set_property('radio', True)
        col.pack_start(cell)
        col.set_attributes(cell, active = 1)

        col = gtk.TreeViewColumn(_('Feature'))
        treeview.append_column(col)
        cell = gtk.CellRendererText()
        col.pack_start(cell, expand = True)
        col.add_attribute(cell, 'text', 0)

        # Fill model
        for feature in self.features:
            func = self.features[feature][0]
            rep = func()
            self.model.append([feature, rep])

        self.model.set_sort_column_id(0, gtk.SORT_ASCENDING)

        self.xml.connect_signals(self)
        self.window.show_all()
        self.xml.get_object('close_button').grab_focus()

    def on_close_button_clicked(self, widget):
        self.window.destroy()

    def on_features_treeview_cursor_changed(self, widget):
        selection = widget.get_selection()
        if not selection:
            return
        rows = selection.get_selected_rows()[1]
        if not rows:
            return
        path = rows[0]
        feature = self.model[path][0].decode('utf-8')
        text = self.features[feature][1] + '\n'
        if os.name == 'nt':
            text = text + self.features[feature][3]
        else:
            text = text + self.features[feature][2]
        self.desc_label.set_text(text)

    def pyopenssl_available(self):
        try:
            import OpenSSL.SSL
            import OpenSSL.crypto
        except Exception:
            return False
        return True

    def zeroconf_available(self):
        try:
            import avahi
        except Exception:
            try:
                import pybonjour
            except Exception:
                return False
        return True

    def dbus_available(self):
        if os.name == 'nt':
            return False
        from common import dbus_support
        return dbus_support.supported

    def gpg_available(self):
        if os.name == 'nt':
            return False
        return gajim.HAVE_GPG

    def network_manager_available(self):
        if os.name == 'nt':
            return False
        import network_manager_listener
        return network_manager_listener.supported

    def session_management_available(self):
        if os.name == 'nt':
            return False
        try:
            import gnome.ui
        except Exception:
            return False
        return True

    def some_keyring_available(self):
        if os.name == 'nt':
            return False
        if kwalletbinding.kwallet_available():
            return True
        try:
            import gnomekeyring
        except Exception:
            return False
        return True

    def srv_available(self):
        return helpers.is_in_path('nslookup')

    def speller_available(self):
        if os.name == 'nt':
            return False
        try:
            import gtkspell
        except ImportError:
            return False
        return True

    def notification_available(self):
        if os.name == 'nt':
            return False
        from common import dbus_support
        if self.dbus_available() and dbus_support.get_notifications_interface():
            return True
        try:
            import pynotify
        except Exception:
            return False
        return True

    def idle_available(self):
        from common import sleepy
        return sleepy.SUPPORTED

    def latex_available(self):
        from common import latex
        return latex.check_for_latex_support()

    def pycrypto_available(self):
        return gajim.HAVE_PYCRYPTO

    def docutils_available(self):
        try:
            import docutils
        except Exception:
            return False
        return True

<<<<<<< HEAD
	def otr_available(self):
		if gajim.otr_module:
			return True
		return False

	def docutils_available(self):
		try:
			import docutils
		except Exception:
			return False
		return True

	def pysexy_available(self):
		return gajim.HAVE_PYSEXY

	def farsight_available(self):
		return gajim.HAVE_FARSIGHT

# vim: se ts=3:
=======
    def farsight_available(self):
        return gajim.HAVE_FARSIGHT
>>>>>>> ff658ee1
<|MERGE_RESOLUTION|>--- conflicted
+++ resolved
@@ -43,83 +43,6 @@
         treeview = self.xml.get_object('features_treeview')
         self.desc_label = self.xml.get_object('feature_desc_label')
 
-<<<<<<< HEAD
-		# {name: (available_function, unix_text, windows_text)}
-		self.features = {
-			_('SSL certificat validation'): (self.pyopenssl_available,
-				_('A library used to validate server certificates to ensure a secure connection.'),
-				_('Requires python-pyopenssl.'),
-				_('Requires python-pyopenssl.')),
-			_('Bonjour / Zeroconf'): (self.zeroconf_available,
-				_('Serverless chatting with autodetected clients in a local network.'),
-				_('Requires python-avahi.'),
-				_('Requires pybonjour (http://o2s.csail.mit.edu/o2s-wiki/pybonjour).')),
-			_('Command line'): (self.dbus_available,
-				_('A script to control Gajim via commandline.'),
-				_('Requires python-dbus.'),
-				_('Feature not available under Windows.')),
-			_('OpenGPG message encryption'): (self.gpg_available,
-				_('Encrypting chat messages with gpg keys.'),
-				_('Requires gpg and python-GnuPGInterface.'),
-				_('Feature not available under Windows.')),
-			_('Network-manager'): (self.network_manager_available,
-				_('Autodetection of network status.'),
-				_('Requires gnome-network-manager and python-dbus.'),
-				_('Feature not available under Windows.')),
-			_('Session Management'): (self.session_management_available,
-				_('Gajim session is stored on logout and restored on login.'),
-				_('Requires python-gnome2.'),
-				_('Feature not available under Windows.')),
-			_('Password encryption'): (self.some_keyring_available,
-				_('Passwords can be stored securely and not just in plaintext.'),
-				_('Requires gnome-keyring and python-gnome2-desktop, or kwalletcli.'),
-				_('Feature not available under Windows.')),
-			_('SRV'): (self.srv_available,
-				_('Ability to connect to servers which are using SRV records.'),
-				_('Requires dnsutils.'),
-				_('Requires nslookup to use SRV records.')),
-			_('Spell Checker'): (self.speller_available,
-				_('Spellchecking of composed messages.'),
-				_('Requires libgtkspell.'),
-				_('Feature not available under Windows.')),
-			_('Notification'): (self.notification_available,
-				_('Passive popups notifying for new events.'),
-				_('Requires python-notify or instead python-dbus in conjunction with notification-daemon.'),
-				_('Feature not available under Windows.')),
-			_('Trayicon'): (self.trayicon_available,
-				_('A icon in systemtray reflecting the current presence.'),
-				_('Requires python-gnome2-extras or compiled trayicon module from Gajim sources.'),
-				_('Requires PyGTK >= 2.10.')),
-			_('Automatic status'): (self.idle_available,
-				_('Ability to measure idle time, in order to set auto status.'),
-				_('Requires libxss library.'),
-				_('Requires python2.5.')),
-			_('LaTeX'): (self.latex_available,
-				_('Transform LaTeX expressions between $$ $$.'),
-				_('Requires texlive-latex-base and dvipng. You have to set \'use_latex\' to True in the Advanced Configuration Editor.'),
-				_('Requires texlive-latex-base and dvipng (All is in MikTeX). You have to set \'use_latex\' to True in the Advanced Configuration Editor.')),
-			_('End to End message encryption'): (self.pycrypto_available,
-				_('Encrypting chat messages.'),
-				_('Requires python-crypto.'),
-				_('Requires python-crypto.')),
-			_('Off the Record Encryption'): (self.otr_available,
-				_('Encrypting chatmessages in a way that even works through gateways.'),
-				_('Requires pyotr and libotr (see http://trac.gajim.org/wiki/OTR).'),
-				_('Requires pyotr and libotr (see http://trac.gajim.org/wiki/OTR).')),
-			_('RST Generator'): (self.docutils_available,
-				_('Generate XHTML output from RST code (see http://docutils.sourceforge.net/docs/ref/rst/restructuredtext.html).'),
-				_('Requires python-docutils.'),
-				_('Requires python-docutils.')),
-			_('Banners and clickable links'): (self.pysexy_available,
-				_('Ability to have clickable URLs in chat and groupchat window banners.'),
-				_('Requires python-sexy.'),
-				_('Requires python-sexy.')),
-			_('Audio / Video'): (self.farsight_available,
-				_('Ability to start audio and video chat.'),
-				_('Requires python-farsight.'),
-				_('Feature not available under Windows.')),
-		}
-=======
         # {name: (available_function, unix_text, windows_text)}
         self.features = {
                 _('SSL certificat validation'): (self.pyopenssl_available,
@@ -174,6 +97,10 @@
                         _('Encrypting chat messages.'),
                         _('Requires python-crypto.'),
                         _('Requires python-crypto.')),
+                _('Off the Record Encryption'): (self.otr_available,
+                        _('Encrypting chatmessages in a way that even works through gateways.'),
+                        _('Requires pyotr and libotr (see http://trac.gajim.org/wiki/OTR).'),
+                        _('Requires pyotr and libotr (see http://trac.gajim.org/wiki/OTR).')),
                 _('RST Generator'): (self.docutils_available,
                         _('Generate XHTML output from RST code (see http://docutils.sourceforge.net/docs/ref/rst/restructuredtext.html).'),
                         _('Requires python-docutils.'),
@@ -183,7 +110,6 @@
                         _('Requires python-farsight.'),
                         _('Feature not available under Windows.')),
         }
->>>>>>> ff658ee1
 
         # name, supported
         self.model = gtk.ListStore(str, bool)
@@ -323,6 +249,11 @@
     def pycrypto_available(self):
         return gajim.HAVE_PYCRYPTO
 
+    def otr_available(self):
+        if gajim.otr_module:
+            return True
+        return False
+
     def docutils_available(self):
         try:
             import docutils
@@ -330,27 +261,5 @@
             return False
         return True
 
-<<<<<<< HEAD
-	def otr_available(self):
-		if gajim.otr_module:
-			return True
-		return False
-
-	def docutils_available(self):
-		try:
-			import docutils
-		except Exception:
-			return False
-		return True
-
-	def pysexy_available(self):
-		return gajim.HAVE_PYSEXY
-
-	def farsight_available(self):
-		return gajim.HAVE_FARSIGHT
-
-# vim: se ts=3:
-=======
     def farsight_available(self):
-        return gajim.HAVE_FARSIGHT
->>>>>>> ff658ee1
+        return gajim.HAVE_FARSIGHT