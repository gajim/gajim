--- conflicted
+++ resolved
@@ -42,14 +42,9 @@
 ####################
 
 class MessageWindow(object):
-<<<<<<< HEAD
-    '''Class for windows which contain message like things; chats,
-    groupchats, etc.'''
-=======
     """
     Class for windows which contain message like things; chats, groupchats, etc
     """
->>>>>>> 30a1bb50
 
     # DND_TARGETS is the targets needed by drag_source_set and drag_dest_set
     DND_TARGETS = [('GAJIM_TAB', 0, 81)]
@@ -78,15 +73,9 @@
         self.dont_warn_on_delete = False
 
         self.widget_name = 'message_window'
-<<<<<<< HEAD
-        self.xml = gtkgui_helpers.get_glade('%s.glade' % self.widget_name)
-        self.window = self.xml.get_widget(self.widget_name)
-        self.notebook = self.xml.get_widget('notebook')
-=======
         self.xml = gtkgui_helpers.get_gtk_builder('%s.ui' % self.widget_name)
         self.window = self.xml.get_object(self.widget_name)
         self.notebook = self.xml.get_object('notebook')
->>>>>>> 30a1bb50
         self.parent_paned = None
 
         if parent_window:
@@ -112,13 +101,8 @@
         self.handlers[id_] = self.window
 
         keys=['<Control>f', '<Control>g', '<Control>h', '<Control>i',
-<<<<<<< HEAD
-                '<Control>l', '<Control>L', '<Control>n', '<Control>u',
-                '<Control>b', '<Control><Shift>Tab', '<Control>Tab', '<Control>F4',
-=======
                 '<Control>l', '<Control>L', '<Control><Shift>n', '<Control>u',
                 '<Control>b', '<Control>F4',
->>>>>>> 30a1bb50
                 '<Control>w', '<Control>Page_Up', '<Control>Page_Down', '<Alt>Right',
                 '<Alt>Left', '<Alt>d', '<Alt>c', '<Alt>m', '<Alt>t', 'Escape'] + \
                 ['<Alt>'+str(i) for i in xrange(10)]
@@ -132,10 +116,6 @@
         # gtk+ doesn't make use of the motion notify on gtkwindow by default
         # so this line adds that
         self.window.add_events(gtk.gdk.POINTER_MOTION_MASK)
-<<<<<<< HEAD
-        self.alignment = self.xml.get_widget('alignment')
-=======
->>>>>>> 30a1bb50
 
         id_ = self.notebook.connect('switch-page',
                 self._on_notebook_switch_page)
@@ -144,12 +124,6 @@
                 self._on_notebook_key_press)
         self.handlers[id_] = self.notebook
 
-<<<<<<< HEAD
-        # Remove the glade pages
-        while self.notebook.get_n_pages():
-            self.notebook.remove_page(0)
-=======
->>>>>>> 30a1bb50
         # Tab customizations
         pref_pos = gajim.config.get('tabs_position')
         if pref_pos == 'bottom':
@@ -165,20 +139,13 @@
         if gajim.config.get('tabs_always_visible') or \
         window_mode == MessageWindowMgr.ONE_MSG_WINDOW_ALWAYS_WITH_ROSTER:
             self.notebook.set_show_tabs(True)
-<<<<<<< HEAD
-            self.alignment.set_property('top-padding', 2)
-=======
->>>>>>> 30a1bb50
         else:
             self.notebook.set_show_tabs(False)
         self.notebook.set_show_border(gajim.config.get('tabs_border'))
         self.show_icon()
 
-<<<<<<< HEAD
-=======
         gobject.idle_add(self.notebook.grab_focus)
 
->>>>>>> 30a1bb50
     def change_account_name(self, old_name, new_name):
         if old_name in self._controls:
             self._controls[new_name] = self._controls[old_name]
@@ -191,13 +158,9 @@
             self.account = new_name
 
     def change_jid(self, account, old_jid, new_jid):
-<<<<<<< HEAD
-        ''' call then when the full jid of a contral change'''
-=======
         """
         Called when the full jid of the control is changed
         """
->>>>>>> 30a1bb50
         if account not in self._controls:
             return
         if old_jid not in self._controls[account]:
@@ -258,11 +221,7 @@
             dialogs.YesNoDialog(
                     _('You are going to close several tabs'),
 _('Do you really want to close them all?'),
-<<<<<<< HEAD
-                    checktext=_('Do _not ask me again'), on_response_yes=on_yes1)
-=======
                     checktext=_('_Do not ask me again'), on_response_yes=on_yes1)
->>>>>>> 30a1bb50
             return True
 
         def on_yes(ctrl):
@@ -319,20 +278,11 @@
             self.notebook.set_show_tabs(True)
             if scrolled:
                 gobject.idle_add(conv_textview.scroll_to_end_iter)
-<<<<<<< HEAD
-            self.alignment.set_property('top-padding', 2)
-
-        # Add notebook page and connect up to the tab's close button
-        xml = gtkgui_helpers.get_glade('message_window.glade', 'chat_tab_ebox')
-        tab_label_box = xml.get_widget('chat_tab_ebox')
-        widget = xml.get_widget('tab_close_button')
-=======
 
         # Add notebook page and connect up to the tab's close button
         xml = gtkgui_helpers.get_gtk_builder('message_window.ui', 'chat_tab_ebox')
         tab_label_box = xml.get_object('chat_tab_ebox')
         widget = xml.get_object('tab_close_button')
->>>>>>> 30a1bb50
         id_ = widget.connect('clicked', self._on_close_button_clicked, control)
         control.handlers[id_] = widget
 
@@ -404,25 +354,12 @@
                 control._on_contact_information_menuitem_activate(None)
             elif keyval == gtk.keysyms.l or keyval == gtk.keysyms.L: # CTRL + l|L
                 control.conv_textview.clear()
-<<<<<<< HEAD
-            elif control.type_id == message_control.TYPE_GC and \
-            keyval == gtk.keysyms.n: # CTRL + n
-                control._on_change_nick_menuitem_activate(None)
-=======
->>>>>>> 30a1bb50
             elif keyval == gtk.keysyms.u: # CTRL + u: emacs style clear line
                 control.clear(control.msg_textview)
             elif control.type_id == message_control.TYPE_GC and \
             keyval == gtk.keysyms.b: # CTRL + b
                 control._on_bookmark_room_menuitem_activate(None)
             # Tab switch bindings
-<<<<<<< HEAD
-            elif keyval == gtk.keysyms.ISO_Left_Tab: # CTRL + SHIFT + TAB
-                self.move_to_next_unread_tab(False)
-            elif keyval == gtk.keysyms.Tab: # CTRL + TAB
-                self.move_to_next_unread_tab(True)
-=======
->>>>>>> 30a1bb50
             elif keyval == gtk.keysyms.F4: # CTRL + F4
                 self.remove_tab(control, self.CLOSE_CTRL_KEY)
             elif keyval == gtk.keysyms.w: # CTRL + w
@@ -441,14 +378,11 @@
                 event.keyval = int(keyval)
                 self.notebook.emit('key_press_event', event)
 
-<<<<<<< HEAD
-=======
             if modifier & gtk.gdk.SHIFT_MASK:
                 # CTRL + SHIFT
                 if control.type_id == message_control.TYPE_GC and \
                 keyval == gtk.keysyms.n: # CTRL + SHIFT + n
                     control._on_change_nick_menuitem_activate(None)
->>>>>>> 30a1bb50
         # MOD1 (ALT) mask
         elif modifier & gtk.gdk.MOD1_MASK:
             # Tab switch bindings
@@ -480,13 +414,9 @@
         return True
 
     def _on_close_button_clicked(self, button, control):
-<<<<<<< HEAD
-        '''When close button is pressed: close a tab'''
-=======
         """
         When close button is pressed: close a tab
         """
->>>>>>> 30a1bb50
         self.remove_tab(control, self.CLOSE_CLOSE_BUTTON)
 
     def show_icon(self):
@@ -513,13 +443,9 @@
             self.window.set_icon(icon.get_pixbuf())
 
     def show_title(self, urgent=True, control=None):
-<<<<<<< HEAD
-        '''redraw the window's title'''
-=======
         """
         Redraw the window's title
         """
->>>>>>> 30a1bb50
         if not control:
             control = self.get_active_control()
         if not control:
@@ -587,15 +513,10 @@
         self.window.present()
 
     def remove_tab(self, ctrl, method, reason = None, force = False):
-<<<<<<< HEAD
-        '''reason is only for gc (offline status message)
-        if force is True, do not ask any confirmation'''
-=======
         """
         Reason is only for gc (offline status message) if force is True, do not
         ask any confirmation
         """
->>>>>>> 30a1bb50
         def close(ctrl):
             if reason is not None: # We are leaving gc with a status message
                 ctrl.shutdown(reason)
@@ -664,12 +585,6 @@
             show_tabs_if_one_tab = gajim.config.get('tabs_always_visible') or \
                     window_mode == MessageWindowMgr.ONE_MSG_WINDOW_ALWAYS_WITH_ROSTER
             self.notebook.set_show_tabs(show_tabs_if_one_tab)
-<<<<<<< HEAD
-            if not show_tabs_if_one_tab:
-                self.alignment.set_property('top-padding', 0)
-
-=======
->>>>>>> 30a1bb50
 
     def redraw_tab(self, ctrl, chatstate = None):
         hbox = self.notebook.get_tab_label(ctrl.widget).get_children()[0]
@@ -701,13 +616,9 @@
         self.show_icon()
 
     def repaint_themed_widgets(self):
-<<<<<<< HEAD
-        '''Repaint controls in the window with theme color'''
-=======
         """
         Repaint controls in the window with theme color
         """
->>>>>>> 30a1bb50
         # iterate through controls and repaint
         for ctrl in self.controls():
             ctrl.repaint_themed_widgets()
@@ -741,29 +652,11 @@
     def get_origin(self):
         return self.window.window.get_origin()
 
-<<<<<<< HEAD
-    def toggle_emoticons(self):
-        for ctrl in self.controls():
-            ctrl.toggle_emoticons()
-
-    def update_font(self):
-        for ctrl in self.controls():
-            ctrl.update_font()
-
-    def update_tags(self):
-        for ctrl in self.controls():
-            ctrl.update_tags()
-
-    def get_control(self, key, acct):
-        '''Return the MessageControl for jid or n, where n is a notebook page index.
-        When key is an int index acct may be None'''
-=======
     def get_control(self, key, acct):
         """
         Return the MessageControl for jid or n, where n is a notebook page index.
         When key is an int index acct may be None
         """
->>>>>>> 30a1bb50
         if isinstance(key, str):
             key = unicode(key, 'utf-8')
 
@@ -785,13 +678,9 @@
         return (acct in self._controls and jid in self._controls[acct])
 
     def change_key(self, old_jid, new_jid, acct):
-<<<<<<< HEAD
-        '''Change the JID key of a control'''
-=======
         """
         Change the JID key of a control
         """
->>>>>>> 30a1bb50
         try:
             # Check if controls exists
             ctrl = self._controls[acct][old_jid]
@@ -919,17 +808,10 @@
             control.msg_textview.grab_focus()
 
     def get_tab_at_xy(self, x, y):
-<<<<<<< HEAD
-        '''Thanks to Gaim
-        Return the tab under xy and
-        if its nearer from left or right side of the tab
-        '''
-=======
         """
         Return the tab under xy and if its nearer from left or right side of the
         tab
         """
->>>>>>> 30a1bb50
         page_num = -1
         to_right = False
         horiz = self.notebook.get_tab_pos() == gtk.POS_TOP or \
@@ -956,13 +838,9 @@
         return (page_num, to_right)
 
     def find_page_num_according_to_tab_label(self, tab_label):
-<<<<<<< HEAD
-        '''Find the page num of the tab label'''
-=======
         """
         Find the page num of the tab label
         """
->>>>>>> 30a1bb50
         page_num = -1
         for i in xrange(self.notebook.get_n_pages()):
             page = self.notebook.get_nth_page(i)
@@ -974,33 +852,21 @@
 
 ################################################################################
 class MessageWindowMgr(gobject.GObject):
-<<<<<<< HEAD
-    '''A manager and factory for MessageWindow objects'''
-=======
     """
     A manager and factory for MessageWindow objects
     """
 
->>>>>>> 30a1bb50
     __gsignals__ = {
             'window-delete': (gobject.SIGNAL_RUN_LAST, None, (object,)),
     }
 
     # These constants map to common.config.opt_one_window_types indices
     (
-<<<<<<< HEAD
-    ONE_MSG_WINDOW_NEVER,
-    ONE_MSG_WINDOW_ALWAYS,
-    ONE_MSG_WINDOW_ALWAYS_WITH_ROSTER,
-    ONE_MSG_WINDOW_PERACCT,
-    ONE_MSG_WINDOW_PERTYPE,
-=======
             ONE_MSG_WINDOW_NEVER,
             ONE_MSG_WINDOW_ALWAYS,
             ONE_MSG_WINDOW_ALWAYS_WITH_ROSTER,
             ONE_MSG_WINDOW_PERACCT,
             ONE_MSG_WINDOW_PERTYPE,
->>>>>>> 30a1bb50
     ) = range(5)
     # A key constant for the main window in ONE_MSG_WINDOW_ALWAYS mode
     MAIN_WIN = 'main'
@@ -1008,14 +874,6 @@
     ROSTER_MAIN_WIN = 'roster'
 
     def __init__(self, parent_window, parent_paned):
-<<<<<<< HEAD
-        ''' A dictionary of windows; the key depends on the config:
-        ONE_MSG_WINDOW_NEVER: The key is the contact JID
-        ONE_MSG_WINDOW_ALWAYS: The key is MessageWindowMgr.MAIN_WIN
-        ONE_MSG_WINDOW_ALWAYS_WITH_ROSTER: The key is MessageWindowMgr.MAIN_WIN
-        ONE_MSG_WINDOW_PERACCT: The key is the account name
-        ONE_MSG_WINDOW_PERTYPE: The key is a message type constant'''
-=======
         """
         A dictionary of windows; the key depends on the config:
                 ONE_MSG_WINDOW_NEVER: The key is the contact JID
@@ -1024,7 +882,6 @@
                 ONE_MSG_WINDOW_PERACCT: The key is the account name
                 ONE_MSG_WINDOW_PERTYPE: The key is a message type constant
         """
->>>>>>> 30a1bb50
         gobject.GObject.__init__(self)
         self._windows = {}
 
@@ -1075,13 +932,9 @@
             return False
 
     def _resize_window(self, win, acct, type_):
-<<<<<<< HEAD
-        '''Resizes window according to config settings'''
-=======
         """
         Resizes window according to config settings
         """
->>>>>>> 30a1bb50
         if self.mode in (self.ONE_MSG_WINDOW_ALWAYS,
                         self.ONE_MSG_WINDOW_ALWAYS_WITH_ROSTER):
             size = (gajim.config.get('msgwin-width'),
@@ -1108,13 +961,9 @@
             win.parent_paned.set_position(parent_size[0])
 
     def _position_window(self, win, acct, type_):
-<<<<<<< HEAD
-        '''Moves window according to config settings'''
-=======
         """
         Moves window according to config settings
         """
->>>>>>> 30a1bb50
         if (self.mode in [self.ONE_MSG_WINDOW_NEVER,
         self.ONE_MSG_WINDOW_ALWAYS_WITH_ROSTER]):
             return
@@ -1210,28 +1059,19 @@
                 return
 
     def get_control(self, jid, acct):
-<<<<<<< HEAD
-        '''Amongst all windows, return the MessageControl for jid'''
-=======
         """
         Amongst all windows, return the MessageControl for jid
         """
->>>>>>> 30a1bb50
         win = self.get_window(jid, acct)
         if win:
             return win.get_control(jid, acct)
         return None
 
     def get_gc_control(self, jid, acct):
-<<<<<<< HEAD
-        '''Same as get_control. Was briefly required, is not any more.
-May be useful some day in the future?'''
-=======
         """
         Same as get_control. Was briefly required, is not any more. May be useful
         some day in the future?
         """
->>>>>>> 30a1bb50
         ctrl = self.get_control(jid, acct)
         if ctrl and ctrl.type_id == message_control.TYPE_GC:
             return ctrl
