# -*- coding:utf-8 -*-
## src/vcard.py
##
## Copyright (C) 2003-2010 Yann Leboulanger <asterix AT lagaule.org>
## Copyright (C) 2005 Vincent Hanquez <tab AT snarc.org>
## Copyright (C) 2005-2006 Nikos Kouremenos <kourem AT gmail.com>
## Copyright (C) 2006 Junglecow J <junglecow AT gmail.com>
##                    Dimitur Kirov <dkirov AT gmail.com>
##                    Travis Shirk <travis AT pobox.com>
##                    Stefan Bethge <stefan AT lanpartei.de>
## Copyright (C) 2006-2008 Jean-Marie Traissard <jim AT lapin.org>
## Copyright (C) 2007 Lukas Petrovicky <lukas AT petrovicky.net>
## Copyright (C) 2008 Brendan Taylor <whateley AT gmail.com>
##                    Jonathan Schleifer <js-gajim AT webkeks.org>
##                    Stephan Erb <steve-e AT h3c.de>
##
## This file is part of Gajim.
##
## Gajim is free software; you can redistribute it and/or modify
## it under the terms of the GNU General Public License as published
## by the Free Software Foundation; version 3 only.
##
## Gajim is distributed in the hope that it will be useful,
## but WITHOUT ANY WARRANTY; without even the implied warranty of
## MERCHANTABILITY or FITNESS FOR A PARTICULAR PURPOSE. See the
## GNU General Public License for more details.
##
## You should have received a copy of the GNU General Public License
## along with Gajim. If not, see <http://www.gnu.org/licenses/>.
##

# THIS FILE IS FOR **OTHERS'** PROFILE (when we VIEW their INFO)

import gtk
import gobject
import base64
import time
import locale
import os

import gtkgui_helpers

from common import helpers
from common import gajim
from common.i18n import Q_

def get_avatar_pixbuf_encoded_mime(photo):
<<<<<<< HEAD
    '''return the pixbuf of the image
    photo is a dictionary containing PHOTO information'''
=======
    """
    Return the pixbuf of the image

    Photo is a dictionary containing PHOTO information.
    """
>>>>>>> 30a1bb50
    if not isinstance(photo, dict):
        return None, None, None
    img_decoded = None
    avatar_encoded = None
    avatar_mime_type = None
    if 'BINVAL' in photo:
        img_encoded = photo['BINVAL']
        avatar_encoded = img_encoded
        try:
            img_decoded = base64.decodestring(img_encoded)
        except Exception:
            pass
    if img_decoded:
        if 'TYPE' in photo:
            avatar_mime_type = photo['TYPE']
            pixbuf = gtkgui_helpers.get_pixbuf_from_data(img_decoded)
        else:
            pixbuf, avatar_mime_type = gtkgui_helpers.get_pixbuf_from_data(
                                            img_decoded, want_type=True)
    else:
        pixbuf = None
    return pixbuf, avatar_encoded, avatar_mime_type

class VcardWindow:
<<<<<<< HEAD
    '''Class for contact's information window'''

    def __init__(self, contact, account, gc_contact = None):
        # the contact variable is the jid if vcard is true
        self.xml = gtkgui_helpers.get_glade('vcard_information_window.glade')
        self.window = self.xml.get_widget('vcard_information_window')
        self.progressbar = self.xml.get_widget('progressbar')
=======
    """
    Class for contact's information window
    """

    def __init__(self, contact, account, gc_contact = None):
        # the contact variable is the jid if vcard is true
        self.xml = gtkgui_helpers.get_gtk_builder('vcard_information_window.ui')
        self.window = self.xml.get_object('vcard_information_window')
        self.progressbar = self.xml.get_object('progressbar')
>>>>>>> 30a1bb50

        self.contact = contact
        self.account = account
        self.gc_contact = gc_contact

        # Get real jid
        if gc_contact:
            # Don't use real jid if room is (semi-)anonymous
            gc_control = gajim.interface.msg_win_mgr.get_gc_control(
            gc_contact.room_jid, account)
            if gc_contact.jid and not gc_control.is_anonymous:
                self.real_jid = gc_contact.jid
                self.real_jid_for_vcard = gc_contact.jid
                if gc_contact.resource:
                    self.real_jid += '/' + gc_contact.resource
            else:
                self.real_jid = gc_contact.get_full_jid()
                self.real_jid_for_vcard = self.real_jid
            self.real_resource = gc_contact.name
        else:
            self.real_jid = contact.get_full_jid()
            self.real_resource = contact.resource

        puny_jid = helpers.sanitize_filename(contact.jid)
        local_avatar_basepath = os.path.join(gajim.AVATAR_PATH, puny_jid) + \
                '_local'
        for extension in ('.png', '.jpeg'):
            local_avatar_path = local_avatar_basepath + extension
            if os.path.isfile(local_avatar_path):
<<<<<<< HEAD
                image = self.xml.get_widget('custom_avatar_image')
                image.set_from_file(local_avatar_path)
                image.show()
                self.xml.get_widget('custom_avatar_label').show()
=======
                image = self.xml.get_object('custom_avatar_image')
                image.set_from_file(local_avatar_path)
                image.show()
                self.xml.get_object('custom_avatar_label').show()
>>>>>>> 30a1bb50
                break
        self.avatar_mime_type = None
        self.avatar_encoded = None
        self.vcard_arrived = False
        self.os_info_arrived = False
        self.entity_time_arrived = False
        self.update_progressbar_timeout_id = gobject.timeout_add(100,
                self.update_progressbar)

        self.fill_jabber_page()
        annotations = gajim.connections[self.account].annotations
        if self.contact.jid in annotations:
<<<<<<< HEAD
            buffer_ = self.xml.get_widget('textview_annotation').get_buffer()
            buffer_.set_text(annotations[self.contact.jid])

        self.xml.signal_autoconnect(self)
        self.window.show_all()
        self.xml.get_widget('close_button').grab_focus()
=======
            buffer_ = self.xml.get_object('textview_annotation').get_buffer()
            buffer_.set_text(annotations[self.contact.jid])

        self.xml.connect_signals(self)
        self.window.show_all()
        self.xml.get_object('close_button').grab_focus()
>>>>>>> 30a1bb50

    def update_progressbar(self):
        self.progressbar.pulse()
        return True # loop forever

    def on_vcard_information_window_destroy(self, widget):
        if self.update_progressbar_timeout_id is not None:
            gobject.source_remove(self.update_progressbar_timeout_id)
        del gajim.interface.instances[self.account]['infos'][self.contact.jid]
<<<<<<< HEAD
        buffer_ = self.xml.get_widget('textview_annotation').get_buffer()
=======
        buffer_ = self.xml.get_object('textview_annotation').get_buffer()
>>>>>>> 30a1bb50
        annotation = buffer_.get_text(buffer_.get_start_iter(),
                buffer_.get_end_iter())
        connection = gajim.connections[self.account]
        if annotation != connection.annotations.get(self.contact.jid, ''):
            connection.annotations[self.contact.jid] = annotation
            connection.store_annotations()

    def on_vcard_information_window_key_press_event(self, widget, event):
        if event.keyval == gtk.keysyms.Escape:
            self.window.destroy()

    def on_PHOTO_eventbox_button_press_event(self, widget, event):
<<<<<<< HEAD
        '''If right-clicked, show popup'''
=======
        """
        If right-clicked, show popup
        """
>>>>>>> 30a1bb50
        if event.button == 3: # right click
            menu = gtk.Menu()
            menuitem = gtk.ImageMenuItem(gtk.STOCK_SAVE_AS)
            menuitem.connect('activate',
                    gtkgui_helpers.on_avatar_save_as_menuitem_activate,
<<<<<<< HEAD
                    self.contact.jid, self.account, self.contact.get_shown_name() +
                    '.jpeg')
=======
                    self.contact.jid, self.contact.get_shown_name())
>>>>>>> 30a1bb50
            menu.append(menuitem)
            menu.connect('selection-done', lambda w:w.destroy())
            # show the menu
            menu.show_all()
            menu.popup(None, None, None, event.button, event.time)

    def set_value(self, entry_name, value):
        try:
            if value and entry_name == 'URL_label':
                widget = gtk.LinkButton(value, value)
                widget.set_alignment(0, 0)
                widget.show()
<<<<<<< HEAD
                table = self.xml.get_widget('personal_info_table')
                table.attach(widget, 1, 4, 3, 4, yoptions = 0)
            else:
                self.xml.get_widget(entry_name).set_text(value)
=======
                table = self.xml.get_object('personal_info_table')
                table.attach(widget, 1, 4, 3, 4, yoptions = 0)
            else:
                self.xml.get_object(entry_name).set_text(value)
>>>>>>> 30a1bb50
        except AttributeError:
            pass

    def set_values(self, vcard):
        for i in vcard.keys():
<<<<<<< HEAD
            if i == 'PHOTO' and self.xml.get_widget('information_notebook').\
            get_n_pages() > 4:
                pixbuf, self.avatar_encoded, self.avatar_mime_type = \
                        get_avatar_pixbuf_encoded_mime(vcard[i])
                image = self.xml.get_widget('PHOTO_image')
                image.show()
                self.xml.get_widget('user_avatar_label').show()
=======
            if i == 'PHOTO' and self.xml.get_object('information_notebook').\
            get_n_pages() > 4:
                pixbuf, self.avatar_encoded, self.avatar_mime_type = \
                        get_avatar_pixbuf_encoded_mime(vcard[i])
                image = self.xml.get_object('PHOTO_image')
                image.show()
                self.xml.get_object('user_avatar_label').show()
>>>>>>> 30a1bb50
                if not pixbuf:
                    image.set_from_icon_name('stock_person',
                            gtk.ICON_SIZE_DIALOG)
                    continue
                pixbuf = gtkgui_helpers.get_scaled_pixbuf(pixbuf, 'vcard')
                image.set_from_pixbuf(pixbuf)
                continue
            if i in ('ADR', 'TEL', 'EMAIL'):
                for entry in vcard[i]:
                    add_on = '_HOME'
                    if 'WORK' in entry:
                        add_on = '_WORK'
                    for j in entry.keys():
                        self.set_value(i + add_on + '_' + j + '_label', entry[j])
            if isinstance(vcard[i], dict):
                for j in vcard[i].keys():
                    self.set_value(i + '_' + j + '_label', vcard[i][j])
            else:
                if i == 'DESC':
<<<<<<< HEAD
                    self.xml.get_widget('DESC_textview').get_buffer().set_text(
=======
                    self.xml.get_object('DESC_textview').get_buffer().set_text(
>>>>>>> 30a1bb50
                            vcard[i], 0)
                elif i != 'jid': # Do not override jid_label
                    self.set_value(i + '_label', vcard[i])
        self.vcard_arrived = True
        self.test_remove_progressbar()

    def test_remove_progressbar(self):
        if self.update_progressbar_timeout_id is not None and \
        self.vcard_arrived and self.os_info_arrived and self.entity_time_arrived:
            gobject.source_remove(self.update_progressbar_timeout_id)
            self.progressbar.hide()
            self.update_progressbar_timeout_id = None

    def set_last_status_time(self):
        self.fill_status_label()

    def set_os_info(self, resource, client_info, os_info):
<<<<<<< HEAD
        if self.xml.get_widget('information_notebook').get_n_pages() < 5:
=======
        if self.xml.get_object('information_notebook').get_n_pages() < 5:
>>>>>>> 30a1bb50
            return
        i = 0
        client = ''
        os = ''
        while i in self.os_info:
            if not self.os_info[i]['resource'] or \
                            self.os_info[i]['resource'] == resource:
                self.os_info[i]['client'] = client_info
                self.os_info[i]['os'] = os_info
            if i > 0:
                client += '\n'
                os += '\n'
            client += self.os_info[i]['client']
            os += self.os_info[i]['os']
            i += 1

        if client == '':
            client = Q_('?Client:Unknown')
        if os == '':
            os = Q_('?OS:Unknown')
<<<<<<< HEAD
        self.xml.get_widget('client_name_version_label').set_text(client)
        self.xml.get_widget('os_label').set_text(os)
=======
        self.xml.get_object('client_name_version_label').set_text(client)
        self.xml.get_object('os_label').set_text(os)
>>>>>>> 30a1bb50
        self.os_info_arrived = True
        self.test_remove_progressbar()

    def set_entity_time(self, resource, time_info):
<<<<<<< HEAD
        if self.xml.get_widget('information_notebook').get_n_pages() < 5:
=======
        if self.xml.get_object('information_notebook').get_n_pages() < 5:
>>>>>>> 30a1bb50
            return
        i = 0
        time_s = ''
        while i in self.time_info:
            if not self.time_info[i]['resource'] or \
            self.time_info[i]['resource'] == resource:
                self.time_info[i]['time'] = time_info
            if i > 0:
                time_s += '\n'
            time_s += self.time_info[i]['time']
            i += 1

        if time_s == '':
            time_s = Q_('?Time:Unknown')
<<<<<<< HEAD
        self.xml.get_widget('time_label').set_text(time_s)
=======
        self.xml.get_object('time_label').set_text(time_s)
>>>>>>> 30a1bb50
        self.entity_time_arrived = True
        self.test_remove_progressbar()

    def fill_status_label(self):
<<<<<<< HEAD
        if self.xml.get_widget('information_notebook').get_n_pages() < 5:
=======
        if self.xml.get_object('information_notebook').get_n_pages() < 5:
>>>>>>> 30a1bb50
            return
        contact_list = gajim.contacts.get_contacts(self.account, self.contact.jid)
        connected_contact_list = []
        for c in contact_list:
            if c.show not in ('offline', 'error'):
                connected_contact_list.append(c)
        if not connected_contact_list:
            # no connected contact, get the offline one
            connected_contact_list = contact_list
        # stats holds show and status message
        stats = ''
        if connected_contact_list:
            # Start with self.contact, as with resources
            stats = helpers.get_uf_show(self.contact.show)
            if self.contact.status:
                stats += ': ' + self.contact.status
            if self.contact.last_status_time:
                stats += '\n' + _('since %s') % time.strftime('%c',
                        self.contact.last_status_time).decode(
                        locale.getpreferredencoding())
            for c in connected_contact_list:
                if c.resource != self.contact.resource:
                    stats += '\n'
                    stats += helpers.get_uf_show(c.show)
                    if c.status:
                        stats += ': ' + c.status
                    if c.last_status_time:
                        stats += '\n' + _('since %s') % time.strftime('%c',
                                c.last_status_time).decode(locale.getpreferredencoding())
        else: # Maybe gc_vcard ?
            stats = helpers.get_uf_show(self.contact.show)
            if self.contact.status:
                stats += ': ' + self.contact.status
<<<<<<< HEAD
        status_label = self.xml.get_widget('status_label')
        status_label.set_max_width_chars(15)
        status_label.set_text(stats)

        status_label_eventbox = self.xml.get_widget('status_label_eventbox')
        status_label_eventbox.set_tooltip_text(stats)

    def fill_jabber_page(self):
        self.xml.get_widget('nickname_label').set_markup(
                '<b><span size="x-large">' +
                self.contact.get_shown_name() +
                '</span></b>')
        self.xml.get_widget('jid_label').set_text(self.contact.jid)

        subscription_label = self.xml.get_widget('subscription_label')
        ask_label = self.xml.get_widget('ask_label')
        if self.gc_contact:
            self.xml.get_widget('subscription_title_label').set_markup(_("<b>Role:</b>"))
            uf_role = helpers.get_uf_role(self.gc_contact.role)
            subscription_label.set_text(uf_role)

            self.xml.get_widget('ask_title_label').set_markup(_("<b>Affiliation:</b>"))
=======
        status_label = self.xml.get_object('status_label')
        status_label.set_max_width_chars(15)
        status_label.set_text(stats)

        status_label_eventbox = self.xml.get_object('status_label_eventbox')
        status_label_eventbox.set_tooltip_text(stats)

    def fill_jabber_page(self):
        self.xml.get_object('nickname_label').set_markup(
                '<b><span size="x-large">' +
                self.contact.get_shown_name() +
                '</span></b>')
        self.xml.get_object('jid_label').set_text(self.contact.jid)

        subscription_label = self.xml.get_object('subscription_label')
        ask_label = self.xml.get_object('ask_label')
        if self.gc_contact:
            self.xml.get_object('subscription_title_label').set_markup(Q_("?Role in Group Chat:<b>Role:</b>"))
            uf_role = helpers.get_uf_role(self.gc_contact.role)
            subscription_label.set_text(uf_role)

            self.xml.get_object('ask_title_label').set_markup(_("<b>Affiliation:</b>"))
>>>>>>> 30a1bb50
            uf_affiliation = helpers.get_uf_affiliation(self.gc_contact.affiliation)
            ask_label.set_text(uf_affiliation)
        else:
            uf_sub = helpers.get_uf_sub(self.contact.sub)
            subscription_label.set_text(uf_sub)
<<<<<<< HEAD
            eb = self.xml.get_widget('subscription_label_eventbox')
=======
            eb = self.xml.get_object('subscription_label_eventbox')
>>>>>>> 30a1bb50
            if self.contact.sub == 'from':
                tt_text = _("This contact is interested in your presence information, but you are not interested in his/her presence")
            elif self.contact.sub == 'to':
                tt_text = _("You are interested in the contact's presence information, but he/she is not interested in yours")
            elif self.contact.sub == 'both':
                tt_text = _("You and the contact are interested in each other's presence information")
            else: # None
                tt_text = _("You are not interested in the contact's presence, and neither he/she is interested in yours")
            eb.set_tooltip_text(tt_text)

            uf_ask = helpers.get_uf_ask(self.contact.ask)
            ask_label.set_text(uf_ask)
<<<<<<< HEAD
            eb = self.xml.get_widget('ask_label_eventbox')
=======
            eb = self.xml.get_object('ask_label_eventbox')
>>>>>>> 30a1bb50
            if self.contact.ask == 'subscribe':
                tt_text = _("You are waiting contact's answer about your subscription request")
            else:
                tt_text = _("There is no pending subscription request.")
            eb.set_tooltip_text(tt_text)

        resources = '%s (%s)' % (self.contact.resource, unicode(
                self.contact.priority))
        uf_resources = self.contact.resource + _(' resource with priority ')\
                + unicode(self.contact.priority)
        if not self.contact.status:
            self.contact.status = ''

        # Request list time status only if contact is offline
        if self.contact.show == 'offline':
            if self.gc_contact:
                j, r = gajim.get_room_and_nick_from_fjid(self.real_jid)
                gajim.connections[self.account].request_last_status_time(j, r,
                        self.contact.jid)
            else:
                gajim.connections[self.account].request_last_status_time(
                        self.contact.jid, self.contact.resource)

        # do not wait for os_info if contact is not connected or has error
        # additional check for observer is needed, as show is offline for him
        if self.contact.show in ('offline', 'error')\
        and not self.contact.is_observer():
            self.os_info_arrived = True
        else: # Request os info if contact is connected
            if self.gc_contact:
                j, r = gajim.get_room_and_nick_from_fjid(self.real_jid)
                gobject.idle_add(gajim.connections[self.account].request_os_info,
                        j, r, self.contact.jid)
            else:
                gobject.idle_add(gajim.connections[self.account].request_os_info,
                        self.contact.jid, self.contact.resource)

        # do not wait for entity_time if contact is not connected or has error
        # additional check for observer is needed, as show is offline for him
        if self.contact.show in ('offline', 'error')\
        and not self.contact.is_observer():
            self.entity_time_arrived = True
        else: # Request entity time if contact is connected
            if self.gc_contact:
                j, r = gajim.get_room_and_nick_from_fjid(self.real_jid)
                gobject.idle_add(gajim.connections[self.account].\
                        request_entity_time, j, r, self.contact.jid)
            else:
                gobject.idle_add(gajim.connections[self.account].\
                        request_entity_time, self.contact.jid, self.contact.resource)

        self.os_info = {0: {'resource': self.real_resource, 'client': '',
                'os': ''}}
        self.time_info = {0: {'resource': self.real_resource, 'time': ''}}
        i = 1
        contact_list = gajim.contacts.get_contacts(self.account, self.contact.jid)
        if contact_list:
            for c in contact_list:
                if c.resource != self.contact.resource:
                    resources += '\n%s (%s)' % (c.resource,
                            unicode(c.priority))
                    uf_resources += '\n' + c.resource + \
                            _(' resource with priority ') + unicode(c.priority)
                    if c.show not in ('offline', 'error'):
                        gobject.idle_add(
                                gajim.connections[self.account].request_os_info, c.jid,
                                c.resource)
                        gobject.idle_add(gajim.connections[self.account].\
                                request_entity_time, c.jid, c.resource)
                    self.os_info[i] = {'resource': c.resource, 'client': '',
                            'os': ''}
                    self.time_info[i] = {'resource': c.resource, 'time': ''}
                    i += 1

<<<<<<< HEAD
        self.xml.get_widget('resource_prio_label').set_text(resources)
        resource_prio_label_eventbox = self.xml.get_widget(
=======
        self.xml.get_object('resource_prio_label').set_text(resources)
        resource_prio_label_eventbox = self.xml.get_object(
>>>>>>> 30a1bb50
                'resource_prio_label_eventbox')
        resource_prio_label_eventbox.set_tooltip_text(uf_resources)

        self.fill_status_label()

        if self.gc_contact:
            # If we know the real jid, remove the resource from vcard request
            gajim.connections[self.account].request_vcard(self.real_jid_for_vcard,
                    self.gc_contact.get_full_jid())
        else:
            gajim.connections[self.account].request_vcard(self.contact.jid)

    def on_close_button_clicked(self, widget):
        self.window.destroy()


class ZeroconfVcardWindow:
    def __init__(self, contact, account, is_fake = False):
        # the contact variable is the jid if vcard is true
<<<<<<< HEAD
        self.xml = gtkgui_helpers.get_glade('zeroconf_information_window.glade')
        self.window = self.xml.get_widget('zeroconf_information_window')
=======
        self.xml = gtkgui_helpers.get_gtk_builder('zeroconf_information_window.ui')
        self.window = self.xml.get_object('zeroconf_information_window')
>>>>>>> 30a1bb50

        self.contact = contact
        self.account = account
        self.is_fake = is_fake

    #       self.avatar_mime_type = None
    #       self.avatar_encoded = None

        self.fill_contact_page()
        self.fill_personal_page()

<<<<<<< HEAD
        self.xml.signal_autoconnect(self)
=======
        self.xml.connect_signals(self)
>>>>>>> 30a1bb50
        self.window.show_all()

    def on_zeroconf_information_window_destroy(self, widget):
        del gajim.interface.instances[self.account]['infos'][self.contact.jid]

    def on_zeroconf_information_window_key_press_event(self, widget, event):
        if event.keyval == gtk.keysyms.Escape:
            self.window.destroy()

    def on_PHOTO_eventbox_button_press_event(self, widget, event):
<<<<<<< HEAD
        '''If right-clicked, show popup'''
=======
        """
        If right-clicked, show popup
        """
>>>>>>> 30a1bb50
        if event.button == 3: # right click
            menu = gtk.Menu()
            menuitem = gtk.ImageMenuItem(gtk.STOCK_SAVE_AS)
            menuitem.connect('activate',
                    gtkgui_helpers.on_avatar_save_as_menuitem_activate,
<<<<<<< HEAD
                    self.contact.jid, self.account, self.contact.get_shown_name() +
                    '.jpeg')
=======
                    self.contact.jid, self.contact.get_shown_name())
>>>>>>> 30a1bb50
            menu.append(menuitem)
            menu.connect('selection-done', lambda w:w.destroy())
            # show the menu
            menu.show_all()
            menu.popup(None, None, None, event.button, event.time)

    def set_value(self, entry_name, value):
        try:
            if value and entry_name == 'URL_label':
                widget = gtk.LinkButton(value, value)
                widget.set_alignment(0, 0)
<<<<<<< HEAD
                table = self.xml.get_widget('personal_info_table')
                table.attach(widget, 1, 4, 3, 4, yoptions = 0)
            else:
                self.xml.get_widget(entry_name).set_text(value)
=======
                table = self.xml.get_object('personal_info_table')
                table.attach(widget, 1, 4, 3, 4, yoptions = 0)
            else:
                self.xml.get_object(entry_name).set_text(value)
>>>>>>> 30a1bb50
        except AttributeError:
            pass

    def fill_status_label(self):
<<<<<<< HEAD
        if self.xml.get_widget('information_notebook').get_n_pages() < 2:
=======
        if self.xml.get_object('information_notebook').get_n_pages() < 2:
>>>>>>> 30a1bb50
            return
        contact_list = gajim.contacts.get_contacts(self.account, self.contact.jid)
        # stats holds show and status message
        stats = ''
        one = True # Are we adding the first line ?
        if contact_list:
            for c in contact_list:
                if not one:
                    stats += '\n'
                stats += helpers.get_uf_show(c.show)
                if c.status:
                    stats += ': ' + c.status
                if c.last_status_time:
                    stats += '\n' + _('since %s') % time.strftime('%c',
                            c.last_status_time).decode(locale.getpreferredencoding())
                one = False
        else: # Maybe gc_vcard ?
            stats = helpers.get_uf_show(self.contact.show)
            if self.contact.status:
                stats += ': ' + self.contact.status
<<<<<<< HEAD
        status_label = self.xml.get_widget('status_label')
        status_label.set_max_width_chars(15)
        status_label.set_text(stats)

        status_label_eventbox = self.xml.get_widget('status_label_eventbox')
        status_label_eventbox.set_tooltip_text(stats)

    def fill_contact_page(self):
        self.xml.get_widget('nickname_label').set_markup(
                '<b><span size="x-large">' +
                self.contact.get_shown_name() +
                '</span></b>')
        self.xml.get_widget('local_jid_label').set_text(self.contact.jid)
=======
        status_label = self.xml.get_object('status_label')
        status_label.set_max_width_chars(15)
        status_label.set_text(stats)

        status_label_eventbox = self.xml.get_object('status_label_eventbox')
        status_label_eventbox.set_tooltip_text(stats)

    def fill_contact_page(self):
        self.xml.get_object('nickname_label').set_markup(
                '<b><span size="x-large">' +
                self.contact.get_shown_name() +
                '</span></b>')
        self.xml.get_object('local_jid_label').set_text(self.contact.jid)
>>>>>>> 30a1bb50

        resources = '%s (%s)' % (self.contact.resource, unicode(
                self.contact.priority))
        uf_resources = self.contact.resource + _(' resource with priority ')\
                + unicode(self.contact.priority)
        if not self.contact.status:
            self.contact.status = ''

<<<<<<< HEAD
        # Request list time status
    #       gajim.connections[self.account].request_last_status_time(self.contact.jid,
    #               self.contact.resource)

        self.xml.get_widget('resource_prio_label').set_text(resources)
        resource_prio_label_eventbox = self.xml.get_widget(
=======
        self.xml.get_object('resource_prio_label').set_text(resources)
        resource_prio_label_eventbox = self.xml.get_object(
>>>>>>> 30a1bb50
                'resource_prio_label_eventbox')
        resource_prio_label_eventbox.set_tooltip_text(uf_resources)

        self.fill_status_label()

<<<<<<< HEAD
    #       gajim.connections[self.account].request_vcard(self.contact.jid, self.is_fake)

=======
>>>>>>> 30a1bb50
    def fill_personal_page(self):
        contact = gajim.connections[gajim.ZEROCONF_ACC_NAME].roster.getItem(self.contact.jid)
        for key in ('1st', 'last', 'jid', 'email'):
            if key not in contact['txt_dict']:
                contact['txt_dict'][key] = ''
<<<<<<< HEAD
        self.xml.get_widget('first_name_label').set_text(contact['txt_dict']['1st'])
        self.xml.get_widget('last_name_label').set_text(contact['txt_dict']['last'])
        self.xml.get_widget('jabber_id_label').set_text(contact['txt_dict']['jid'])
        self.xml.get_widget('email_label').set_text(contact['txt_dict']['email'])
=======
        self.xml.get_object('first_name_label').set_text(contact['txt_dict']['1st'])
        self.xml.get_object('last_name_label').set_text(contact['txt_dict']['last'])
        self.xml.get_object('jabber_id_label').set_text(contact['txt_dict']['jid'])
        self.xml.get_object('email_label').set_text(contact['txt_dict']['email'])
>>>>>>> 30a1bb50

    def on_close_button_clicked(self, widget):
        self.window.destroy()<|MERGE_RESOLUTION|>--- conflicted
+++ resolved
@@ -45,16 +45,11 @@
 from common.i18n import Q_
 
 def get_avatar_pixbuf_encoded_mime(photo):
-<<<<<<< HEAD
-    '''return the pixbuf of the image
-    photo is a dictionary containing PHOTO information'''
-=======
     """
     Return the pixbuf of the image
 
     Photo is a dictionary containing PHOTO information.
     """
->>>>>>> 30a1bb50
     if not isinstance(photo, dict):
         return None, None, None
     img_decoded = None
@@ -79,15 +74,6 @@
     return pixbuf, avatar_encoded, avatar_mime_type
 
 class VcardWindow:
-<<<<<<< HEAD
-    '''Class for contact's information window'''
-
-    def __init__(self, contact, account, gc_contact = None):
-        # the contact variable is the jid if vcard is true
-        self.xml = gtkgui_helpers.get_glade('vcard_information_window.glade')
-        self.window = self.xml.get_widget('vcard_information_window')
-        self.progressbar = self.xml.get_widget('progressbar')
-=======
     """
     Class for contact's information window
     """
@@ -97,7 +83,6 @@
         self.xml = gtkgui_helpers.get_gtk_builder('vcard_information_window.ui')
         self.window = self.xml.get_object('vcard_information_window')
         self.progressbar = self.xml.get_object('progressbar')
->>>>>>> 30a1bb50
 
         self.contact = contact
         self.account = account
@@ -127,17 +112,10 @@
         for extension in ('.png', '.jpeg'):
             local_avatar_path = local_avatar_basepath + extension
             if os.path.isfile(local_avatar_path):
-<<<<<<< HEAD
-                image = self.xml.get_widget('custom_avatar_image')
-                image.set_from_file(local_avatar_path)
-                image.show()
-                self.xml.get_widget('custom_avatar_label').show()
-=======
                 image = self.xml.get_object('custom_avatar_image')
                 image.set_from_file(local_avatar_path)
                 image.show()
                 self.xml.get_object('custom_avatar_label').show()
->>>>>>> 30a1bb50
                 break
         self.avatar_mime_type = None
         self.avatar_encoded = None
@@ -150,21 +128,12 @@
         self.fill_jabber_page()
         annotations = gajim.connections[self.account].annotations
         if self.contact.jid in annotations:
-<<<<<<< HEAD
-            buffer_ = self.xml.get_widget('textview_annotation').get_buffer()
-            buffer_.set_text(annotations[self.contact.jid])
-
-        self.xml.signal_autoconnect(self)
-        self.window.show_all()
-        self.xml.get_widget('close_button').grab_focus()
-=======
             buffer_ = self.xml.get_object('textview_annotation').get_buffer()
             buffer_.set_text(annotations[self.contact.jid])
 
         self.xml.connect_signals(self)
         self.window.show_all()
         self.xml.get_object('close_button').grab_focus()
->>>>>>> 30a1bb50
 
     def update_progressbar(self):
         self.progressbar.pulse()
@@ -174,11 +143,7 @@
         if self.update_progressbar_timeout_id is not None:
             gobject.source_remove(self.update_progressbar_timeout_id)
         del gajim.interface.instances[self.account]['infos'][self.contact.jid]
-<<<<<<< HEAD
-        buffer_ = self.xml.get_widget('textview_annotation').get_buffer()
-=======
         buffer_ = self.xml.get_object('textview_annotation').get_buffer()
->>>>>>> 30a1bb50
         annotation = buffer_.get_text(buffer_.get_start_iter(),
                 buffer_.get_end_iter())
         connection = gajim.connections[self.account]
@@ -191,24 +156,15 @@
             self.window.destroy()
 
     def on_PHOTO_eventbox_button_press_event(self, widget, event):
-<<<<<<< HEAD
-        '''If right-clicked, show popup'''
-=======
         """
         If right-clicked, show popup
         """
->>>>>>> 30a1bb50
         if event.button == 3: # right click
             menu = gtk.Menu()
             menuitem = gtk.ImageMenuItem(gtk.STOCK_SAVE_AS)
             menuitem.connect('activate',
                     gtkgui_helpers.on_avatar_save_as_menuitem_activate,
-<<<<<<< HEAD
-                    self.contact.jid, self.account, self.contact.get_shown_name() +
-                    '.jpeg')
-=======
                     self.contact.jid, self.contact.get_shown_name())
->>>>>>> 30a1bb50
             menu.append(menuitem)
             menu.connect('selection-done', lambda w:w.destroy())
             # show the menu
@@ -221,31 +177,15 @@
                 widget = gtk.LinkButton(value, value)
                 widget.set_alignment(0, 0)
                 widget.show()
-<<<<<<< HEAD
-                table = self.xml.get_widget('personal_info_table')
-                table.attach(widget, 1, 4, 3, 4, yoptions = 0)
-            else:
-                self.xml.get_widget(entry_name).set_text(value)
-=======
                 table = self.xml.get_object('personal_info_table')
                 table.attach(widget, 1, 4, 3, 4, yoptions = 0)
             else:
                 self.xml.get_object(entry_name).set_text(value)
->>>>>>> 30a1bb50
         except AttributeError:
             pass
 
     def set_values(self, vcard):
         for i in vcard.keys():
-<<<<<<< HEAD
-            if i == 'PHOTO' and self.xml.get_widget('information_notebook').\
-            get_n_pages() > 4:
-                pixbuf, self.avatar_encoded, self.avatar_mime_type = \
-                        get_avatar_pixbuf_encoded_mime(vcard[i])
-                image = self.xml.get_widget('PHOTO_image')
-                image.show()
-                self.xml.get_widget('user_avatar_label').show()
-=======
             if i == 'PHOTO' and self.xml.get_object('information_notebook').\
             get_n_pages() > 4:
                 pixbuf, self.avatar_encoded, self.avatar_mime_type = \
@@ -253,7 +193,6 @@
                 image = self.xml.get_object('PHOTO_image')
                 image.show()
                 self.xml.get_object('user_avatar_label').show()
->>>>>>> 30a1bb50
                 if not pixbuf:
                     image.set_from_icon_name('stock_person',
                             gtk.ICON_SIZE_DIALOG)
@@ -273,11 +212,7 @@
                     self.set_value(i + '_' + j + '_label', vcard[i][j])
             else:
                 if i == 'DESC':
-<<<<<<< HEAD
-                    self.xml.get_widget('DESC_textview').get_buffer().set_text(
-=======
                     self.xml.get_object('DESC_textview').get_buffer().set_text(
->>>>>>> 30a1bb50
                             vcard[i], 0)
                 elif i != 'jid': # Do not override jid_label
                     self.set_value(i + '_label', vcard[i])
@@ -295,11 +230,7 @@
         self.fill_status_label()
 
     def set_os_info(self, resource, client_info, os_info):
-<<<<<<< HEAD
-        if self.xml.get_widget('information_notebook').get_n_pages() < 5:
-=======
         if self.xml.get_object('information_notebook').get_n_pages() < 5:
->>>>>>> 30a1bb50
             return
         i = 0
         client = ''
@@ -320,22 +251,13 @@
             client = Q_('?Client:Unknown')
         if os == '':
             os = Q_('?OS:Unknown')
-<<<<<<< HEAD
-        self.xml.get_widget('client_name_version_label').set_text(client)
-        self.xml.get_widget('os_label').set_text(os)
-=======
         self.xml.get_object('client_name_version_label').set_text(client)
         self.xml.get_object('os_label').set_text(os)
->>>>>>> 30a1bb50
         self.os_info_arrived = True
         self.test_remove_progressbar()
 
     def set_entity_time(self, resource, time_info):
-<<<<<<< HEAD
-        if self.xml.get_widget('information_notebook').get_n_pages() < 5:
-=======
         if self.xml.get_object('information_notebook').get_n_pages() < 5:
->>>>>>> 30a1bb50
             return
         i = 0
         time_s = ''
@@ -350,20 +272,12 @@
 
         if time_s == '':
             time_s = Q_('?Time:Unknown')
-<<<<<<< HEAD
-        self.xml.get_widget('time_label').set_text(time_s)
-=======
         self.xml.get_object('time_label').set_text(time_s)
->>>>>>> 30a1bb50
         self.entity_time_arrived = True
         self.test_remove_progressbar()
 
     def fill_status_label(self):
-<<<<<<< HEAD
-        if self.xml.get_widget('information_notebook').get_n_pages() < 5:
-=======
         if self.xml.get_object('information_notebook').get_n_pages() < 5:
->>>>>>> 30a1bb50
             return
         contact_list = gajim.contacts.get_contacts(self.account, self.contact.jid)
         connected_contact_list = []
@@ -397,30 +311,6 @@
             stats = helpers.get_uf_show(self.contact.show)
             if self.contact.status:
                 stats += ': ' + self.contact.status
-<<<<<<< HEAD
-        status_label = self.xml.get_widget('status_label')
-        status_label.set_max_width_chars(15)
-        status_label.set_text(stats)
-
-        status_label_eventbox = self.xml.get_widget('status_label_eventbox')
-        status_label_eventbox.set_tooltip_text(stats)
-
-    def fill_jabber_page(self):
-        self.xml.get_widget('nickname_label').set_markup(
-                '<b><span size="x-large">' +
-                self.contact.get_shown_name() +
-                '</span></b>')
-        self.xml.get_widget('jid_label').set_text(self.contact.jid)
-
-        subscription_label = self.xml.get_widget('subscription_label')
-        ask_label = self.xml.get_widget('ask_label')
-        if self.gc_contact:
-            self.xml.get_widget('subscription_title_label').set_markup(_("<b>Role:</b>"))
-            uf_role = helpers.get_uf_role(self.gc_contact.role)
-            subscription_label.set_text(uf_role)
-
-            self.xml.get_widget('ask_title_label').set_markup(_("<b>Affiliation:</b>"))
-=======
         status_label = self.xml.get_object('status_label')
         status_label.set_max_width_chars(15)
         status_label.set_text(stats)
@@ -443,17 +333,12 @@
             subscription_label.set_text(uf_role)
 
             self.xml.get_object('ask_title_label').set_markup(_("<b>Affiliation:</b>"))
->>>>>>> 30a1bb50
             uf_affiliation = helpers.get_uf_affiliation(self.gc_contact.affiliation)
             ask_label.set_text(uf_affiliation)
         else:
             uf_sub = helpers.get_uf_sub(self.contact.sub)
             subscription_label.set_text(uf_sub)
-<<<<<<< HEAD
-            eb = self.xml.get_widget('subscription_label_eventbox')
-=======
             eb = self.xml.get_object('subscription_label_eventbox')
->>>>>>> 30a1bb50
             if self.contact.sub == 'from':
                 tt_text = _("This contact is interested in your presence information, but you are not interested in his/her presence")
             elif self.contact.sub == 'to':
@@ -466,11 +351,7 @@
 
             uf_ask = helpers.get_uf_ask(self.contact.ask)
             ask_label.set_text(uf_ask)
-<<<<<<< HEAD
-            eb = self.xml.get_widget('ask_label_eventbox')
-=======
             eb = self.xml.get_object('ask_label_eventbox')
->>>>>>> 30a1bb50
             if self.contact.ask == 'subscribe':
                 tt_text = _("You are waiting contact's answer about your subscription request")
             else:
@@ -545,13 +426,8 @@
                     self.time_info[i] = {'resource': c.resource, 'time': ''}
                     i += 1
 
-<<<<<<< HEAD
-        self.xml.get_widget('resource_prio_label').set_text(resources)
-        resource_prio_label_eventbox = self.xml.get_widget(
-=======
         self.xml.get_object('resource_prio_label').set_text(resources)
         resource_prio_label_eventbox = self.xml.get_object(
->>>>>>> 30a1bb50
                 'resource_prio_label_eventbox')
         resource_prio_label_eventbox.set_tooltip_text(uf_resources)
 
@@ -571,13 +447,8 @@
 class ZeroconfVcardWindow:
     def __init__(self, contact, account, is_fake = False):
         # the contact variable is the jid if vcard is true
-<<<<<<< HEAD
-        self.xml = gtkgui_helpers.get_glade('zeroconf_information_window.glade')
-        self.window = self.xml.get_widget('zeroconf_information_window')
-=======
         self.xml = gtkgui_helpers.get_gtk_builder('zeroconf_information_window.ui')
         self.window = self.xml.get_object('zeroconf_information_window')
->>>>>>> 30a1bb50
 
         self.contact = contact
         self.account = account
@@ -589,11 +460,7 @@
         self.fill_contact_page()
         self.fill_personal_page()
 
-<<<<<<< HEAD
-        self.xml.signal_autoconnect(self)
-=======
         self.xml.connect_signals(self)
->>>>>>> 30a1bb50
         self.window.show_all()
 
     def on_zeroconf_information_window_destroy(self, widget):
@@ -604,24 +471,15 @@
             self.window.destroy()
 
     def on_PHOTO_eventbox_button_press_event(self, widget, event):
-<<<<<<< HEAD
-        '''If right-clicked, show popup'''
-=======
         """
         If right-clicked, show popup
         """
->>>>>>> 30a1bb50
         if event.button == 3: # right click
             menu = gtk.Menu()
             menuitem = gtk.ImageMenuItem(gtk.STOCK_SAVE_AS)
             menuitem.connect('activate',
                     gtkgui_helpers.on_avatar_save_as_menuitem_activate,
-<<<<<<< HEAD
-                    self.contact.jid, self.account, self.contact.get_shown_name() +
-                    '.jpeg')
-=======
                     self.contact.jid, self.contact.get_shown_name())
->>>>>>> 30a1bb50
             menu.append(menuitem)
             menu.connect('selection-done', lambda w:w.destroy())
             # show the menu
@@ -633,26 +491,15 @@
             if value and entry_name == 'URL_label':
                 widget = gtk.LinkButton(value, value)
                 widget.set_alignment(0, 0)
-<<<<<<< HEAD
-                table = self.xml.get_widget('personal_info_table')
-                table.attach(widget, 1, 4, 3, 4, yoptions = 0)
-            else:
-                self.xml.get_widget(entry_name).set_text(value)
-=======
                 table = self.xml.get_object('personal_info_table')
                 table.attach(widget, 1, 4, 3, 4, yoptions = 0)
             else:
                 self.xml.get_object(entry_name).set_text(value)
->>>>>>> 30a1bb50
         except AttributeError:
             pass
 
     def fill_status_label(self):
-<<<<<<< HEAD
-        if self.xml.get_widget('information_notebook').get_n_pages() < 2:
-=======
         if self.xml.get_object('information_notebook').get_n_pages() < 2:
->>>>>>> 30a1bb50
             return
         contact_list = gajim.contacts.get_contacts(self.account, self.contact.jid)
         # stats holds show and status message
@@ -673,21 +520,6 @@
             stats = helpers.get_uf_show(self.contact.show)
             if self.contact.status:
                 stats += ': ' + self.contact.status
-<<<<<<< HEAD
-        status_label = self.xml.get_widget('status_label')
-        status_label.set_max_width_chars(15)
-        status_label.set_text(stats)
-
-        status_label_eventbox = self.xml.get_widget('status_label_eventbox')
-        status_label_eventbox.set_tooltip_text(stats)
-
-    def fill_contact_page(self):
-        self.xml.get_widget('nickname_label').set_markup(
-                '<b><span size="x-large">' +
-                self.contact.get_shown_name() +
-                '</span></b>')
-        self.xml.get_widget('local_jid_label').set_text(self.contact.jid)
-=======
         status_label = self.xml.get_object('status_label')
         status_label.set_max_width_chars(15)
         status_label.set_text(stats)
@@ -701,7 +533,6 @@
                 self.contact.get_shown_name() +
                 '</span></b>')
         self.xml.get_object('local_jid_label').set_text(self.contact.jid)
->>>>>>> 30a1bb50
 
         resources = '%s (%s)' % (self.contact.resource, unicode(
                 self.contact.priority))
@@ -710,43 +541,22 @@
         if not self.contact.status:
             self.contact.status = ''
 
-<<<<<<< HEAD
-        # Request list time status
-    #       gajim.connections[self.account].request_last_status_time(self.contact.jid,
-    #               self.contact.resource)
-
-        self.xml.get_widget('resource_prio_label').set_text(resources)
-        resource_prio_label_eventbox = self.xml.get_widget(
-=======
         self.xml.get_object('resource_prio_label').set_text(resources)
         resource_prio_label_eventbox = self.xml.get_object(
->>>>>>> 30a1bb50
                 'resource_prio_label_eventbox')
         resource_prio_label_eventbox.set_tooltip_text(uf_resources)
 
         self.fill_status_label()
 
-<<<<<<< HEAD
-    #       gajim.connections[self.account].request_vcard(self.contact.jid, self.is_fake)
-
-=======
->>>>>>> 30a1bb50
     def fill_personal_page(self):
         contact = gajim.connections[gajim.ZEROCONF_ACC_NAME].roster.getItem(self.contact.jid)
         for key in ('1st', 'last', 'jid', 'email'):
             if key not in contact['txt_dict']:
                 contact['txt_dict'][key] = ''
-<<<<<<< HEAD
-        self.xml.get_widget('first_name_label').set_text(contact['txt_dict']['1st'])
-        self.xml.get_widget('last_name_label').set_text(contact['txt_dict']['last'])
-        self.xml.get_widget('jabber_id_label').set_text(contact['txt_dict']['jid'])
-        self.xml.get_widget('email_label').set_text(contact['txt_dict']['email'])
-=======
         self.xml.get_object('first_name_label').set_text(contact['txt_dict']['1st'])
         self.xml.get_object('last_name_label').set_text(contact['txt_dict']['last'])
         self.xml.get_object('jabber_id_label').set_text(contact['txt_dict']['jid'])
         self.xml.get_object('email_label').set_text(contact['txt_dict']['email'])
->>>>>>> 30a1bb50
 
     def on_close_button_clicked(self, widget):
         self.window.destroy()