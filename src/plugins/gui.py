# -*- coding: utf-8 -*-

## This file is part of Gajim.
##
## Gajim is free software; you can redistribute it and/or modify
## it under the terms of the GNU General Public License as published
## by the Free Software Foundation; version 3 only.
##
## Gajim is distributed in the hope that it will be useful,
## but WITHOUT ANY WARRANTY; without even the implied warranty of
## MERCHANTABILITY or FITNESS FOR A PARTICULAR PURPOSE.  See the
## GNU General Public License for more details.
##
## You should have received a copy of the GNU General Public License
## along with Gajim.  If not, see <http://www.gnu.org/licenses/>.
##

'''
GUI classes related to plug-in management.

:author: Mateusz Biliński <mateusz@bilinski.it>
:since: 6th June 2008
:copyright: Copyright (2008) Mateusz Biliński <mateusz@bilinski.it>
:license: GPL
'''

__all__ = ['PluginsWindow']

from gi.repository import Pango
from gi.repository import Gtk
from gi.repository import GdkPixbuf
from gi.repository import GLib
import os

import gtkgui_helpers
from dialogs import WarningDialog, YesNoDialog, ArchiveChooserDialog
from htmltextview import HtmlTextView
from common import gajim
from plugins.helpers import log_calls, log
from plugins.helpers import GajimPluginActivateException
from plugins.plugins_i18n import _
from common.exceptions import PluginsystemError

(
PLUGIN,
NAME,
ACTIVE,
ACTIVATABLE,
ICON,
) = range(5)


class PluginsWindow(object):
    '''Class for Plugins window'''

    @log_calls('PluginsWindow')
    def __init__(self):
        '''Initialize Plugins window'''
        self.xml = gtkgui_helpers.get_gtk_builder('plugins_window.ui')
        self.window = self.xml.get_object('plugins_window')
        self.window.set_transient_for(gajim.interface.roster.window)

        widgets_to_extract = ('plugins_notebook', 'plugin_name_label',
            'plugin_version_label', 'plugin_authors_label',
            'plugin_homepage_linkbutton', 'uninstall_plugin_button',
            'configure_plugin_button', 'installed_plugins_treeview')

        for widget_name in widgets_to_extract:
            setattr(self, widget_name, self.xml.get_object(widget_name))

        self.plugin_description_textview = HtmlTextView()
        sw = self.xml.get_object('scrolledwindow2')
        sw.add(self.plugin_description_textview)
<<<<<<< HEAD
        attr_list = pango.AttrList()
        attr_list.insert(pango.AttrWeight(pango.WEIGHT_BOLD, 0, -1))
        self.plugin_name_label.set_attributes(attr_list)

        self.installed_plugins_model = gtk.ListStore(gobject.TYPE_PYOBJECT,
            gobject.TYPE_STRING, gobject.TYPE_BOOLEAN, gobject.TYPE_BOOLEAN,
            gtk.gdk.Pixbuf)
=======
        self.installed_plugins_model = Gtk.ListStore(object, str, bool, bool,
            GdkPixbuf.Pixbuf)
>>>>>>> 2879d314
        self.installed_plugins_treeview.set_model(self.installed_plugins_model)
        self.installed_plugins_treeview.set_rules_hint(True)

        renderer = Gtk.CellRendererText()
        col = Gtk.TreeViewColumn(_('Plugin'))#, renderer, text=NAME)
        cell = Gtk.CellRendererPixbuf()
        col.pack_start(cell, False)
        col.add_attribute(cell, 'pixbuf', ICON)
        col.pack_start(renderer, True)
        col.add_attribute(renderer, 'text', NAME)
        col.set_property('expand', True)
        self.installed_plugins_treeview.append_column(col)

        renderer = Gtk.CellRendererToggle()
        renderer.connect('toggled', self.installed_plugins_toggled_cb)
        col = Gtk.TreeViewColumn(_('Active'), renderer, active=ACTIVE,
            activatable=ACTIVATABLE)
        self.installed_plugins_treeview.append_column(col)

        icon = Gtk.Image()
        self.def_icon = icon.render_icon_pixbuf(Gtk.STOCK_PREFERENCES,
            Gtk.IconSize.MENU)

        # connect signal for selection change
        selection = self.installed_plugins_treeview.get_selection()
        selection.connect('changed',
            self.installed_plugins_treeview_selection_changed)
        selection.set_mode(Gtk.SelectionMode.SINGLE)

        self._clear_installed_plugin_info()

        self.fill_installed_plugins_model()
        root_iter = self.installed_plugins_model.get_iter_first()
        if root_iter:
            selection.select_iter(root_iter )

        self.xml.connect_signals(self)

        self.plugins_notebook.set_current_page(0)
        self.xml.get_object('close_button').grab_focus()

        self.window.show_all()
        gtkgui_helpers.possibly_move_window_in_current_desktop(self.window)


    def on_plugins_notebook_switch_page(self, widget, page, page_num):
        GLib.idle_add(self.xml.get_object('close_button').grab_focus)

    @log_calls('PluginsWindow')
    def installed_plugins_treeview_selection_changed(self, treeview_selection):
        model, iter = treeview_selection.get_selected()
        if iter:
            plugin = model.get_value(iter, PLUGIN)
            plugin_name = model.get_value(iter, NAME)
            is_active = model.get_value(iter, ACTIVE)

            self._display_installed_plugin_info(plugin)
        else:
            self._clear_installed_plugin_info()

    def _display_installed_plugin_info(self, plugin):
        self.plugin_name_label.set_text(plugin.name)
        self.plugin_version_label.set_text(plugin.version)
        self.plugin_authors_label.set_text(plugin.authors)
        self.plugin_homepage_linkbutton.set_uri(plugin.homepage)
        self.plugin_homepage_linkbutton.set_label(plugin.homepage)
        label = self.plugin_homepage_linkbutton.get_children()[0]
        label.set_ellipsize(Pango.EllipsizeMode.END)
        self.plugin_homepage_linkbutton.set_property('sensitive', True)
        desc_textbuffer = self.plugin_description_textview.get_buffer()
        desc_textbuffer.set_text('')
        txt = plugin.description
        txt.replace('</body>', '')
        if plugin.available_text:
            txt += '<br/><br/>' + _('Warning: %s') % plugin.available_text
        if not txt.startswith('<body '):
            txt = '<body  xmlns=\'http://www.w3.org/1999/xhtml\'>' + txt
        txt += ' </body>'
        self.plugin_description_textview.display_html(txt,
            self.plugin_description_textview, None)
<<<<<<< HEAD
=======

>>>>>>> 2879d314
        self.plugin_description_textview.set_property('sensitive', True)
        self.uninstall_plugin_button.set_property('sensitive',
            gajim.PLUGINS_DIRS[1] in plugin.__path__)
        self.configure_plugin_button.set_property(
            'sensitive', not plugin.config_dialog is None)

    def _clear_installed_plugin_info(self):
        self.plugin_name_label.set_text('')
        self.plugin_version_label.set_text('')
        self.plugin_authors_label.set_text('')
        self.plugin_homepage_linkbutton.set_uri('')
        self.plugin_homepage_linkbutton.set_label('')
        self.plugin_homepage_linkbutton.set_property('sensitive', False)

        desc_textbuffer = self.plugin_description_textview.get_buffer()
        desc_textbuffer.set_text('')
        self.plugin_description_textview.set_property('sensitive', False)
        self.uninstall_plugin_button.set_property('sensitive', False)
        self.configure_plugin_button.set_property('sensitive', False)

    @log_calls('PluginsWindow')
    def fill_installed_plugins_model(self):
        pm = gajim.plugin_manager
        self.installed_plugins_model.clear()
        self.installed_plugins_model.set_sort_column_id(1, Gtk.SortType.ASCENDING)

        for plugin in pm.plugins:
            icon = self.get_plugin_icon(plugin)
            self.installed_plugins_model.append([plugin, plugin.name,
                plugin.active and plugin.activatable, plugin.activatable, icon])

    def get_plugin_icon(self, plugin):
        icon_file = os.path.join(plugin.__path__, os.path.split(
                plugin.__path__)[1]) + '.png'
        icon = self.def_icon
        if os.path.isfile(icon_file):
            icon = GdkPixbuf.Pixbuf.new_from_file_at_size(icon_file, 16, 16)
        return icon

    @log_calls('PluginsWindow')
    def installed_plugins_toggled_cb(self, cell, path):
        is_active = self.installed_plugins_model[path][ACTIVE]
        plugin = self.installed_plugins_model[path][PLUGIN]

        if is_active:
            gajim.plugin_manager.deactivate_plugin(plugin)
        else:
            try:
                gajim.plugin_manager.activate_plugin(plugin)
            except GajimPluginActivateException as e:
                WarningDialog(_('Plugin failed'), str(e),
                    transient_for=self.window)
                return

        self.installed_plugins_model[path][ACTIVE] = not is_active

    @log_calls('PluginsWindow')
    def on_plugins_window_destroy(self, widget):
        '''Close window'''
        del gajim.interface.instances['plugins']

    @log_calls('PluginsWindow')
    def on_close_button_clicked(self, widget):
        self.window.destroy()

    @log_calls('PluginsWindow')
    def on_configure_plugin_button_clicked(self, widget):
        #log.debug('widget: %s'%(widget))
        selection = self.installed_plugins_treeview.get_selection()
        model, iter = selection.get_selected()
        if iter:
            plugin = model.get_value(iter, PLUGIN)
            plugin_name = model.get_value(iter, NAME)
            is_active = model.get_value(iter, ACTIVE)


            result = plugin.config_dialog.run(self.window)

        else:
            # No plugin selected. this should never be reached. As configure
            # plugin button should only be clickable when plugin is selected.
            # XXX: maybe throw exception here?
            pass

    @log_calls('PluginsWindow')
    def on_uninstall_plugin_button_clicked(self, widget):
        selection = self.installed_plugins_treeview.get_selection()
        model, iter = selection.get_selected()
        if iter:
            plugin = model.get_value(iter, PLUGIN)
            plugin_name = model.get_value(iter, NAME)
            is_active = model.get_value(iter, ACTIVE)
            try:
                gajim.plugin_manager.remove_plugin(plugin)
            except PluginsystemError as e:
                WarningDialog(_('Unable to properly remove the plugin'),
                    str(e), self.window)
                return
            model.remove(iter)

    @log_calls('PluginsWindow')
    def on_install_plugin_button_clicked(self, widget):
        def show_warn_dialog():
            text = _('Archive is malformed')
            dialog = WarningDialog(text, '', transient_for=self.window)
            dialog.set_modal(False)
            dialog.popup()

        def _on_plugin_exists(zip_filename):
            def on_yes(is_checked):
                plugin = gajim.plugin_manager.install_from_zip(zip_filename,
                    True)
                if not plugin:
                    show_warn_dialog()
                    return
                model = self.installed_plugins_model

                for row in list(range(len(model))):
                    if plugin == model[row][PLUGIN]:
                        model.remove(model.get_iter((row, PLUGIN)))
                        break

                iter_ = model.append([plugin, plugin.name, False,
                    plugin.activatable, self.get_plugin_icon(plugin)])
                sel = self.installed_plugins_treeview.get_selection()
                sel.select_iter(iter_)

            YesNoDialog(_('Plugin already exists'), sectext=_('Overwrite?'),
                on_response_yes=on_yes, transient_for=self.window)

        def _try_install(zip_filename):
            try:
                plugin = gajim.plugin_manager.install_from_zip(zip_filename)
            except PluginsystemError as er_type:
                error_text = str(er_type)
                if error_text == _('Plugin already exists'):
                    _on_plugin_exists(zip_filename)
                    return

                WarningDialog(error_text, '"%s"' % zip_filename, self.window)
                return
            if not plugin:
                show_warn_dialog()
                return
            model = self.installed_plugins_model
            iter_ = model.append([plugin, plugin.name, False,
                plugin.activatable], self.get_plugin_icon(plugin))
            sel = self.installed_plugins_treeview.get_selection()
            sel.select_iter(iter_)

        self.dialog = ArchiveChooserDialog(on_response_ok=_try_install)


class GajimPluginConfigDialog(Gtk.Dialog):

    @log_calls('GajimPluginConfigDialog')
    def __init__(self, plugin, **kwargs):
        Gtk.Dialog.__init__(self, '%s %s'%(plugin.name, _('Configuration')),
                                                                    **kwargs)
        self.plugin = plugin
<<<<<<< HEAD
        button = self.add_button('gtk-close', gtk.RESPONSE_CLOSE)
        button.connect('clicked', self.on_close_button_clicked)
        self.child.set_spacing(3)

        self.init()

=======
        button = self.add_button('gtk-close', Gtk.ResponseType.CLOSE)
        button.connect('clicked', self.on_close_button_clicked)

        self.get_child().set_spacing(3)

        self.init()

    def on_close_dialog(self, widget, data):
        self.hide()
        return True

>>>>>>> 2879d314
    def on_close_button_clicked(self, widget):
        self.hide()

    @log_calls('GajimPluginConfigDialog')
    def run(self, parent=None):
        self.set_transient_for(parent)
        self.on_run()
        self.show_all()
<<<<<<< HEAD
=======
        self.connect('delete-event', self.on_close_dialog)
>>>>>>> 2879d314
        result =  super(GajimPluginConfigDialog, self)
        return result

    def init(self):
        pass

    def on_run(self):
        pass<|MERGE_RESOLUTION|>--- conflicted
+++ resolved
@@ -71,18 +71,8 @@
         self.plugin_description_textview = HtmlTextView()
         sw = self.xml.get_object('scrolledwindow2')
         sw.add(self.plugin_description_textview)
-<<<<<<< HEAD
-        attr_list = pango.AttrList()
-        attr_list.insert(pango.AttrWeight(pango.WEIGHT_BOLD, 0, -1))
-        self.plugin_name_label.set_attributes(attr_list)
-
-        self.installed_plugins_model = gtk.ListStore(gobject.TYPE_PYOBJECT,
-            gobject.TYPE_STRING, gobject.TYPE_BOOLEAN, gobject.TYPE_BOOLEAN,
-            gtk.gdk.Pixbuf)
-=======
         self.installed_plugins_model = Gtk.ListStore(object, str, bool, bool,
             GdkPixbuf.Pixbuf)
->>>>>>> 2879d314
         self.installed_plugins_treeview.set_model(self.installed_plugins_model)
         self.installed_plugins_treeview.set_rules_hint(True)
 
@@ -152,6 +142,7 @@
         label = self.plugin_homepage_linkbutton.get_children()[0]
         label.set_ellipsize(Pango.EllipsizeMode.END)
         self.plugin_homepage_linkbutton.set_property('sensitive', True)
+
         desc_textbuffer = self.plugin_description_textview.get_buffer()
         desc_textbuffer.set_text('')
         txt = plugin.description
@@ -163,10 +154,7 @@
         txt += ' </body>'
         self.plugin_description_textview.display_html(txt,
             self.plugin_description_textview, None)
-<<<<<<< HEAD
-=======
-
->>>>>>> 2879d314
+
         self.plugin_description_textview.set_property('sensitive', True)
         self.uninstall_plugin_button.set_property('sensitive',
             gajim.PLUGINS_DIRS[1] in plugin.__path__)
@@ -327,14 +315,6 @@
         Gtk.Dialog.__init__(self, '%s %s'%(plugin.name, _('Configuration')),
                                                                     **kwargs)
         self.plugin = plugin
-<<<<<<< HEAD
-        button = self.add_button('gtk-close', gtk.RESPONSE_CLOSE)
-        button.connect('clicked', self.on_close_button_clicked)
-        self.child.set_spacing(3)
-
-        self.init()
-
-=======
         button = self.add_button('gtk-close', Gtk.ResponseType.CLOSE)
         button.connect('clicked', self.on_close_button_clicked)
 
@@ -346,7 +326,6 @@
         self.hide()
         return True
 
->>>>>>> 2879d314
     def on_close_button_clicked(self, widget):
         self.hide()
 
@@ -355,10 +334,7 @@
         self.set_transient_for(parent)
         self.on_run()
         self.show_all()
-<<<<<<< HEAD
-=======
         self.connect('delete-event', self.on_close_dialog)
->>>>>>> 2879d314
         result =  super(GajimPluginConfigDialog, self)
         return result
 
