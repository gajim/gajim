# -*- coding: utf-8 -*-
## src/tooltips.py
##
## Copyright (C) 2005 Alex Mauer <hawke AT hawkesnest.net>
##                    Stéphan Kochen <stephan AT kochen.nl>
## Copyright (C) 2005-2006 Dimitur Kirov <dkirov AT gmail.com>
## Copyright (C) 2005-2007 Nikos Kouremenos <kourem AT gmail.com>
## Copyright (C) 2005-2010 Yann Leboulanger <asterix AT lagaule.org>
## Copyright (C) 2006 Travis Shirk <travis AT pobox.com>
##                    Stefan Bethge <stefan AT lanpartei.de>
## Copyright (C) 2006-2007 Jean-Marie Traissard <jim AT lapin.org>
## Copyright (C) 2007 Julien Pivotto <roidelapluie AT gmail.com>
## Copyright (C) 2007-2008 Stephan Erb <steve-e AT h3c.de>
## Copyright (C) 2008 Jonathan Schleifer <js-gajim AT webkeks.org>
##
## This file is part of Gajim.
##
## Gajim is free software; you can redistribute it and/or modify
## it under the terms of the GNU General Public License as published
## by the Free Software Foundation; version 3 only.
##
## Gajim is distributed in the hope that it will be useful,
## but WITHOUT ANY WARRANTY; without even the implied warranty of
## MERCHANTABILITY or FITNESS FOR A PARTICULAR PURPOSE. See the
## GNU General Public License for more details.
##
## You should have received a copy of the GNU General Public License
## along with Gajim. If not, see <http://www.gnu.org/licenses/>.
##

import gtk
import gobject
import os
import time
import locale
from datetime import datetime
from datetime import timedelta

import gtkgui_helpers

from common import gajim
from common import helpers
from common.pep import MOODS, ACTIVITIES
from common.i18n import Q_

class BaseTooltip:
<<<<<<< HEAD
    ''' Base Tooltip class;
=======
    """
    Base Tooltip class

>>>>>>> 30a1bb50
            Usage:
                    tooltip = BaseTooltip()
                    ....
                    tooltip.show_tooltip(data, widget_height, widget_y_position)
                    ....
                    if tooltip.timeout != 0:
                            tooltip.hide_tooltip()

            * data - the text to be displayed  (extenders override this argument and
                    display more complex contents)
            * widget_height  - the height of the widget on which we want to show tooltip
            * widget_y_position - the vertical position of the widget on the screen

            Tooltip is displayed aligned centered to the mouse poiner and 4px below the widget.
            In case tooltip goes below the visible area it is shown above the widget.
<<<<<<< HEAD
    '''
=======
    """

>>>>>>> 30a1bb50
    def __init__(self):
        self.timeout = 0
        self.preferred_position = [0, 0]
        self.win = None
        self.id = None
<<<<<<< HEAD

    def populate(self, data):
        ''' this method must be overriden by all extenders
        This is the most simple implementation: show data as value of a label
        '''
=======
        self.cur_data = None
        self.check_last_time = None

    def populate(self, data):
        """
        This method must be overriden by all extenders. This is the most simple
        implementation: show data as value of a label
        """
>>>>>>> 30a1bb50
        self.create_window()
        self.win.add(gtk.Label(data))

    def create_window(self):
<<<<<<< HEAD
        ''' create a popup window each time tooltip is requested '''
=======
        """
        Create a popup window each time tooltip is requested
        """
>>>>>>> 30a1bb50
        self.win = gtk.Window(gtk.WINDOW_POPUP)
        self.win.set_border_width(3)
        self.win.set_resizable(False)
        self.win.set_name('gtk-tooltips')
        self.win.set_type_hint(gtk.gdk.WINDOW_TYPE_HINT_TOOLTIP)

        self.win.set_events(gtk.gdk.POINTER_MOTION_MASK)
        self.win.connect_after('expose_event', self.expose)
        self.win.connect('size-request', self.on_size_request)
        self.win.connect('motion-notify-event', self.motion_notify_event)
        self.screen = self.win.get_screen()

    def _get_icon_name_for_tooltip(self, contact):
<<<<<<< HEAD
        ''' helper function used for tooltip contacts/acounts
        Tooltip on account has fake contact with sub == '', in this case we show
        real status of the account
        '''
=======
        """
        Helper function used for tooltip contacts/acounts

        Tooltip on account has fake contact with sub == '', in this case we show
        real status of the account
        """
>>>>>>> 30a1bb50
        if contact.ask == 'subscribe':
            return 'requested'
        elif contact.sub in ('both', 'to', ''):
            return contact.show
        return 'not in roster'

    def motion_notify_event(self, widget, event):
        self.hide_tooltip()

    def on_size_request(self, widget, requisition):
        half_width = requisition.width / 2 + 1
        if self.preferred_position[0] < half_width:
            self.preferred_position[0] = 0
        elif self.preferred_position[0] + requisition.width > \
                self.screen.get_width() + half_width:
            self.preferred_position[0] = self.screen.get_width() - \
                    requisition.width
<<<<<<< HEAD
        else:
            self.preferred_position[0] -= half_width
            self.screen.get_height()
=======
        elif not self.check_last_time:
            self.preferred_position[0] -= half_width
>>>>>>> 30a1bb50
        if self.preferred_position[1] + requisition.height > \
                self.screen.get_height():
            # flip tooltip up
            self.preferred_position[1] -= requisition.height + \
                    self.widget_height + 8
        if self.preferred_position[1] < 0:
            self.preferred_position[1] = 0
        self.win.move(self.preferred_position[0], self.preferred_position[1])

    def expose(self, widget, event):
        style = self.win.get_style()
        size = self.win.get_size()
        style.paint_flat_box(self.win.window, gtk.STATE_NORMAL, gtk.SHADOW_OUT,
                None, self.win, 'tooltip', 0, 0, -1, 1)
        style.paint_flat_box(self.win.window, gtk.STATE_NORMAL, gtk.SHADOW_OUT,
                None, self.win, 'tooltip', 0, size[1] - 1, -1, 1)
        style.paint_flat_box(self.win.window, gtk.STATE_NORMAL, gtk.SHADOW_OUT,
                None, self.win, 'tooltip', 0, 0, 1, -1)
        style.paint_flat_box(self.win.window, gtk.STATE_NORMAL, gtk.SHADOW_OUT,
                None, self.win, 'tooltip', size[0] - 1, 0, 1, -1)
        return True

    def show_tooltip(self, data, widget_height, widget_y_position):
<<<<<<< HEAD
        ''' show tooltip on widget.
        data contains needed data for tooltip contents
        widget_height is the height of the widget on which we show the tooltip
        widget_y_position is vertical position of the widget on the screen
        '''
=======
        """
        Show tooltip on widget

        Data contains needed data for tooltip contents.
        widget_height is the height of the widget on which we show the tooltip.
        widget_y_position is vertical position of the widget on the screen.
        """
        self.cur_data = data
>>>>>>> 30a1bb50
        # set tooltip contents
        self.populate(data)

        # get the X position of mouse pointer on the screen
        pointer_x = self.screen.get_display().get_pointer()[1]

        # get the prefered X position of the tooltip on the screen in case this position is >
        # than the height of the screen, tooltip will be shown above the widget
        preferred_y = widget_y_position + widget_height + 4

        self.preferred_position = [pointer_x, preferred_y]
        self.widget_height = widget_height
        self.win.ensure_style()
        self.win.show_all()

    def hide_tooltip(self):
        if self.timeout > 0:
            gobject.source_remove(self.timeout)
            self.timeout = 0
        if self.win:
            self.win.destroy()
            self.win = None
        self.id = None
<<<<<<< HEAD

class StatusTable:
    ''' Contains methods for creating status table. This
    is used in Roster and NotificationArea tooltips '''
=======
        self.cur_data = None
        self.check_last_time = None

    @staticmethod
    def colorize_status(status):
        """
        Colorize the status message inside the tooltip by it's
        semantics. Color palette is the Tango.
        """
        formatted = "<span foreground='%s'>%s</span>"
        if status.startswith(Q_("?user status:Available")):
            status = formatted % ('#73D216', status)
        elif status.startswith(_("Free for Chat")):
            status = formatted % ('#3465A4', status)
        elif status.startswith(_("Away")):
            status = formatted % ('#EDD400', status)
        elif status.startswith(_("Busy")):
            status = formatted % ('#F57900', status)
        elif status.startswith(_("Not Available")):
            status = formatted % ('#CC0000', status)
        elif status.startswith(_("Offline")):
            status = formatted % ('#555753', status)
        return status

    @staticmethod
    def colorize_affiliation(affiliation):
        """
        Color the affiliation of a MUC participant inside the tooltip by
        it's semantics. Color palette is the Tango.
        """
        formatted = "<span foreground='%s'>%s</span>"
        if affiliation.startswith(Q_("?Group Chat Contact Affiliation:None")):
            affiliation = formatted % ('#555753', affiliation)
        elif affiliation.startswith(_("Member")):
            affiliation = formatted % ('#73D216', affiliation)
        elif affiliation.startswith(_("Administrator")):
            affiliation = formatted % ('#F57900', affiliation)
        elif affiliation.startswith(_("Owner")):
            affiliation = formatted % ('#CC0000', affiliation)
        return affiliation

class StatusTable:
    """
    Contains methods for creating status table. This is used in Roster and
    NotificationArea tooltips
    """

>>>>>>> 30a1bb50
    def __init__(self):
        self.current_row = 1
        self.table = None
        self.text_label = None
        self.spacer_label = '   '

    def create_table(self):
        self.table = gtk.Table(4, 1)
        self.table.set_property('column-spacing', 2)

    def add_text_row(self, text, col_inc = 0):
        self.current_row += 1
        self.text_label = gtk.Label()
        self.text_label.set_line_wrap(True)
        self.text_label.set_alignment(0, 0)
        self.text_label.set_selectable(False)
        self.text_label.set_markup(text)
        self.table.attach(self.text_label, 1 + col_inc, 4, self.current_row,
                self.current_row + 1)

    def get_status_info(self, resource, priority, show, status):
        str_status = resource + ' (' + unicode(priority) + ')'
        if status:
            status = status.strip()
            if status != '':
                # make sure 'status' is unicode before we send to to reduce_chars
                if isinstance(status, str):
                    status = unicode(status, encoding='utf-8')
                # reduce to 100 chars, 1 line
                status = helpers.reduce_chars_newlines(status, 100, 1)
                str_status = gobject.markup_escape_text(str_status)
                status = gobject.markup_escape_text(status)
                str_status += ' - <i>' + status + '</i>'
        return str_status

    def add_status_row(self, file_path, show, str_status, status_time=None,
<<<<<<< HEAD
    show_lock=False, indent=True):
        ''' appends a new row with status icon to the table '''
=======
                    show_lock=False, indent=True):
        """
        Append a new row with status icon to the table
        """
>>>>>>> 30a1bb50
        self.current_row += 1
        state_file = show.replace(' ', '_')
        files = []
        files.append(os.path.join(file_path, state_file + '.png'))
        files.append(os.path.join(file_path, state_file + '.gif'))
        image = gtk.Image()
        image.set_from_pixbuf(None)
        for f in files:
            if os.path.exists(f):
                image.set_from_file(f)
                break
        spacer = gtk.Label(self.spacer_label)
        image.set_alignment(1, 0.5)
        if indent:
            self.table.attach(spacer, 1, 2, self.current_row,
                    self.current_row + 1, 0, 0, 0, 0)
        self.table.attach(image, 2, 3, self.current_row,
                self.current_row + 1, gtk.FILL, gtk.FILL, 2, 0)
        status_label = gtk.Label()
        status_label.set_markup(str_status)
        status_label.set_alignment(0, 0)
        status_label.set_line_wrap(True)
        self.table.attach(status_label, 3, 4, self.current_row,
                self.current_row + 1, gtk.FILL | gtk.EXPAND, 0, 0, 0)
        if show_lock:
            lock_image = gtk.Image()
            lock_image.set_from_stock(gtk.STOCK_DIALOG_AUTHENTICATION,
                    gtk.ICON_SIZE_MENU)
            self.table.attach(lock_image, 4, 5, self.current_row,
                    self.current_row + 1, 0, 0, 0, 0)

class NotificationAreaTooltip(BaseTooltip, StatusTable):
<<<<<<< HEAD
    ''' Tooltip that is shown in the notification area '''
=======
    """
    Tooltip that is shown in the notification area
    """

>>>>>>> 30a1bb50
    def __init__(self):
        BaseTooltip.__init__(self)
        StatusTable.__init__(self)

    def fill_table_with_accounts(self, accounts):
        iconset = gajim.config.get('iconset')
        if not iconset:
            iconset = 'dcraven'
        file_path = os.path.join(helpers.get_iconset_path(iconset), '16x16')
        for acct in accounts:
            message = acct['message']
            # before reducing the chars we should assure we send unicode, else
            # there are possible pango TBs on 'set_markup'
            if isinstance(message, str):
                message = unicode(message, encoding = 'utf-8')
            message = helpers.reduce_chars_newlines(message, 100, 1)
            message = gobject.markup_escape_text(message)
            if acct['name'] in gajim.con_types and \
                    gajim.con_types[acct['name']] in ('tls', 'ssl'):
                show_lock = True
            else:
                show_lock = False
            if message:
                self.add_status_row(file_path, acct['show'],
                        gobject.markup_escape_text(acct['name']) + \
                        ' - ' + message, show_lock=show_lock, indent=False)
            else:
                self.add_status_row(file_path, acct['show'],
                        gobject.markup_escape_text(acct['name'])
                        , show_lock=show_lock, indent=False)
            for line in acct['event_lines']:
                self.add_text_row('  ' + line, 1)

    def populate(self, data=''):
        self.create_window()
        self.create_table()

        accounts = helpers.get_notification_icon_tooltip_dict()
        self.table.resize(2, 1)
        self.fill_table_with_accounts(accounts)
        self.hbox = gtk.HBox()
        self.table.set_property('column-spacing', 1)

        self.hbox.add(self.table)
        self.hbox.show_all()

class GCTooltip(BaseTooltip):
<<<<<<< HEAD
    ''' Tooltip that is shown in the GC treeview '''
=======
    """
    Tooltip that is shown in the GC treeview
    """

>>>>>>> 30a1bb50
    def __init__(self):
        self.account = None
        self.text_label = gtk.Label()
        self.text_label.set_line_wrap(True)
        self.text_label.set_alignment(0, 0)
        self.text_label.set_selectable(False)
        self.avatar_image = gtk.Image()

        BaseTooltip.__init__(self)

    def populate(self, contact):
        if not contact:
            return
        self.create_window()
        vcard_table = gtk.Table(3, 1)
        vcard_table.set_property('column-spacing', 2)
        vcard_table.set_homogeneous(False)
        vcard_current_row = 1
        properties = []

        nick_markup = '<b>' + \
                gobject.markup_escape_text(contact.get_shown_name()) \
                + '</b>'
        properties.append((nick_markup, None))

        if contact.status: # status message
            status = contact.status.strip()
            if status != '':
                # escape markup entities
                status = helpers.reduce_chars_newlines(status, 300, 5)
                status = '<i>' +\
                        gobject.markup_escape_text(status) + '</i>'
                properties.append((status, None))
<<<<<<< HEAD
        else: # no status message, show SHOW instead
            show = helpers.get_uf_show(contact.show)
            show = '<i>' + show + '</i>'
            properties.append((show, None))

        if contact.jid.strip() != '':
            properties.append((_('Jabber ID: '), contact.jid))

        if hasattr(contact, 'resource') and contact.resource.strip() != '':
            properties.append((_('Resource: '),
                    gobject.markup_escape_text(contact.resource) ))
        if contact.affiliation != 'none':
            uf_affiliation = helpers.get_uf_affiliation(contact.affiliation)
            affiliation_str = \
                    _('%(owner_or_admin_or_member)s of this group chat') %\
                    {'owner_or_admin_or_member': uf_affiliation}
            properties.append((affiliation_str, None))
=======

        show = helpers.get_uf_show(contact.show)
        show = self.colorize_status(show)
        properties.append((show, None))

        if contact.jid.strip():
            properties.append((_('Jabber ID: '), "<b>%s</b>" % contact.jid))

        if hasattr(contact, 'resource') and contact.resource.strip():
            properties.append((_('Resource: '),
                    gobject.markup_escape_text(contact.resource)))

        if contact.affiliation != 'none':
            uf_affiliation = helpers.get_uf_affiliation(contact.affiliation)
            uf_affiliation =\
                    _('%(owner_or_admin_or_member)s of this group chat') %\
                    {'owner_or_admin_or_member': uf_affiliation}
            uf_affiliation = self.colorize_affiliation(uf_affiliation)
            properties.append((uf_affiliation, None))
>>>>>>> 30a1bb50

        # Add avatar
        puny_name = helpers.sanitize_filename(contact.name)
        puny_room = helpers.sanitize_filename(contact.room_jid)
        file_ = helpers.get_avatar_path(os.path.join(gajim.AVATAR_PATH, puny_room,
                puny_name))
        if file_:
            self.avatar_image.set_from_file(file_)
            pix = self.avatar_image.get_pixbuf()
            pix = gtkgui_helpers.get_scaled_pixbuf(pix, 'tooltip')
            self.avatar_image.set_from_pixbuf(pix)
        else:
            self.avatar_image.set_from_pixbuf(None)
        while properties:
            property_ = properties.pop(0)
            vcard_current_row += 1
            vertical_fill = gtk.FILL
            if not properties:
                vertical_fill |= gtk.EXPAND
            label = gtk.Label()
            label.set_alignment(0, 0)
            if property_[1]:
                label.set_markup(property_[0])
                vcard_table.attach(label, 1, 2, vcard_current_row,
                        vcard_current_row + 1, gtk.FILL, vertical_fill, 0, 0)
                label = gtk.Label()
                label.set_alignment(0, 0)
                label.set_markup(property_[1])
                label.set_line_wrap(True)
                vcard_table.attach(label, 2, 3, vcard_current_row,
                        vcard_current_row + 1, gtk.EXPAND | gtk.FILL,
                        vertical_fill, 0, 0)
            else:
                label.set_markup(property_[0])
                label.set_line_wrap(True)
                vcard_table.attach(label, 1, 3, vcard_current_row,
                        vcard_current_row + 1, gtk.FILL, vertical_fill, 0)

        self.avatar_image.set_alignment(0, 0)
        vcard_table.attach(self.avatar_image, 3, 4, 2, vcard_current_row + 1,
                gtk.FILL, gtk.FILL | gtk.EXPAND, 3, 3)
        self.win.add(vcard_table)

class RosterTooltip(NotificationAreaTooltip):
<<<<<<< HEAD
    ''' Tooltip that is shown in the roster treeview '''
=======
    """
    Tooltip that is shown in the roster treeview
    """

>>>>>>> 30a1bb50
    def __init__(self):
        self.account = None
        self.image = gtk.Image()
        self.image.set_alignment(0, 0)
        # padding is independent of the total length and better than alignment
        self.image.set_padding(1, 2)
        self.avatar_image = gtk.Image()
        NotificationAreaTooltip.__init__(self)

    def populate(self, contacts):
        self.create_window()

        self.create_table()
        if not contacts or len(contacts) == 0:
            # Tooltip for merged accounts row
            accounts = helpers.get_notification_icon_tooltip_dict()
            self.table.resize(2, 1)
            self.spacer_label = ''
            self.fill_table_with_accounts(accounts)
            self.win.add(self.table)
            return

        # primary contact
        prim_contact = gajim.contacts.get_highest_prio_contact_from_contacts(
                contacts)

        puny_jid = helpers.sanitize_filename(prim_contact.jid)
        table_size = 3

        file_ = helpers.get_avatar_path(os.path.join(gajim.AVATAR_PATH, puny_jid))
        if file_:
            self.avatar_image.set_from_file(file_)
            pix = self.avatar_image.get_pixbuf()
            pix = gtkgui_helpers.get_scaled_pixbuf(pix, 'tooltip')
            self.avatar_image.set_from_pixbuf(pix)
            table_size = 4
        else:
            self.avatar_image.set_from_pixbuf(None)
        vcard_table = gtk.Table(table_size, 1)
        vcard_table.set_property('column-spacing', 2)
        vcard_table.set_homogeneous(False)
        vcard_current_row = 1
        properties = []

        name_markup = u'<span weight="bold">' + \
                gobject.markup_escape_text(prim_contact.get_shown_name())\
                + '</span>'
        if self.account and helpers.jid_is_blocked(self.account,
        prim_contact.jid):
            name_markup += _(' [blocked]')
        if self.account and \
        self.account in gajim.interface.minimized_controls and \
        prim_contact.jid in gajim.interface.minimized_controls[self.account]:
            name_markup += _(' [minimized]')
        properties.append((name_markup, None))

        num_resources = 0
        # put contacts in dict, where key is priority
        contacts_dict = {}
        for contact in contacts:
            if contact.resource:
                num_resources += 1
                if contact.priority in contacts_dict:
                    contacts_dict[contact.priority].append(contact)
                else:
                    contacts_dict[contact.priority] = [contact]

        if num_resources > 1:
            properties.append((_('Status: '),       ' '))
            transport = gajim.get_transport_name_from_jid(
                    prim_contact.jid)
            if transport:
                file_path = os.path.join(helpers.get_transport_path(transport),
                        '16x16')
            else:
                iconset = gajim.config.get('iconset')
                if not iconset:
                    iconset = 'dcraven'
                file_path = os.path.join(helpers.get_iconset_path(iconset), '16x16')

            contact_keys = sorted(contacts_dict.keys())
            contact_keys.reverse()
            for priority in contact_keys:
                for acontact in contacts_dict[priority]:
                    status_line = self.get_status_info(acontact.resource,
                            acontact.priority, acontact.show, acontact.status)

                    icon_name = self._get_icon_name_for_tooltip(acontact)
                    self.add_status_row(file_path, icon_name, status_line,
                            acontact.last_status_time)
            properties.append((self.table,  None))

        else: # only one resource
            if contact.show:
                show = helpers.get_uf_show(contact.show)
<<<<<<< HEAD
=======
                if not self.check_last_time and self.account:
                    if contact.show == 'offline':
                        if not contact.last_status_time:
                            gajim.connections[self.account].request_last_status_time(
                                    contact.jid, '')
                        else:
                            self.check_last_time = contact.last_status_time
                    elif contact.resource:
                        gajim.connections[self.account].request_last_status_time(
                                contact.jid, contact.resource)
                        if contact.last_activity_time:
                            self.check_last_time = contact.last_activity_time
                else:
                    self.check_last_time = None
>>>>>>> 30a1bb50
                if contact.last_status_time:
                    vcard_current_row += 1
                    if contact.show == 'offline':
                        text = ' - ' + _('Last status: %s')
                    else:
                        text = _(' since %s')

                    if time.strftime('%j', time.localtime())== \
                                    time.strftime('%j', contact.last_status_time):
                    # it's today, show only the locale hour representation
                        local_time = time.strftime('%X',
                                contact.last_status_time)
                    else:
                        # time.strftime returns locale encoded string
                        local_time = time.strftime('%c',
                                contact.last_status_time)
                    local_time = local_time.decode(
                            locale.getpreferredencoding())
                    text = text % local_time
                    show += text
                if self.account and \
                prim_contact.jid in gajim.gc_connected[self.account]:
                    if gajim.gc_connected[self.account][prim_contact.jid]:
                        show = _('Connected')
                    else:
                        show = _('Disconnected')
<<<<<<< HEAD
                show = '<i>' + show + '</i>'
                # we append show below
=======
                show = self.colorize_status(show)
>>>>>>> 30a1bb50

                if contact.status:
                    status = contact.status.strip()
                    if status:
                        # reduce long status
                        # (no more than 300 chars on line and no more than 5 lines)
                        # status is wrapped
                        status = helpers.reduce_chars_newlines(status, 300, 5)
                        # escape markup entities.
                        status = gobject.markup_escape_text(status)
                        properties.append(('<i>%s</i>' % status, None))
                properties.append((show, None))

        self._append_pep_info(contact, properties)

<<<<<<< HEAD
        properties.append((_('Jabber ID: '), prim_contact.jid ))
=======
        properties.append((_('Jabber ID: '), "<b>%s</b>" % prim_contact.jid))
>>>>>>> 30a1bb50

        # contact has only one ressource
        if num_resources == 1 and contact.resource:
            properties.append((_('Resource: '),
                    gobject.markup_escape_text(contact.resource) +\
                    ' (' + unicode(contact.priority) + ')'))

        if self.account and prim_contact.sub and prim_contact.sub != 'both' and\
        prim_contact.jid not in gajim.gc_connected[self.account]:
            # ('both' is the normal sub so we don't show it)
            properties.append(( _('Subscription: '),
                    gobject.markup_escape_text(helpers.get_uf_sub(prim_contact.sub))))

        if prim_contact.keyID:
            keyID = None
            if len(prim_contact.keyID) == 8:
                keyID = prim_contact.keyID
            elif len(prim_contact.keyID) == 16:
                keyID = prim_contact.keyID[8:]
            if keyID:
                properties.append((_('OpenPGP: '),
                        gobject.markup_escape_text(keyID)))

<<<<<<< HEAD
=======
        if contact.last_activity_time:
            last_active = datetime(*contact.last_activity_time[:6])
            current = datetime.now()

            diff = current - last_active
            diff = timedelta(diff.days, diff.seconds)

            if last_active.date() == current.date():
                formatted = last_active.strftime("%X")
            else:
                formatted = last_active.strftime("%c")

            # Do not show the "Idle since" and "Idle for" items if there
            # is no meaningful difference between last activity time and
            # current time.
            if diff.days > 0 or diff.seconds > 0:
                cs = "<span foreground='#888A85'>%s</span>"
                properties.append((str(), None))
                properties.append(((cs % _("Idle since %s")) % formatted, None))
                properties.append(((cs % _("Idle for %s")) % str(diff), None))

>>>>>>> 30a1bb50
        while properties:
            property_ = properties.pop(0)
            vcard_current_row += 1
            vertical_fill = gtk.FILL
            if not properties and table_size == 4:
                vertical_fill |= gtk.EXPAND
            label = gtk.Label()
            label.set_alignment(0, 0)
            if property_[1]:
                label.set_markup(property_[0])
                vcard_table.attach(label, 1, 2, vcard_current_row,
                        vcard_current_row + 1, gtk.FILL, vertical_fill, 0, 0)
                label = gtk.Label()
                label.set_alignment(0, 0)
                label.set_markup(property_[1])
                label.set_line_wrap(True)
                vcard_table.attach(label, 2, 3, vcard_current_row,
                        vcard_current_row + 1, gtk.EXPAND | gtk.FILL,
                                vertical_fill, 0, 0)
            else:
<<<<<<< HEAD
                if isinstance(property_[0], (unicode, str)): #FIXME: rm unicode?
=======
                if isinstance(property_[0], (unicode, str)): # FIXME: rm unicode?
>>>>>>> 30a1bb50
                    label.set_markup(property_[0])
                    label.set_line_wrap(True)
                else:
                    label = property_[0]
                vcard_table.attach(label, 1, 3, vcard_current_row,
                        vcard_current_row + 1, gtk.FILL, vertical_fill, 0)
        self.avatar_image.set_alignment(0, 0)
        if table_size == 4:
            vcard_table.attach(self.avatar_image, 3, 4, 2,
                    vcard_current_row + 1, gtk.FILL, gtk.FILL | gtk.EXPAND, 3, 3)
        self.win.add(vcard_table)

<<<<<<< HEAD
    def _append_pep_info(self, contact, properties):
        '''
        Append Tune, Mood, Activity information of the specified contact
        to the given property list.
        '''
        if 'mood' in contact.pep:
            mood = contact.pep['mood'].asMarkupText()
            mood_string = _('Mood:') + ' %s' % mood
            properties.append((mood_string, None))

        if 'activity' in contact.pep:
            activity = contact.pep['activity'].asMarkupText()
            activity_string = _('Activity:') + ' %s' % activity
            properties.append((activity_string, None))

        if 'tune' in contact.pep:
            tune = contact.pep['tune'].asMarkupText()
            tune_string = _('Tune:') + ' %s' % tune
            properties.append((tune_string, None))


class FileTransfersTooltip(BaseTooltip):
    ''' Tooltip that is shown in the notification area '''
=======
    def update_last_time(self, last_time):
        if not self.check_last_time or time.strftime('%x %I:%M %p', last_time) !=\
        time.strftime('%x %I:%M %p', self.check_last_time):
            self.win.destroy()
            self.win = None
            self.populate(self.cur_data)
            self.win.ensure_style()
            self.win.show_all()

    def _append_pep_info(self, contact, properties):
        """
        Append Tune, Mood, Activity, Location information of the specified contact
        to the given property list.
        """
        if 'mood' in contact.pep:
            mood = contact.pep['mood'].asMarkupText()
            properties.append((_("Mood: %s") % mood, None))

        if 'activity' in contact.pep:
            activity = contact.pep['activity'].asMarkupText()
            properties.append((_("Activity: %s") % activity, None))

        if 'tune' in contact.pep:
            tune = contact.pep['tune'].asMarkupText()
            properties.append((_("Tune: %s") % tune, None))

        if 'location' in contact.pep:
            location = contact.pep['location'].asMarkupText()
            properties.append((_("Location: %s") % location, None))


class FileTransfersTooltip(BaseTooltip):
    """
    Tooltip that is shown in the notification area
    """

>>>>>>> 30a1bb50
    def __init__(self):
        BaseTooltip.__init__(self)

    def populate(self, file_props):
        ft_table = gtk.Table(2, 1)
        ft_table.set_property('column-spacing', 2)
        current_row = 1
        self.create_window()
        properties = []
        name = file_props['name']
        if file_props['type'] == 'r':
            file_name = os.path.split(file_props['file-name'])[1]
        else:
            file_name = file_props['name']
        properties.append((_('Name: '),
                gobject.markup_escape_text(file_name)))
        if file_props['type'] == 'r':
            type_ = _('Download')
            actor = _('Sender: ')
            sender = unicode(file_props['sender']).split('/')[0]
            name = gajim.contacts.get_first_contact_from_jid(
                    file_props['tt_account'], sender).get_shown_name()
        else:
            type_ = _('Upload')
            actor = _('Recipient: ')
            receiver = file_props['receiver']
            if hasattr(receiver, 'name'):
                name = receiver.get_shown_name()
            else:
                name = receiver.split('/')[0]
        properties.append((_('Type: '), type_))
        properties.append((actor, gobject.markup_escape_text(name)))

        transfered_len = file_props.get('received-len', 0)
        properties.append((_('Transferred: '), helpers.convert_bytes(transfered_len)))
        status = ''
        if 'started' not in file_props or not file_props['started']:
            status = _('Not started')
        elif 'connected' in file_props:
            if 'stopped' in file_props and \
            file_props['stopped'] == True:
                status = _('Stopped')
            elif file_props['completed']:
                status = _('Completed')
            elif file_props['connected'] == False:
                if file_props['completed']:
                    status = _('Completed')
            else:
                if 'paused' in file_props and \
                file_props['paused'] == True:
                    status = _('?transfer status:Paused')
                elif 'stalled' in file_props and \
                file_props['stalled'] == True:
                    #stalled is not paused. it is like 'frozen' it stopped alone
                    status = _('Stalled')
                else:
                    status = _('Transferring')
        else:
            status = _('Not started')
        properties.append((_('Status: '), status))
        if 'desc' in file_props:
            file_desc = file_props['desc']
            properties.append((_('Description: '), gobject.markup_escape_text(
                    file_desc)))
        while properties:
            property_ = properties.pop(0)
            current_row += 1
            label = gtk.Label()
            label.set_alignment(0, 0)
            label.set_markup(property_[0])
            ft_table.attach(label, 1, 2, current_row, current_row + 1,
                    gtk.FILL, gtk.FILL, 0, 0)
            label = gtk.Label()
            label.set_alignment(0, 0)
            label.set_line_wrap(True)
            label.set_markup(property_[1])
            ft_table.attach(label, 2, 3, current_row, current_row + 1,
                    gtk.EXPAND | gtk.FILL, gtk.FILL, 0, 0)

        self.win.add(ft_table)


class ServiceDiscoveryTooltip(BaseTooltip):
<<<<<<< HEAD
    ''' Tooltip that is shown when hovering over a service discovery row '''
=======
    """
    Tooltip that is shown when hovering over a service discovery row
    """
>>>>>>> 30a1bb50
    def populate(self, status):
        self.create_window()
        label = gtk.Label()
        label.set_line_wrap(True)
        label.set_alignment(0, 0)
        label.set_selectable(False)
        if status == 1:
            label.set_text(
                    _('This service has not yet responded with detailed information'))
        elif status == 2:
            label.set_text(
                    _('This service could not respond with detailed information.\n'
                    'It is most likely legacy or broken'))
        self.win.add(label)<|MERGE_RESOLUTION|>--- conflicted
+++ resolved
@@ -44,13 +44,9 @@
 from common.i18n import Q_
 
 class BaseTooltip:
-<<<<<<< HEAD
-    ''' Base Tooltip class;
-=======
     """
     Base Tooltip class
 
->>>>>>> 30a1bb50
             Usage:
                     tooltip = BaseTooltip()
                     ....
@@ -66,24 +62,13 @@
 
             Tooltip is displayed aligned centered to the mouse poiner and 4px below the widget.
             In case tooltip goes below the visible area it is shown above the widget.
-<<<<<<< HEAD
-    '''
-=======
-    """
-
->>>>>>> 30a1bb50
+    """
+
     def __init__(self):
         self.timeout = 0
         self.preferred_position = [0, 0]
         self.win = None
         self.id = None
-<<<<<<< HEAD
-
-    def populate(self, data):
-        ''' this method must be overriden by all extenders
-        This is the most simple implementation: show data as value of a label
-        '''
-=======
         self.cur_data = None
         self.check_last_time = None
 
@@ -92,18 +77,13 @@
         This method must be overriden by all extenders. This is the most simple
         implementation: show data as value of a label
         """
->>>>>>> 30a1bb50
         self.create_window()
         self.win.add(gtk.Label(data))
 
     def create_window(self):
-<<<<<<< HEAD
-        ''' create a popup window each time tooltip is requested '''
-=======
         """
         Create a popup window each time tooltip is requested
         """
->>>>>>> 30a1bb50
         self.win = gtk.Window(gtk.WINDOW_POPUP)
         self.win.set_border_width(3)
         self.win.set_resizable(False)
@@ -117,19 +97,12 @@
         self.screen = self.win.get_screen()
 
     def _get_icon_name_for_tooltip(self, contact):
-<<<<<<< HEAD
-        ''' helper function used for tooltip contacts/acounts
+        """
+        Helper function used for tooltip contacts/acounts
+
         Tooltip on account has fake contact with sub == '', in this case we show
         real status of the account
-        '''
-=======
-        """
-        Helper function used for tooltip contacts/acounts
-
-        Tooltip on account has fake contact with sub == '', in this case we show
-        real status of the account
-        """
->>>>>>> 30a1bb50
+        """
         if contact.ask == 'subscribe':
             return 'requested'
         elif contact.sub in ('both', 'to', ''):
@@ -147,14 +120,8 @@
                 self.screen.get_width() + half_width:
             self.preferred_position[0] = self.screen.get_width() - \
                     requisition.width
-<<<<<<< HEAD
-        else:
-            self.preferred_position[0] -= half_width
-            self.screen.get_height()
-=======
         elif not self.check_last_time:
             self.preferred_position[0] -= half_width
->>>>>>> 30a1bb50
         if self.preferred_position[1] + requisition.height > \
                 self.screen.get_height():
             # flip tooltip up
@@ -178,13 +145,6 @@
         return True
 
     def show_tooltip(self, data, widget_height, widget_y_position):
-<<<<<<< HEAD
-        ''' show tooltip on widget.
-        data contains needed data for tooltip contents
-        widget_height is the height of the widget on which we show the tooltip
-        widget_y_position is vertical position of the widget on the screen
-        '''
-=======
         """
         Show tooltip on widget
 
@@ -193,7 +153,6 @@
         widget_y_position is vertical position of the widget on the screen.
         """
         self.cur_data = data
->>>>>>> 30a1bb50
         # set tooltip contents
         self.populate(data)
 
@@ -217,12 +176,6 @@
             self.win.destroy()
             self.win = None
         self.id = None
-<<<<<<< HEAD
-
-class StatusTable:
-    ''' Contains methods for creating status table. This
-    is used in Roster and NotificationArea tooltips '''
-=======
         self.cur_data = None
         self.check_last_time = None
 
@@ -270,7 +223,6 @@
     NotificationArea tooltips
     """
 
->>>>>>> 30a1bb50
     def __init__(self):
         self.current_row = 1
         self.table = None
@@ -307,15 +259,10 @@
         return str_status
 
     def add_status_row(self, file_path, show, str_status, status_time=None,
-<<<<<<< HEAD
-    show_lock=False, indent=True):
-        ''' appends a new row with status icon to the table '''
-=======
                     show_lock=False, indent=True):
         """
         Append a new row with status icon to the table
         """
->>>>>>> 30a1bb50
         self.current_row += 1
         state_file = show.replace(' ', '_')
         files = []
@@ -348,14 +295,10 @@
                     self.current_row + 1, 0, 0, 0, 0)
 
 class NotificationAreaTooltip(BaseTooltip, StatusTable):
-<<<<<<< HEAD
-    ''' Tooltip that is shown in the notification area '''
-=======
     """
     Tooltip that is shown in the notification area
     """
 
->>>>>>> 30a1bb50
     def __init__(self):
         BaseTooltip.__init__(self)
         StatusTable.__init__(self)
@@ -403,14 +346,10 @@
         self.hbox.show_all()
 
 class GCTooltip(BaseTooltip):
-<<<<<<< HEAD
-    ''' Tooltip that is shown in the GC treeview '''
-=======
     """
     Tooltip that is shown in the GC treeview
     """
 
->>>>>>> 30a1bb50
     def __init__(self):
         self.account = None
         self.text_label = gtk.Label()
@@ -444,25 +383,6 @@
                 status = '<i>' +\
                         gobject.markup_escape_text(status) + '</i>'
                 properties.append((status, None))
-<<<<<<< HEAD
-        else: # no status message, show SHOW instead
-            show = helpers.get_uf_show(contact.show)
-            show = '<i>' + show + '</i>'
-            properties.append((show, None))
-
-        if contact.jid.strip() != '':
-            properties.append((_('Jabber ID: '), contact.jid))
-
-        if hasattr(contact, 'resource') and contact.resource.strip() != '':
-            properties.append((_('Resource: '),
-                    gobject.markup_escape_text(contact.resource) ))
-        if contact.affiliation != 'none':
-            uf_affiliation = helpers.get_uf_affiliation(contact.affiliation)
-            affiliation_str = \
-                    _('%(owner_or_admin_or_member)s of this group chat') %\
-                    {'owner_or_admin_or_member': uf_affiliation}
-            properties.append((affiliation_str, None))
-=======
 
         show = helpers.get_uf_show(contact.show)
         show = self.colorize_status(show)
@@ -482,7 +402,6 @@
                     {'owner_or_admin_or_member': uf_affiliation}
             uf_affiliation = self.colorize_affiliation(uf_affiliation)
             properties.append((uf_affiliation, None))
->>>>>>> 30a1bb50
 
         # Add avatar
         puny_name = helpers.sanitize_filename(contact.name)
@@ -527,14 +446,10 @@
         self.win.add(vcard_table)
 
 class RosterTooltip(NotificationAreaTooltip):
-<<<<<<< HEAD
-    ''' Tooltip that is shown in the roster treeview '''
-=======
     """
     Tooltip that is shown in the roster treeview
     """
 
->>>>>>> 30a1bb50
     def __init__(self):
         self.account = None
         self.image = gtk.Image()
@@ -630,8 +545,6 @@
         else: # only one resource
             if contact.show:
                 show = helpers.get_uf_show(contact.show)
-<<<<<<< HEAD
-=======
                 if not self.check_last_time and self.account:
                     if contact.show == 'offline':
                         if not contact.last_status_time:
@@ -646,7 +559,6 @@
                             self.check_last_time = contact.last_activity_time
                 else:
                     self.check_last_time = None
->>>>>>> 30a1bb50
                 if contact.last_status_time:
                     vcard_current_row += 1
                     if contact.show == 'offline':
@@ -673,12 +585,7 @@
                         show = _('Connected')
                     else:
                         show = _('Disconnected')
-<<<<<<< HEAD
-                show = '<i>' + show + '</i>'
-                # we append show below
-=======
                 show = self.colorize_status(show)
->>>>>>> 30a1bb50
 
                 if contact.status:
                     status = contact.status.strip()
@@ -694,11 +601,7 @@
 
         self._append_pep_info(contact, properties)
 
-<<<<<<< HEAD
-        properties.append((_('Jabber ID: '), prim_contact.jid ))
-=======
         properties.append((_('Jabber ID: '), "<b>%s</b>" % prim_contact.jid))
->>>>>>> 30a1bb50
 
         # contact has only one ressource
         if num_resources == 1 and contact.resource:
@@ -722,8 +625,6 @@
                 properties.append((_('OpenPGP: '),
                         gobject.markup_escape_text(keyID)))
 
-<<<<<<< HEAD
-=======
         if contact.last_activity_time:
             last_active = datetime(*contact.last_activity_time[:6])
             current = datetime.now()
@@ -745,7 +646,6 @@
                 properties.append(((cs % _("Idle since %s")) % formatted, None))
                 properties.append(((cs % _("Idle for %s")) % str(diff), None))
 
->>>>>>> 30a1bb50
         while properties:
             property_ = properties.pop(0)
             vcard_current_row += 1
@@ -766,11 +666,7 @@
                         vcard_current_row + 1, gtk.EXPAND | gtk.FILL,
                                 vertical_fill, 0, 0)
             else:
-<<<<<<< HEAD
-                if isinstance(property_[0], (unicode, str)): #FIXME: rm unicode?
-=======
                 if isinstance(property_[0], (unicode, str)): # FIXME: rm unicode?
->>>>>>> 30a1bb50
                     label.set_markup(property_[0])
                     label.set_line_wrap(True)
                 else:
@@ -783,31 +679,6 @@
                     vcard_current_row + 1, gtk.FILL, gtk.FILL | gtk.EXPAND, 3, 3)
         self.win.add(vcard_table)
 
-<<<<<<< HEAD
-    def _append_pep_info(self, contact, properties):
-        '''
-        Append Tune, Mood, Activity information of the specified contact
-        to the given property list.
-        '''
-        if 'mood' in contact.pep:
-            mood = contact.pep['mood'].asMarkupText()
-            mood_string = _('Mood:') + ' %s' % mood
-            properties.append((mood_string, None))
-
-        if 'activity' in contact.pep:
-            activity = contact.pep['activity'].asMarkupText()
-            activity_string = _('Activity:') + ' %s' % activity
-            properties.append((activity_string, None))
-
-        if 'tune' in contact.pep:
-            tune = contact.pep['tune'].asMarkupText()
-            tune_string = _('Tune:') + ' %s' % tune
-            properties.append((tune_string, None))
-
-
-class FileTransfersTooltip(BaseTooltip):
-    ''' Tooltip that is shown in the notification area '''
-=======
     def update_last_time(self, last_time):
         if not self.check_last_time or time.strftime('%x %I:%M %p', last_time) !=\
         time.strftime('%x %I:%M %p', self.check_last_time):
@@ -844,7 +715,6 @@
     Tooltip that is shown in the notification area
     """
 
->>>>>>> 30a1bb50
     def __init__(self):
         BaseTooltip.__init__(self)
 
@@ -928,13 +798,9 @@
 
 
 class ServiceDiscoveryTooltip(BaseTooltip):
-<<<<<<< HEAD
-    ''' Tooltip that is shown when hovering over a service discovery row '''
-=======
     """
     Tooltip that is shown when hovering over a service discovery row
     """
->>>>>>> 30a1bb50
     def populate(self, status):
         self.create_window()
         label = gtk.Label()
