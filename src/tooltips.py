# -*- coding: utf-8 -*-
## src/tooltips.py
##
## Copyright (C) 2005 Alex Mauer <hawke AT hawkesnest.net>
##                    Stéphan Kochen <stephan AT kochen.nl>
## Copyright (C) 2005-2006 Dimitur Kirov <dkirov AT gmail.com>
## Copyright (C) 2005-2007 Nikos Kouremenos <kourem AT gmail.com>
## Copyright (C) 2005-2010 Yann Leboulanger <asterix AT lagaule.org>
## Copyright (C) 2006 Travis Shirk <travis AT pobox.com>
##                    Stefan Bethge <stefan AT lanpartei.de>
## Copyright (C) 2006-2007 Jean-Marie Traissard <jim AT lapin.org>
## Copyright (C) 2007 Julien Pivotto <roidelapluie AT gmail.com>
## Copyright (C) 2007-2008 Stephan Erb <steve-e AT h3c.de>
## Copyright (C) 2008 Jonathan Schleifer <js-gajim AT webkeks.org>
##
## This file is part of Gajim.
##
## Gajim is free software; you can redistribute it and/or modify
## it under the terms of the GNU General Public License as published
## by the Free Software Foundation; version 3 only.
##
## Gajim is distributed in the hope that it will be useful,
## but WITHOUT ANY WARRANTY; without even the implied warranty of
## MERCHANTABILITY or FITNESS FOR A PARTICULAR PURPOSE. See the
## GNU General Public License for more details.
##
## You should have received a copy of the GNU General Public License
## along with Gajim. If not, see <http://www.gnu.org/licenses/>.
##

import gtk
import gobject
import os
import time
import locale
from datetime import datetime
from datetime import timedelta

import gtkgui_helpers

from common import gajim
from common import helpers
from common.pep import MOODS, ACTIVITIES
from common.i18n import Q_

class BaseTooltip:
    """
    Base Tooltip class

            Usage:
                    tooltip = BaseTooltip()
                    ....
                    tooltip.show_tooltip(data, widget_height, widget_y_position)
                    ....
                    if tooltip.timeout != 0:
                            tooltip.hide_tooltip()

            * data - the text to be displayed  (extenders override this argument and
                    display more complex contents)
            * widget_height  - the height of the widget on which we want to show tooltip
            * widget_y_position - the vertical position of the widget on the screen

            Tooltip is displayed aligned centered to the mouse poiner and 4px below the widget.
            In case tooltip goes below the visible area it is shown above the widget.
    """

    def __init__(self):
        self.timeout = 0
        self.preferred_position = [0, 0]
        self.win = None
        self.id = None
        self.cur_data = None
        self.check_last_time = None

    def populate(self, data):
        """
        This method must be overriden by all extenders. This is the most simple
        implementation: show data as value of a label
        """
        self.create_window()
        self.win.add(gtk.Label(data))

    def create_window(self):
        """
        Create a popup window each time tooltip is requested
        """
        self.win = gtk.Window(gtk.WINDOW_POPUP)
        self.win.set_border_width(3)
        self.win.set_resizable(False)
        self.win.set_name('gtk-tooltips')
        self.win.set_type_hint(gtk.gdk.WINDOW_TYPE_HINT_TOOLTIP)

        self.win.set_events(gtk.gdk.POINTER_MOTION_MASK)
        self.win.connect_after('expose_event', self.expose)
        self.win.connect('size-request', self.on_size_request)
        self.win.connect('motion-notify-event', self.motion_notify_event)
        self.screen = self.win.get_screen()

    def _get_icon_name_for_tooltip(self, contact):
        """
        Helper function used for tooltip contacts/acounts

        Tooltip on account has fake contact with sub == '', in this case we show
        real status of the account
        """
        if contact.ask == 'subscribe':
            return 'requested'
        elif contact.sub in ('both', 'to', ''):
            return contact.show
        return 'not in roster'

    def motion_notify_event(self, widget, event):
        self.hide_tooltip()

    def on_size_request(self, widget, requisition):
        half_width = requisition.width / 2 + 1
        if self.preferred_position[0] < half_width:
            self.preferred_position[0] = 0
        elif self.preferred_position[0] + requisition.width > \
                self.screen.get_width() + half_width:
            self.preferred_position[0] = self.screen.get_width() - \
                    requisition.width
        elif not self.check_last_time:
            self.preferred_position[0] -= half_width
        if self.preferred_position[1] + requisition.height > \
                self.screen.get_height():
            # flip tooltip up
            self.preferred_position[1] -= requisition.height + \
                    self.widget_height + 8
        if self.preferred_position[1] < 0:
            self.preferred_position[1] = 0
        self.win.move(self.preferred_position[0], self.preferred_position[1])

    def expose(self, widget, event):
        style = self.win.get_style()
        size = self.win.get_size()
        style.paint_flat_box(self.win.window, gtk.STATE_NORMAL, gtk.SHADOW_OUT,
                None, self.win, 'tooltip', 0, 0, -1, 1)
        style.paint_flat_box(self.win.window, gtk.STATE_NORMAL, gtk.SHADOW_OUT,
                None, self.win, 'tooltip', 0, size[1] - 1, -1, 1)
        style.paint_flat_box(self.win.window, gtk.STATE_NORMAL, gtk.SHADOW_OUT,
                None, self.win, 'tooltip', 0, 0, 1, -1)
        style.paint_flat_box(self.win.window, gtk.STATE_NORMAL, gtk.SHADOW_OUT,
                None, self.win, 'tooltip', size[0] - 1, 0, 1, -1)
        return True

    def show_tooltip(self, data, widget_height, widget_y_position):
        """
        Show tooltip on widget

        Data contains needed data for tooltip contents.
        widget_height is the height of the widget on which we show the tooltip.
        widget_y_position is vertical position of the widget on the screen.
        """
        self.cur_data = data
        # set tooltip contents
        self.populate(data)

        # get the X position of mouse pointer on the screen
        pointer_x = self.screen.get_display().get_pointer()[1]

        # get the prefered X position of the tooltip on the screen in case this position is >
        # than the height of the screen, tooltip will be shown above the widget
        preferred_y = widget_y_position + widget_height + 4

        self.preferred_position = [pointer_x, preferred_y]
        self.widget_height = widget_height
        self.win.ensure_style()
        self.win.show_all()

    def hide_tooltip(self):
        if self.timeout > 0:
            gobject.source_remove(self.timeout)
            self.timeout = 0
        if self.win:
            self.win.destroy()
            self.win = None
        self.id = None
        self.cur_data = None
        self.check_last_time = None
<<<<<<< HEAD
=======

    @staticmethod
    def colorize_status(status):
        """
        Colorize the status message inside the tooltip by it's
        semantics. Color palette is the Tango.
        """
        formatted = "<span foreground='%s'>%s</span>"
        if status.startswith(Q_("?user status:Available")):
            status = formatted % ('#73D216', status)
        elif status.startswith(_("Free for Chat")):
            status = formatted % ('#3465A4', status)
        elif status.startswith(_("Away")):
            status = formatted % ('#EDD400', status)
        elif status.startswith(_("Busy")):
            status = formatted % ('#F57900', status)
        elif status.startswith(_("Not Available")):
            status = formatted % ('#CC0000', status)
        elif status.startswith(_("Offline")):
            status = formatted % ('#555753', status)
        return status

    @staticmethod
    def colorize_affiliation(affiliation):
        """
        Color the affiliation of a MUC participant inside the tooltip by
        it's semantics. Color palette is the Tango.
        """
        formatted = "<span foreground='%s'>%s</span>"
        if affiliation.startswith(Q_("?Group Chat Contact Affiliation:None")):
            affiliation = formatted % ('#555753', affiliation)
        elif affiliation.startswith(_("Member")):
            affiliation = formatted % ('#73D216', affiliation)
        elif affiliation.startswith(_("Administrator")):
            affiliation = formatted % ('#F57900', affiliation)
        elif affiliation.startswith(_("Owner")):
            affiliation = formatted % ('#CC0000', affiliation)
        return affiliation
>>>>>>> 337b09d3

class StatusTable:
    """
    Contains methods for creating status table. This is used in Roster and
    NotificationArea tooltips
    """

    def __init__(self):
        self.current_row = 1
        self.table = None
        self.text_label = None
        self.spacer_label = '   '

    def create_table(self):
        self.table = gtk.Table(4, 1)
        self.table.set_property('column-spacing', 2)

    def add_text_row(self, text, col_inc = 0):
        self.current_row += 1
        self.text_label = gtk.Label()
        self.text_label.set_line_wrap(True)
        self.text_label.set_alignment(0, 0)
        self.text_label.set_selectable(False)
        self.text_label.set_markup(text)
        self.table.attach(self.text_label, 1 + col_inc, 4, self.current_row,
                self.current_row + 1)

    def get_status_info(self, resource, priority, show, status):
        str_status = resource + ' (' + unicode(priority) + ')'
        if status:
            status = status.strip()
            if status != '':
                # make sure 'status' is unicode before we send to to reduce_chars
                if isinstance(status, str):
                    status = unicode(status, encoding='utf-8')
                # reduce to 100 chars, 1 line
                status = helpers.reduce_chars_newlines(status, 100, 1)
                str_status = gobject.markup_escape_text(str_status)
                status = gobject.markup_escape_text(status)
                str_status += ' - <i>' + status + '</i>'
        return str_status

    def add_status_row(self, file_path, show, str_status, status_time=None,
                    show_lock=False, indent=True):
        """
        Append a new row with status icon to the table
        """
        self.current_row += 1
        state_file = show.replace(' ', '_')
        files = []
        files.append(os.path.join(file_path, state_file + '.png'))
        files.append(os.path.join(file_path, state_file + '.gif'))
        image = gtk.Image()
        image.set_from_pixbuf(None)
        for f in files:
            if os.path.exists(f):
                image.set_from_file(f)
                break
        spacer = gtk.Label(self.spacer_label)
        image.set_alignment(1, 0.5)
        if indent:
            self.table.attach(spacer, 1, 2, self.current_row,
                    self.current_row + 1, 0, 0, 0, 0)
        self.table.attach(image, 2, 3, self.current_row,
                self.current_row + 1, gtk.FILL, gtk.FILL, 2, 0)
        status_label = gtk.Label()
        status_label.set_markup(str_status)
        status_label.set_alignment(0, 0)
        status_label.set_line_wrap(True)
        self.table.attach(status_label, 3, 4, self.current_row,
                self.current_row + 1, gtk.FILL | gtk.EXPAND, 0, 0, 0)
        if show_lock:
            lock_image = gtk.Image()
            lock_image.set_from_stock(gtk.STOCK_DIALOG_AUTHENTICATION,
                    gtk.ICON_SIZE_MENU)
            self.table.attach(lock_image, 4, 5, self.current_row,
                    self.current_row + 1, 0, 0, 0, 0)

class NotificationAreaTooltip(BaseTooltip, StatusTable):
    """
    Tooltip that is shown in the notification area
    """

    def __init__(self):
        BaseTooltip.__init__(self)
        StatusTable.__init__(self)

    def fill_table_with_accounts(self, accounts):
        iconset = gajim.config.get('iconset')
        if not iconset:
            iconset = 'dcraven'
        file_path = os.path.join(helpers.get_iconset_path(iconset), '16x16')
        for acct in accounts:
            message = acct['message']
            # before reducing the chars we should assure we send unicode, else
            # there are possible pango TBs on 'set_markup'
            if isinstance(message, str):
                message = unicode(message, encoding = 'utf-8')
            message = helpers.reduce_chars_newlines(message, 100, 1)
            message = gobject.markup_escape_text(message)
            if acct['name'] in gajim.con_types and \
                    gajim.con_types[acct['name']] in ('tls', 'ssl'):
                show_lock = True
            else:
                show_lock = False
            if message:
                self.add_status_row(file_path, acct['show'],
                        gobject.markup_escape_text(acct['name']) + \
                        ' - ' + message, show_lock=show_lock, indent=False)
            else:
                self.add_status_row(file_path, acct['show'],
                        gobject.markup_escape_text(acct['name'])
                        , show_lock=show_lock, indent=False)
            for line in acct['event_lines']:
                self.add_text_row('  ' + line, 1)

    def populate(self, data=''):
        self.create_window()
        self.create_table()

        accounts = helpers.get_notification_icon_tooltip_dict()
        self.table.resize(2, 1)
        self.fill_table_with_accounts(accounts)
        self.hbox = gtk.HBox()
        self.table.set_property('column-spacing', 1)

        self.hbox.add(self.table)
        self.hbox.show_all()

class GCTooltip(BaseTooltip):
    """
    Tooltip that is shown in the GC treeview
    """

    def __init__(self):
        self.account = None
        self.text_label = gtk.Label()
        self.text_label.set_line_wrap(True)
        self.text_label.set_alignment(0, 0)
        self.text_label.set_selectable(False)
        self.avatar_image = gtk.Image()

        BaseTooltip.__init__(self)

    def populate(self, contact):
        if not contact:
            return
        self.create_window()
        vcard_table = gtk.Table(3, 1)
        vcard_table.set_property('column-spacing', 2)
        vcard_table.set_homogeneous(False)
        vcard_current_row = 1
        properties = []

        nick_markup = '<b>' + \
                gobject.markup_escape_text(contact.get_shown_name()) \
                + '</b>'
        properties.append((nick_markup, None))

        if contact.status: # status message
            status = contact.status.strip()
            if status != '':
                # escape markup entities
                status = helpers.reduce_chars_newlines(status, 300, 5)
                status = '<i>' +\
                        gobject.markup_escape_text(status) + '</i>'
                properties.append((status, None))
<<<<<<< HEAD
        else: # no status message, show SHOW instead
            show = helpers.get_uf_show(contact.show)
            show = '<i>' + show + '</i>'
            properties.append((show, None))

        if contact.jid.strip() != '':
            properties.append((_('Jabber ID: '), contact.jid))

        if hasattr(contact, 'resource') and contact.resource.strip() != '':
            properties.append((_('Resource: '),
                    gobject.markup_escape_text(contact.resource) ))
        if contact.affiliation != 'none':
            uf_affiliation = helpers.get_uf_affiliation(contact.affiliation)
            affiliation_str = \
                    _('%(owner_or_admin_or_member)s of this group chat') %\
                    {'owner_or_admin_or_member': uf_affiliation}
            properties.append((affiliation_str, None))
=======

        show = helpers.get_uf_show(contact.show)
        show = self.colorize_status(show)
        properties.append((show, None))

        if contact.jid.strip():
            properties.append((_('Jabber ID: '), "<b>%s</b>" % contact.jid))

        if hasattr(contact, 'resource') and contact.resource.strip():
            properties.append((_('Resource: '),
                    gobject.markup_escape_text(contact.resource)))

        if contact.affiliation != 'none':
            uf_affiliation = helpers.get_uf_affiliation(contact.affiliation)
            uf_affiliation =\
                    _('%(owner_or_admin_or_member)s of this group chat') %\
                    {'owner_or_admin_or_member': uf_affiliation}
            uf_affiliation = self.colorize_affiliation(uf_affiliation)
            properties.append((uf_affiliation, None))
>>>>>>> 337b09d3

        # Add avatar
        puny_name = helpers.sanitize_filename(contact.name)
        puny_room = helpers.sanitize_filename(contact.room_jid)
        file_ = helpers.get_avatar_path(os.path.join(gajim.AVATAR_PATH, puny_room,
                puny_name))
        if file_:
            self.avatar_image.set_from_file(file_)
            pix = self.avatar_image.get_pixbuf()
            pix = gtkgui_helpers.get_scaled_pixbuf(pix, 'tooltip')
            self.avatar_image.set_from_pixbuf(pix)
        else:
            self.avatar_image.set_from_pixbuf(None)
        while properties:
            property_ = properties.pop(0)
            vcard_current_row += 1
            vertical_fill = gtk.FILL
            if not properties:
                vertical_fill |= gtk.EXPAND
            label = gtk.Label()
            label.set_alignment(0, 0)
            if property_[1]:
                label.set_markup(property_[0])
                vcard_table.attach(label, 1, 2, vcard_current_row,
                        vcard_current_row + 1, gtk.FILL, vertical_fill, 0, 0)
                label = gtk.Label()
                label.set_alignment(0, 0)
                label.set_markup(property_[1])
                label.set_line_wrap(True)
                vcard_table.attach(label, 2, 3, vcard_current_row,
                        vcard_current_row + 1, gtk.EXPAND | gtk.FILL,
                        vertical_fill, 0, 0)
            else:
                label.set_markup(property_[0])
                label.set_line_wrap(True)
                vcard_table.attach(label, 1, 3, vcard_current_row,
                        vcard_current_row + 1, gtk.FILL, vertical_fill, 0)

        self.avatar_image.set_alignment(0, 0)
        vcard_table.attach(self.avatar_image, 3, 4, 2, vcard_current_row + 1,
                gtk.FILL, gtk.FILL | gtk.EXPAND, 3, 3)
        self.win.add(vcard_table)

class RosterTooltip(NotificationAreaTooltip):
    """
    Tooltip that is shown in the roster treeview
    """

    def __init__(self):
        self.account = None
        self.image = gtk.Image()
        self.image.set_alignment(0, 0)
        # padding is independent of the total length and better than alignment
        self.image.set_padding(1, 2)
        self.avatar_image = gtk.Image()
        NotificationAreaTooltip.__init__(self)

    def populate(self, contacts):
        self.create_window()

        self.create_table()
        if not contacts or len(contacts) == 0:
            # Tooltip for merged accounts row
            accounts = helpers.get_notification_icon_tooltip_dict()
            self.table.resize(2, 1)
            self.spacer_label = ''
            self.fill_table_with_accounts(accounts)
            self.win.add(self.table)
            return

        # primary contact
        prim_contact = gajim.contacts.get_highest_prio_contact_from_contacts(
                contacts)

        puny_jid = helpers.sanitize_filename(prim_contact.jid)
        table_size = 3

        file_ = helpers.get_avatar_path(os.path.join(gajim.AVATAR_PATH, puny_jid))
        if file_:
            self.avatar_image.set_from_file(file_)
            pix = self.avatar_image.get_pixbuf()
            pix = gtkgui_helpers.get_scaled_pixbuf(pix, 'tooltip')
            self.avatar_image.set_from_pixbuf(pix)
            table_size = 4
        else:
            self.avatar_image.set_from_pixbuf(None)
        vcard_table = gtk.Table(table_size, 1)
        vcard_table.set_property('column-spacing', 2)
        vcard_table.set_homogeneous(False)
        vcard_current_row = 1
        properties = []

        name_markup = u'<span weight="bold">' + \
                gobject.markup_escape_text(prim_contact.get_shown_name())\
                + '</span>'
        if self.account and helpers.jid_is_blocked(self.account,
        prim_contact.jid):
            name_markup += _(' [blocked]')
        if self.account and \
        self.account in gajim.interface.minimized_controls and \
        prim_contact.jid in gajim.interface.minimized_controls[self.account]:
            name_markup += _(' [minimized]')
        properties.append((name_markup, None))

        num_resources = 0
        # put contacts in dict, where key is priority
        contacts_dict = {}
        for contact in contacts:
            if contact.resource:
                num_resources += 1
                if contact.priority in contacts_dict:
                    contacts_dict[contact.priority].append(contact)
                else:
                    contacts_dict[contact.priority] = [contact]

        if num_resources > 1:
            properties.append((_('Status: '),       ' '))
            transport = gajim.get_transport_name_from_jid(
                    prim_contact.jid)
            if transport:
                file_path = os.path.join(helpers.get_transport_path(transport),
                        '16x16')
            else:
                iconset = gajim.config.get('iconset')
                if not iconset:
                    iconset = 'dcraven'
                file_path = os.path.join(helpers.get_iconset_path(iconset), '16x16')

            contact_keys = sorted(contacts_dict.keys())
            contact_keys.reverse()
            for priority in contact_keys:
                for acontact in contacts_dict[priority]:
                    status_line = self.get_status_info(acontact.resource,
                            acontact.priority, acontact.show, acontact.status)

                    icon_name = self._get_icon_name_for_tooltip(acontact)
                    self.add_status_row(file_path, icon_name, status_line,
                            acontact.last_status_time)
            properties.append((self.table,  None))

        else: # only one resource
            if contact.show:
                show = helpers.get_uf_show(contact.show)
                if not self.check_last_time and self.account:
                    if contact.show == 'offline':
                        if not contact.last_status_time:
                            gajim.connections[self.account].request_last_status_time(
                                    contact.jid, '')
                        else:
                            self.check_last_time = contact.last_status_time
                    elif contact.resource:
                        gajim.connections[self.account].request_last_status_time(
                                contact.jid, contact.resource)
                        if contact.last_activity_time:
                            self.check_last_time = contact.last_activity_time
                else:
                    self.check_last_time = None
                if contact.last_status_time:
                    vcard_current_row += 1
                    if contact.show == 'offline':
                        text = ' - ' + _('Last status: %s')
                    else:
                        text = _(' since %s')

                    if time.strftime('%j', time.localtime())== \
                                    time.strftime('%j', contact.last_status_time):
                    # it's today, show only the locale hour representation
                        local_time = time.strftime('%X',
                                contact.last_status_time)
                    else:
                        # time.strftime returns locale encoded string
                        local_time = time.strftime('%c',
                                contact.last_status_time)
                    local_time = local_time.decode(
                            locale.getpreferredencoding())
                    text = text % local_time
                    show += text
                if self.account and \
                prim_contact.jid in gajim.gc_connected[self.account]:
                    if gajim.gc_connected[self.account][prim_contact.jid]:
                        show = _('Connected')
                    else:
                        show = _('Disconnected')
<<<<<<< HEAD
                show = '<i>' + show + '</i>'
                # we append show below
=======
                show = self.colorize_status(show)
>>>>>>> 337b09d3

                if contact.status:
                    status = contact.status.strip()
                    if status:
                        # reduce long status
                        # (no more than 300 chars on line and no more than 5 lines)
                        # status is wrapped
                        status = helpers.reduce_chars_newlines(status, 300, 5)
                        # escape markup entities.
                        status = gobject.markup_escape_text(status)
                        properties.append(('<i>%s</i>' % status, None))
                properties.append((show, None))

        self._append_pep_info(contact, properties)

<<<<<<< HEAD
        properties.append((_('Jabber ID: '), prim_contact.jid ))
=======
        properties.append((_('Jabber ID: '), "<b>%s</b>" % prim_contact.jid))
>>>>>>> 337b09d3

        # contact has only one ressource
        if num_resources == 1 and contact.resource:
            properties.append((_('Resource: '),
                    gobject.markup_escape_text(contact.resource) +\
                    ' (' + unicode(contact.priority) + ')'))

        if self.account and prim_contact.sub and prim_contact.sub != 'both' and\
        prim_contact.jid not in gajim.gc_connected[self.account]:
            # ('both' is the normal sub so we don't show it)
            properties.append(( _('Subscription: '),
                    gobject.markup_escape_text(helpers.get_uf_sub(prim_contact.sub))))

        if prim_contact.keyID:
            keyID = None
            if len(prim_contact.keyID) == 8:
                keyID = prim_contact.keyID
            elif len(prim_contact.keyID) == 16:
                keyID = prim_contact.keyID[8:]
            if keyID:
                properties.append((_('OpenPGP: '),
                        gobject.markup_escape_text(keyID)))

        if contact.last_activity_time:
<<<<<<< HEAD
            text = _(' since %s')

            if time.strftime('%j', time.localtime())== \
                            time.strftime('%j', contact.last_activity_time):
            # it's today, show only the locale hour representation
                local_time = time.strftime('%I:%M %p',
                        contact.last_activity_time)
            else:
                # time.strftime returns locale encoded string
                local_time = time.strftime('%c',
                        contact.last_activity_time)
            local_time = local_time.decode(
                    locale.getpreferredencoding())
            text = text % local_time
            properties.append(('Idle' + text, None))
=======
            last_active = datetime(*contact.last_activity_time[:6])
            current = datetime.now()

            diff = current - last_active
            diff = timedelta(diff.days, diff.seconds)

            if last_active.date() == current.date():
                formatted = last_active.strftime("%X")
            else:
                formatted = last_active.strftime("%c")

            # Do not show the "Idle since" and "Idle for" items if there
            # is no meaningful difference between last activity time and
            # current time.
            if diff.days > 0 or diff.seconds > 0:
                cs = "<span foreground='#888A85'>%s</span>"
                properties.append((str(), None))
                properties.append(((cs % _("Idle since %s")) % formatted, None))
                properties.append(((cs % _("Idle for %s")) % str(diff), None))
>>>>>>> 337b09d3

        while properties:
            property_ = properties.pop(0)
            vcard_current_row += 1
            vertical_fill = gtk.FILL
            if not properties and table_size == 4:
                vertical_fill |= gtk.EXPAND
            label = gtk.Label()
            label.set_alignment(0, 0)
            if property_[1]:
                label.set_markup(property_[0])
                vcard_table.attach(label, 1, 2, vcard_current_row,
                        vcard_current_row + 1, gtk.FILL, vertical_fill, 0, 0)
                label = gtk.Label()
                label.set_alignment(0, 0)
                label.set_markup(property_[1])
                label.set_line_wrap(True)
                vcard_table.attach(label, 2, 3, vcard_current_row,
                        vcard_current_row + 1, gtk.EXPAND | gtk.FILL,
                                vertical_fill, 0, 0)
            else:
                if isinstance(property_[0], (unicode, str)): # FIXME: rm unicode?
                    label.set_markup(property_[0])
                    label.set_line_wrap(True)
                else:
                    label = property_[0]
                vcard_table.attach(label, 1, 3, vcard_current_row,
                        vcard_current_row + 1, gtk.FILL, vertical_fill, 0)
        self.avatar_image.set_alignment(0, 0)
        if table_size == 4:
            vcard_table.attach(self.avatar_image, 3, 4, 2,
                    vcard_current_row + 1, gtk.FILL, gtk.FILL | gtk.EXPAND, 3, 3)
        self.win.add(vcard_table)

    def update_last_time(self, last_time):
        if not self.check_last_time or time.strftime('%x %I:%M %p', last_time) !=\
        time.strftime('%x %I:%M %p', self.check_last_time):
            self.win.destroy()
            self.win = None
            self.populate(self.cur_data)
            self.win.ensure_style()
            self.win.show_all()

    def _append_pep_info(self, contact, properties):
        """
        Append Tune, Mood, Activity, Location information of the specified contact
        to the given property list.
        """
        if 'mood' in contact.pep:
            mood = contact.pep['mood'].asMarkupText()
<<<<<<< HEAD
            mood_string = _('Mood:') + ' %s' % mood
            properties.append((mood_string, None))

        if 'activity' in contact.pep:
            activity = contact.pep['activity'].asMarkupText()
            activity_string = _('Activity:') + ' %s' % activity
            properties.append((activity_string, None))

        if 'tune' in contact.pep:
            tune = contact.pep['tune'].asMarkupText()
            tune_string = _('Tune:') + ' %s' % tune
            properties.append((tune_string, None))

        if 'location' in contact.pep:
            location = contact.pep['location'].asMarkupText()
            location_string = _('Location:') + ' %s' % location
            properties.append((location_string, None))
=======
            properties.append((_("Mood: %s") % mood, None))

        if 'activity' in contact.pep:
            activity = contact.pep['activity'].asMarkupText()
            properties.append((_("Activity: %s") % activity, None))

        if 'tune' in contact.pep:
            tune = contact.pep['tune'].asMarkupText()
            properties.append((_("Tune: %s") % tune, None))

        if 'location' in contact.pep:
            location = contact.pep['location'].asMarkupText()
            properties.append((_("Location: %s") % location, None))
>>>>>>> 337b09d3


class FileTransfersTooltip(BaseTooltip):
    """
    Tooltip that is shown in the notification area
    """

    def __init__(self):
        BaseTooltip.__init__(self)

    def populate(self, file_props):
        ft_table = gtk.Table(2, 1)
        ft_table.set_property('column-spacing', 2)
        current_row = 1
        self.create_window()
        properties = []
        name = file_props['name']
        if file_props['type'] == 'r':
            file_name = os.path.split(file_props['file-name'])[1]
        else:
            file_name = file_props['name']
        properties.append((_('Name: '),
                gobject.markup_escape_text(file_name)))
        if file_props['type'] == 'r':
            type_ = _('Download')
            actor = _('Sender: ')
            sender = unicode(file_props['sender']).split('/')[0]
            name = gajim.contacts.get_first_contact_from_jid(
                    file_props['tt_account'], sender).get_shown_name()
        else:
            type_ = _('Upload')
            actor = _('Recipient: ')
            receiver = file_props['receiver']
            if hasattr(receiver, 'name'):
                name = receiver.get_shown_name()
            else:
                name = receiver.split('/')[0]
        properties.append((_('Type: '), type_))
        properties.append((actor, gobject.markup_escape_text(name)))

        transfered_len = file_props.get('received-len', 0)
        properties.append((_('Transferred: '), helpers.convert_bytes(transfered_len)))
        status = ''
        if 'started' not in file_props or not file_props['started']:
            status = _('Not started')
        elif 'connected' in file_props:
            if 'stopped' in file_props and \
            file_props['stopped'] == True:
                status = _('Stopped')
            elif file_props['completed']:
                status = _('Completed')
            elif file_props['connected'] == False:
                if file_props['completed']:
                    status = _('Completed')
            else:
                if 'paused' in file_props and \
                file_props['paused'] == True:
                    status = _('?transfer status:Paused')
                elif 'stalled' in file_props and \
                file_props['stalled'] == True:
                    #stalled is not paused. it is like 'frozen' it stopped alone
                    status = _('Stalled')
                else:
                    status = _('Transferring')
        else:
            status = _('Not started')
        properties.append((_('Status: '), status))
        if 'desc' in file_props:
            file_desc = file_props['desc']
            properties.append((_('Description: '), gobject.markup_escape_text(
                    file_desc)))
        while properties:
            property_ = properties.pop(0)
            current_row += 1
            label = gtk.Label()
            label.set_alignment(0, 0)
            label.set_markup(property_[0])
            ft_table.attach(label, 1, 2, current_row, current_row + 1,
                    gtk.FILL, gtk.FILL, 0, 0)
            label = gtk.Label()
            label.set_alignment(0, 0)
            label.set_line_wrap(True)
            label.set_markup(property_[1])
            ft_table.attach(label, 2, 3, current_row, current_row + 1,
                    gtk.EXPAND | gtk.FILL, gtk.FILL, 0, 0)

        self.win.add(ft_table)


class ServiceDiscoveryTooltip(BaseTooltip):
    """
    Tooltip that is shown when hovering over a service discovery row
    """
    def populate(self, status):
        self.create_window()
        label = gtk.Label()
        label.set_line_wrap(True)
        label.set_alignment(0, 0)
        label.set_selectable(False)
        if status == 1:
            label.set_text(
                    _('This service has not yet responded with detailed information'))
        elif status == 2:
            label.set_text(
                    _('This service could not respond with detailed information.\n'
                    'It is most likely legacy or broken'))
        self.win.add(label)<|MERGE_RESOLUTION|>--- conflicted
+++ resolved
@@ -178,8 +178,6 @@
         self.id = None
         self.cur_data = None
         self.check_last_time = None
-<<<<<<< HEAD
-=======
 
     @staticmethod
     def colorize_status(status):
@@ -218,7 +216,6 @@
         elif affiliation.startswith(_("Owner")):
             affiliation = formatted % ('#CC0000', affiliation)
         return affiliation
->>>>>>> 337b09d3
 
 class StatusTable:
     """
@@ -386,25 +383,6 @@
                 status = '<i>' +\
                         gobject.markup_escape_text(status) + '</i>'
                 properties.append((status, None))
-<<<<<<< HEAD
-        else: # no status message, show SHOW instead
-            show = helpers.get_uf_show(contact.show)
-            show = '<i>' + show + '</i>'
-            properties.append((show, None))
-
-        if contact.jid.strip() != '':
-            properties.append((_('Jabber ID: '), contact.jid))
-
-        if hasattr(contact, 'resource') and contact.resource.strip() != '':
-            properties.append((_('Resource: '),
-                    gobject.markup_escape_text(contact.resource) ))
-        if contact.affiliation != 'none':
-            uf_affiliation = helpers.get_uf_affiliation(contact.affiliation)
-            affiliation_str = \
-                    _('%(owner_or_admin_or_member)s of this group chat') %\
-                    {'owner_or_admin_or_member': uf_affiliation}
-            properties.append((affiliation_str, None))
-=======
 
         show = helpers.get_uf_show(contact.show)
         show = self.colorize_status(show)
@@ -424,7 +402,6 @@
                     {'owner_or_admin_or_member': uf_affiliation}
             uf_affiliation = self.colorize_affiliation(uf_affiliation)
             properties.append((uf_affiliation, None))
->>>>>>> 337b09d3
 
         # Add avatar
         puny_name = helpers.sanitize_filename(contact.name)
@@ -608,12 +585,7 @@
                         show = _('Connected')
                     else:
                         show = _('Disconnected')
-<<<<<<< HEAD
-                show = '<i>' + show + '</i>'
-                # we append show below
-=======
                 show = self.colorize_status(show)
->>>>>>> 337b09d3
 
                 if contact.status:
                     status = contact.status.strip()
@@ -629,11 +601,7 @@
 
         self._append_pep_info(contact, properties)
 
-<<<<<<< HEAD
-        properties.append((_('Jabber ID: '), prim_contact.jid ))
-=======
         properties.append((_('Jabber ID: '), "<b>%s</b>" % prim_contact.jid))
->>>>>>> 337b09d3
 
         # contact has only one ressource
         if num_resources == 1 and contact.resource:
@@ -658,23 +626,6 @@
                         gobject.markup_escape_text(keyID)))
 
         if contact.last_activity_time:
-<<<<<<< HEAD
-            text = _(' since %s')
-
-            if time.strftime('%j', time.localtime())== \
-                            time.strftime('%j', contact.last_activity_time):
-            # it's today, show only the locale hour representation
-                local_time = time.strftime('%I:%M %p',
-                        contact.last_activity_time)
-            else:
-                # time.strftime returns locale encoded string
-                local_time = time.strftime('%c',
-                        contact.last_activity_time)
-            local_time = local_time.decode(
-                    locale.getpreferredencoding())
-            text = text % local_time
-            properties.append(('Idle' + text, None))
-=======
             last_active = datetime(*contact.last_activity_time[:6])
             current = datetime.now()
 
@@ -694,7 +645,6 @@
                 properties.append((str(), None))
                 properties.append(((cs % _("Idle since %s")) % formatted, None))
                 properties.append(((cs % _("Idle for %s")) % str(diff), None))
->>>>>>> 337b09d3
 
         while properties:
             property_ = properties.pop(0)
@@ -745,25 +695,6 @@
         """
         if 'mood' in contact.pep:
             mood = contact.pep['mood'].asMarkupText()
-<<<<<<< HEAD
-            mood_string = _('Mood:') + ' %s' % mood
-            properties.append((mood_string, None))
-
-        if 'activity' in contact.pep:
-            activity = contact.pep['activity'].asMarkupText()
-            activity_string = _('Activity:') + ' %s' % activity
-            properties.append((activity_string, None))
-
-        if 'tune' in contact.pep:
-            tune = contact.pep['tune'].asMarkupText()
-            tune_string = _('Tune:') + ' %s' % tune
-            properties.append((tune_string, None))
-
-        if 'location' in contact.pep:
-            location = contact.pep['location'].asMarkupText()
-            location_string = _('Location:') + ' %s' % location
-            properties.append((location_string, None))
-=======
             properties.append((_("Mood: %s") % mood, None))
 
         if 'activity' in contact.pep:
@@ -777,7 +708,6 @@
         if 'location' in contact.pep:
             location = contact.pep['location'].asMarkupText()
             properties.append((_("Location: %s") % location, None))
->>>>>>> 337b09d3
 
 
 class FileTransfersTooltip(BaseTooltip):
