# -*- coding:utf-8 -*-
## src/gajim.py
##
## Copyright (C) 2003-2013 Yann Leboulanger <asterix AT lagaule.org>
## Copyright (C) 2004-2005 Vincent Hanquez <tab AT snarc.org>
## Copyright (C) 2005 Alex Podaras <bigpod AT gmail.com>
##                    Norman Rasmussen <norman AT rasmussen.co.za>
##                    Stéphan Kochen <stephan AT kochen.nl>
## Copyright (C) 2005-2006 Dimitur Kirov <dkirov AT gmail.com>
##                         Alex Mauer <hawke AT hawkesnest.net>
## Copyright (C) 2005-2007 Travis Shirk <travis AT pobox.com>
##                         Nikos Kouremenos <kourem AT gmail.com>
## Copyright (C) 2006 Junglecow J <junglecow AT gmail.com>
##                    Stefan Bethge <stefan AT lanpartei.de>
## Copyright (C) 2006-2008 Jean-Marie Traissard <jim AT lapin.org>
## Copyright (C) 2007 Lukas Petrovicky <lukas AT petrovicky.net>
##                    James Newton <redshodan AT gmail.com>
## Copyright (C) 2007-2008 Brendan Taylor <whateley AT gmail.com>
##                         Julien Pivotto <roidelapluie AT gmail.com>
##                         Stephan Erb <steve-e AT h3c.de>
## Copyright (C) 2008 Jonathan Schleifer <js-gajim AT webkeks.org>
##
## This file is part of Gajim.
##
## Gajim is free software; you can redistribute it and/or modify
## it under the terms of the GNU General Public License as published
## by the Free Software Foundation; version 3 only.
##
## Gajim is distributed in the hope that it will be useful,
## but WITHOUT ANY WARRANTY; without even the implied warranty of
## MERCHANTABILITY or FITNESS FOR A PARTICULAR PURPOSE. See the
## GNU General Public License for more details.
##
## You should have received a copy of the GNU General Public License
## along with Gajim. If not, see <http://www.gnu.org/licenses/>.
##

import os
import sys
import warnings

if os.name == 'nt':
    log_path = os.path.join(os.environ['APPDATA'], 'Gajim')
    if not os.path.exists(log_path):
        os.mkdir(log_path, 0o700)
    log_file = os.path.join(log_path, 'gajim.log')
    fout = open(log_file, 'a')
    sys.stdout = fout
    sys.stderr = fout

    warnings.filterwarnings(action='ignore')

    if os.path.isdir('gtk'):
        # Used to create windows installer with GTK included
        paths = os.environ['PATH']
        list_ = paths.split(';')
        new_list = []
        for p in list_:
            if p.find('gtk') < 0 and p.find('GTK') < 0:
                new_list.append(p)
        new_list.insert(0, os.path.join(os.getcwd(), 'gtk', 'lib'))
        new_list.insert(0, os.path.join(os.getcwd(), 'gtk', 'bin'))
        os.environ['PATH'] = ';'.join(new_list)

try:
    import nbxmpp
except ImportError:
    print('Gajim needs python-nbxmpp to run. Quiting...')
    sys.exit()

<<<<<<< HEAD
from common import demandimport
demandimport.enable()
demandimport.ignore += ['gobject._gobject', 'libasyncns', 'i18n',
    'logging.NullHandler', 'dbus.service', 'OpenSSL.SSL', 'OpenSSL.crypto',
    'common.sleepy', 'DLFCN', 'dl', 'xml.sax', 'xml.sax.handler', 'ic',
    'Crypto.PublicKey', 'IPython', 'contextlib', 'imp', 'gst.interfaces',
    'monotonic', 'gtkexcepthook']
=======
try:
    from distutils.version import LooseVersion as V
    if V(nbxmpp.__version__) < V("0.3"):
        print('Gajim needs python-nbxmpp > 0.3 to run. Quiting...')
        sys.exit()
except:
    print('Gajim needs python-nbxmpp > 0.3 to run. Quiting...')
    sys.exit()

#from common import demandimport
#demandimport.enable()
#demandimport.ignore += ['GObject._gobject', 'libasyncns', 'i18n',
#    'logging.NullHandler', 'dbus.service', 'OpenSSL.SSL', 'OpenSSL.crypto',
#    'common.sleepy', 'DLFCN', 'dl', 'xml.sax', 'xml.sax.handler', 'ic',
#    'Crypto.PublicKey', 'IPython', 'contextlib', 'imp', 'monotonic',
#    'gtkexcepthook']
>>>>>>> 2879d314

if os.name == 'nt':
    import locale
    import gettext
    APP = 'gajim'
    DIR = '../po'
    lang, enc = locale.getdefaultlocale()
    os.environ['LANG'] = lang
    gettext.bindtextdomain(APP, DIR)
    gettext.textdomain(APP)
    gettext.install(APP, DIR)

    locale.setlocale(locale.LC_ALL, '')
    import ctypes
    import ctypes.util
    libintl_path = ctypes.util.find_library('intl')
    if libintl_path == None:
        local_intl = os.path.join('gtk', 'bin', 'intl.dll')
        if os.path.exists(local_intl):
            libintl_path = local_intl
    if libintl_path == None:
        raise ImportError('intl.dll library not found')
    libintl = ctypes.cdll.LoadLibrary(libintl_path)
    libintl.bindtextdomain(APP, DIR)
    libintl.bind_textdomain_codeset(APP, 'UTF-8')

if os.name == 'nt':
    # needed for docutils
    sys.path.append('.')

from common import logging_helpers
logging_helpers.init('TERM' in os.environ)

import logging
# gajim.gui or gajim.gtk more appropriate ?
log = logging.getLogger('gajim.gajim')

#import gi
#gi.require_version('Gtk', '3.0')
#gi.require_version('Gdk', '2.0')
#gi.require_version('GObject', '2.0')
#gi.require_version('Pango', '1.0')

import getopt
from common import i18n

def parseOpts():
    profile_ = ''
    config_path_ = None

    try:
        shortargs = 'hqvl:p:c:'
        # add gtk/gnome session option as gtk_get_option_group is not wrapped
        longargs = 'help quiet verbose loglevel= profile= config-path='
        longargs += ' class= name= screen= gtk-module= sync g-fatal-warnings'
        longargs += ' sm-client-id= sm-client-state-file= sm-disable'
        opts = getopt.getopt(sys.argv[1:], shortargs, longargs.split())[0]
    except getopt.error as msg1:
        print(str(msg1))
        print('for help use --help')
        sys.exit(2)
    for o, a in opts:
        if o in ('-h', '--help'):
<<<<<<< HEAD
            print _('Usage:') + \
=======
            print(_('Usage:') + \
>>>>>>> 2879d314
                '\n  gajim [options] filename\n\n' + \
                _('Options:') + \
                '\n  -h, --help         ' + \
                    _('Show this help message and exit') + \
                '\n  -q, --quiet        ' + \
                    _('Show only critical errors') + \
                '\n  -v, --verbose      ' + \
                    _('Print xml stanzas and other debug information') + \
                '\n  -p, --profile      ' + \
                    _('Use defined profile in configuration directory') + \
                '\n  -c, --config-path  ' + \
                    _('Set configuration directory') + \
                '\n  -l, --loglevel     ' + \
<<<<<<< HEAD
                    _('Configure logging system')
=======
                    _('Configure logging system') + '\n')
>>>>>>> 2879d314
            sys.exit()
        elif o in ('-q', '--quiet'):
            logging_helpers.set_quiet()
        elif o in ('-v', '--verbose'):
            logging_helpers.set_verbose()
        elif o in ('-p', '--profile'): # gajim --profile name
            profile_ = a
        elif o in ('-l', '--loglevel'):
            logging_helpers.set_loglevels(a)
        elif o in ('-c', '--config-path'):
            config_path_ = a
    return profile_, config_path_

import locale
profile, config_path = parseOpts()
del parseOpts

import common.configpaths
common.configpaths.gajimpaths.init(config_path)
del config_path
common.configpaths.gajimpaths.init_profile(profile)
del profile

if os.name == 'nt':
    plugins_locale_dir = os.path.join(common.configpaths.gajimpaths[
        'PLUGINS_USER'], 'locale').encode(locale.getpreferredencoding())
    libintl.bindtextdomain('gajim_plugins', plugins_locale_dir)
    libintl.bind_textdomain_codeset('gajim_plugins', 'UTF-8')

    class MyStderr(object):
        _file = None
        _error = None
        def write(self, text):
            fname = os.path.join(common.configpaths.gajimpaths.cache_root,
                os.path.split(sys.executable)[1]+'.log')
            if self._file is None and self._error is None:
                try:
                    self._file = open(fname, 'a')
                except Exception as details:
                    self._error = details
            if self._file is not None:
                self._file.write(text)
                self._file.flush()
        def flush(self):
            if self._file is not None:
                self._file.flush()

    sys.stderr = MyStderr()

# PyGTK2.10+ only throws a warning
warnings.filterwarnings('error', module='gtk')
try:
    from gi.repository import GObject
    GObject.set_prgname('gajim')
    from gi.repository import Gtk
    from gi.repository import Gdk
    from gi.repository import GLib
except Warning as msg2:
    if str(msg2) == 'could not open display':
        print(_('Gajim needs X server to run. Quiting...'), file=sys.stderr)
    else:
        print(_('importing PyGTK failed: %s') % str(msg2), file=sys.stderr)
    sys.exit()
warnings.resetwarnings()


if os.name == 'nt':
    warnings.filterwarnings(action='ignore')

<<<<<<< HEAD
if gtk.widget_get_default_direction() == gtk.TEXT_DIR_RTL:
    i18n.direction_mark = u'\u200F'
=======
if Gtk.Widget.get_default_direction() == Gtk.TextDirection.RTL:
    i18n.direction_mark = '\u200F'
>>>>>>> 2879d314
pritext = ''

from common import exceptions
try:
    from common import gajim
except exceptions.DatabaseMalformed:
    pritext = _('Database Error')
    sectext = _('The database file (%s) cannot be read. Try to repair it (see '
        'http://trac.gajim.org/wiki/DatabaseBackup) or remove it (all history '
        'will be lost).') % common.logger.LOG_DB_PATH
else:
    from common import logger
    gajim.logger = logger.Logger()
    from common import caps_cache
    caps_cache.initialize(gajim.logger)
    from common import dbus_support
    if dbus_support.supported:
        from music_track_listener import MusicTrackListener

    from ctypes import CDLL
    from ctypes.util import find_library
    import platform

    sysname = platform.system()
    if sysname in ('Linux', 'FreeBSD', 'OpenBSD', 'NetBSD'):
        libc = CDLL(find_library('c'))

        # The constant defined in <linux/prctl.h> which is used to set the name
        # of the process.
        PR_SET_NAME = 15

        if sysname == 'Linux':
            libc.prctl(PR_SET_NAME, 'gajim')
        elif sysname in ('FreeBSD', 'OpenBSD', 'NetBSD'):
            libc.setproctitle('gajim')

#    if Gtk.pygtk_version < (2, 22, 0):
#        pritext = _('Gajim needs PyGTK 2.22 or above')
#        sectext = _('Gajim needs PyGTK 2.22 or above to run. Quiting...')
#    elif Gtk.gtk_version < (2, 22, 0):
#    if (Gtk.get_major_version(), Gtk.get_minor_version(),
#    Gtk.get_micro_version()) < (2, 22, 0):
#        pritext = _('Gajim needs GTK 2.22 or above')
#        sectext = _('Gajim needs GTK 2.22 or above to run. Quiting...')

    from common import check_paths

    if os.name == 'nt':
        try:
            import winsound # windows-only built-in module for playing wav
            import win32api # do NOT remove. we req this module
        except Exception:
            pritext = _('Gajim needs pywin32 to run')
            sectext = _('Please make sure that Pywin32 is installed on your '
                'system. You can get it at %s') % \
                'http://sourceforge.net/project/showfiles.php?group_id=78018'

if pritext:
    dlg = Gtk.MessageDialog(None,
            Gtk.DialogFlags.DESTROY_WITH_PARENT | Gtk.DialogFlags.MODAL,
            Gtk.MessageType.ERROR, Gtk.ButtonsType.OK, message_format = pritext)

    dlg.format_secondary_text(sectext)
    dlg.run()
    dlg.destroy()
    sys.exit()

del pritext

import gtkexcepthook

import signal
import gtkgui_helpers

gajimpaths = common.configpaths.gajimpaths

pid_filename = gajimpaths['PID_FILE']
config_filename = gajimpaths['CONFIG_FILE']

# Seed the OpenSSL pseudo random number generator from file and initialize
RNG_SEED = gajimpaths['RNG_SEED']
PYOPENSSL_PRNG_PRESENT = False
try:
    import OpenSSL.rand
    from common import crypto
    PYOPENSSL_PRNG_PRESENT = True
    # Seed from file
    try:
        OpenSSL.rand.load_file(RNG_SEED)
    except TypeError:
        OpenSSL.rand.load_file(RNG_SEED.encode('utf-8'))
    crypto.add_entropy_sources_OpenSSL()
except ImportError:
    log.info("PyOpenSSL PRNG not available")

import traceback
import errno
import dialogs

def pid_alive():
    try:
        pf = open(pid_filename)
    except IOError:
        # probably file not found
        return False

    try:
        pid = int(pf.read().strip())
        pf.close()
    except Exception:
        traceback.print_exc()
        # PID file exists, but something happened trying to read PID
        # Could be 0.10 style empty PID file, so assume Gajim is running
        return True

    if os.name == 'nt':
        try:
            from ctypes import (windll, c_ulong, c_int, Structure, c_char)
            from ctypes import (POINTER, pointer, sizeof)
        except Exception:
            return True

        class PROCESSENTRY32(Structure):
            _fields_ = [
                    ('dwSize', c_ulong, ),
                    ('cntUsage', c_ulong, ),
                    ('th32ProcessID', c_ulong, ),
                    ('th32DefaultHeapID', c_ulong, ),
                    ('th32ModuleID', c_ulong, ),
                    ('cntThreads', c_ulong, ),
                    ('th32ParentProcessID', c_ulong, ),
                    ('pcPriClassBase', c_ulong, ),
                    ('dwFlags', c_ulong, ),
                    ('szExeFile', c_char*512, ),
                    ]

        kernel = windll.kernel32
        kernel.CreateToolhelp32Snapshot.argtypes = c_ulong, c_ulong,
        kernel.CreateToolhelp32Snapshot.restype = c_int
        kernel.Process32First.argtypes = c_int, POINTER(PROCESSENTRY32),
        kernel.Process32First.restype = c_int
        kernel.Process32Next.argtypes = c_int, POINTER(PROCESSENTRY32),
        kernel.Process32Next.restype = c_int

        def get_p(pid_):
            TH32CS_SNAPPROCESS = 2
            CreateToolhelp32Snapshot = kernel.CreateToolhelp32Snapshot(TH32CS_SNAPPROCESS, 0)
            assert CreateToolhelp32Snapshot > 0, 'CreateToolhelp32Snapshot failed'
            pe32 = PROCESSENTRY32()
            pe32.dwSize = sizeof( PROCESSENTRY32 )
            f3 = kernel.Process32First(CreateToolhelp32Snapshot, pointer(pe32))
            while f3:
                if pe32.th32ProcessID == pid_:
                    return pe32.szExeFile
                f3 = kernel.Process32Next(CreateToolhelp32Snapshot, pointer(pe32))

        if get_p(pid) in ('python.exe', 'gajim.exe'):
            return True
        return False
    try:
        if not os.path.exists('/proc'):
            return True # no /proc, assume Gajim is running

        try:
            f1 = open('/proc/%d/cmdline'% pid)
        except IOError as e1:
            if e1.errno == errno.ENOENT:
                return False # file/pid does not exist
            raise

        n = f1.read().lower()
        f1.close()
        if n.find('gajim') < 0:
            return False
        return True # Running Gajim found at pid
    except Exception:
        traceback.print_exc()

    # If we are here, pidfile exists, but some unexpected error occured.
    # Assume Gajim is running.
    return True

def show_remote_gajim_roster():
    try:
        import dbus

        OBJ_PATH = '/org/gajim/dbus/RemoteObject'
        INTERFACE = 'org.gajim.dbus.RemoteInterface'
        SERVICE = 'org.gajim.dbus'

        # Attempt to call show_roster
        dbus.Interface(dbus.SessionBus().get_object(SERVICE, OBJ_PATH), INTERFACE).__getattr__("show_roster")()

        return True
    except Exception:
        return False

if pid_alive():
    if (show_remote_gajim_roster()):
        print("Gajim is already running, bringing the roster to front...")
        sys.exit(0)
    pixs = []
    for size in (16, 32, 48, 64, 128):
        pix = gtkgui_helpers.get_icon_pixmap('gajim', size)
        if pix:
            pixs.append(pix)
    if pixs:
        # set the icon to all windows
<<<<<<< HEAD
        gtk.window_set_default_icon_list(*pixs)
=======
        Gtk.Window.set_default_icon_list(*pixs)
>>>>>>> 2879d314
    pritext = _('Gajim is already running')
    sectext = _('Another instance of Gajim seems to be running\nRun anyway?')
    dialog = dialogs.YesNoDialog(pritext, sectext)
    dialog.popup()
    if dialog.run() != Gtk.ResponseType.YES:
        sys.exit(3)
    dialog.destroy()
    # run anyway, delete pid and useless global vars
    if os.path.exists(pid_filename):
        os.remove(pid_filename)
    del pix
    del pritext
    del sectext
    dialog.destroy()

# Create .gajim dir
pid_dir =  os.path.dirname(pid_filename)
if not os.path.exists(pid_dir):
    check_paths.create_path(pid_dir)
# Create pid file
try:
    f2 = open(pid_filename, 'w')
    f2.write(str(os.getpid()))
    f2.close()
except IOError as e2:
    dlg = dialogs.ErrorDialog(_('Disk Write Error'), str(e2))
    dlg.run()
    dlg.destroy()
    sys.exit()
del pid_dir

def on_exit():
    # Save the entropy from OpenSSL PRNG
    if PYOPENSSL_PRNG_PRESENT:
        try:
            OpenSSL.rand.write_file(RNG_SEED)
        except TypeError:
            OpenSSL.rand.write_file(RNG_SEED.encode('utf-8'))
    # delete pid file on normal exit
    if os.path.exists(pid_filename):
        os.remove(pid_filename)
    # Shutdown GUI and save config
    if hasattr(gajim.interface, 'roster') and gajim.interface.roster:
        gajim.interface.roster.prepare_quit()

import atexit
atexit.register(on_exit)

from gui_interface import Interface

if __name__ == '__main__':
    def sigint_cb(num, stack):
        sys.exit(5)
    # ^C exits the application normally to delete pid file
    signal.signal(signal.SIGINT, sigint_cb)
    signal.signal(signal.SIGTERM, sigint_cb)

    log.info("Encodings: d:%s, fs:%s, p:%s", sys.getdefaultencoding(), \
            sys.getfilesystemencoding(), locale.getpreferredencoding())

    check_paths.check_and_possibly_create_paths()

    interface = Interface()
    interface.run()

    try:
        Gtk.main()
    except KeyboardInterrupt:
        print('KeyboardInterrupt', file=sys.stderr)<|MERGE_RESOLUTION|>--- conflicted
+++ resolved
@@ -68,15 +68,6 @@
     print('Gajim needs python-nbxmpp to run. Quiting...')
     sys.exit()
 
-<<<<<<< HEAD
-from common import demandimport
-demandimport.enable()
-demandimport.ignore += ['gobject._gobject', 'libasyncns', 'i18n',
-    'logging.NullHandler', 'dbus.service', 'OpenSSL.SSL', 'OpenSSL.crypto',
-    'common.sleepy', 'DLFCN', 'dl', 'xml.sax', 'xml.sax.handler', 'ic',
-    'Crypto.PublicKey', 'IPython', 'contextlib', 'imp', 'gst.interfaces',
-    'monotonic', 'gtkexcepthook']
-=======
 try:
     from distutils.version import LooseVersion as V
     if V(nbxmpp.__version__) < V("0.3"):
@@ -93,7 +84,6 @@
 #    'common.sleepy', 'DLFCN', 'dl', 'xml.sax', 'xml.sax.handler', 'ic',
 #    'Crypto.PublicKey', 'IPython', 'contextlib', 'imp', 'monotonic',
 #    'gtkexcepthook']
->>>>>>> 2879d314
 
 if os.name == 'nt':
     import locale
@@ -157,11 +147,7 @@
         sys.exit(2)
     for o, a in opts:
         if o in ('-h', '--help'):
-<<<<<<< HEAD
-            print _('Usage:') + \
-=======
             print(_('Usage:') + \
->>>>>>> 2879d314
                 '\n  gajim [options] filename\n\n' + \
                 _('Options:') + \
                 '\n  -h, --help         ' + \
@@ -175,11 +161,7 @@
                 '\n  -c, --config-path  ' + \
                     _('Set configuration directory') + \
                 '\n  -l, --loglevel     ' + \
-<<<<<<< HEAD
-                    _('Configure logging system')
-=======
                     _('Configure logging system') + '\n')
->>>>>>> 2879d314
             sys.exit()
         elif o in ('-q', '--quiet'):
             logging_helpers.set_quiet()
@@ -249,13 +231,8 @@
 if os.name == 'nt':
     warnings.filterwarnings(action='ignore')
 
-<<<<<<< HEAD
-if gtk.widget_get_default_direction() == gtk.TEXT_DIR_RTL:
-    i18n.direction_mark = u'\u200F'
-=======
 if Gtk.Widget.get_default_direction() == Gtk.TextDirection.RTL:
     i18n.direction_mark = '\u200F'
->>>>>>> 2879d314
 pritext = ''
 
 from common import exceptions
@@ -464,11 +441,7 @@
             pixs.append(pix)
     if pixs:
         # set the icon to all windows
-<<<<<<< HEAD
-        gtk.window_set_default_icon_list(*pixs)
-=======
         Gtk.Window.set_default_icon_list(*pixs)
->>>>>>> 2879d314
     pritext = _('Gajim is already running')
     sectext = _('Another instance of Gajim seems to be running\nRun anyway?')
     dialog = dialogs.YesNoDialog(pritext, sectext)
