--- conflicted
+++ resolved
@@ -396,11 +396,7 @@
                 on_response_ok=(on_response_ok, account, contact, file_props),
                 on_response_cancel=(on_response_cancel, account, file_props))
         dialog.connect('delete-event', lambda widget, event:
-<<<<<<< HEAD
-                on_response_cancel(widget, account, file_props))
-=======
             on_response_cancel(account, file_props))
->>>>>>> 337b09d3
         dialog.popup()
 
     def get_icon(self, ident):
