--- conflicted
+++ resolved
@@ -193,8 +193,6 @@
                         </child>
                       </widget>
                     </child>
-<<<<<<< HEAD
-=======
                     <child>
                       <widget class="GtkMenuItem" id="pep_services_menuitem">
                         <property name="visible">True</property>
@@ -203,7 +201,6 @@
                         <property name="use_underline">True</property>
                       </widget>
                     </child>
->>>>>>> e5b2db00
                   </widget>
                 </child>
               </widget>
