<?xml version="1.0" standalone="no"?> <!--*- mode: xml -*-->
<!DOCTYPE glade-interface SYSTEM "http://glade.gnome.org/glade-2.0.dtd">

<glade-interface>

<widget class="GtkMenu" id="roster_contact_context_menu">

  <child>
    <widget class="GtkImageMenuItem" id="start_chat_menuitem">
      <property name="visible">True</property>
      <property name="label" translatable="yes">Start _Chat</property>
      <property name="use_underline">True</property>

      <child internal-child="image">
	<widget class="GtkImage" id="image1511">
	  <property name="visible">True</property>
	  <property name="stock">gtk-jump-to</property>
	  <property name="icon_size">1</property>
	  <property name="xalign">0.5</property>
	  <property name="yalign">0.5</property>
	  <property name="xpad">0</property>
	  <property name="ypad">0</property>
	</widget>
      </child>
    </widget>
  </child>

  <child>
    <widget class="GtkImageMenuItem" id="send_single_message_menuitem">
      <property name="visible">True</property>
      <property name="label" translatable="yes">Send Single _Message</property>
      <property name="use_underline">True</property>

      <child internal-child="image">
	<widget class="GtkImage" id="image1512">
	  <property name="visible">True</property>
	  <property name="stock">gtk-new</property>
	  <property name="icon_size">1</property>
	  <property name="xalign">0.5</property>
	  <property name="yalign">0.5</property>
	  <property name="xpad">0</property>
	  <property name="ypad">0</property>
	</widget>
      </child>
    </widget>
  </child>

  <child>
    <widget class="GtkImageMenuItem" id="invite_menuitem">
      <property name="visible">True</property>
      <property name="label" translatable="yes">In_vite to</property>
      <property name="use_underline">True</property>

      <child internal-child="image">
	<widget class="GtkImage" id="image1513">
	  <property name="visible">True</property>
	  <property name="stock">gtk-go-back</property>
	  <property name="icon_size">1</property>
	  <property name="xalign">0.5</property>
	  <property name="yalign">0.5</property>
	  <property name="xpad">0</property>
	  <property name="ypad">0</property>
	</widget>
      </child>
    </widget>
  </child>

  <child>
    <widget class="GtkImageMenuItem" id="rename_menuitem">
      <property name="label" translatable="yes">_Rename</property>
      <property name="use_underline">True</property>

      <child internal-child="image">
	<widget class="GtkImage" id="image1514">
	  <property name="visible">True</property>
	  <property name="stock">gtk-refresh</property>
	  <property name="icon_size">1</property>
	  <property name="xalign">0.5</property>
	  <property name="yalign">0.5</property>
	  <property name="xpad">0</property>
	  <property name="ypad">0</property>
	</widget>
      </child>
    </widget>
  </child>

  <child>
    <widget class="GtkMenuItem" id="edit_groups_menuitem">
      <property name="label" translatable="yes">Edit _Groups</property>
      <property name="use_underline">True</property>
    </widget>
  </child>

  <child>
    <widget class="GtkSeparatorMenuItem" id="above_send_file_separator">
      <property name="visible">True</property>
    </widget>
  </child>

  <child>
    <widget class="GtkImageMenuItem" id="send_file_menuitem">
      <property name="visible">True</property>
      <property name="label" translatable="yes">Send _File</property>
      <property name="use_underline">True</property>

      <child internal-child="image">
	<widget class="GtkImage" id="image1515">
	  <property name="visible">True</property>
	  <property name="stock">gtk-file</property>
	  <property name="icon_size">1</property>
	  <property name="xalign">0.5</property>
	  <property name="yalign">0.5</property>
	  <property name="xpad">0</property>
	  <property name="ypad">0</property>
	</widget>
      </child>
    </widget>
  </child>

  <child>
    <widget class="GtkImageMenuItem" id="assign_openpgp_key_menuitem">
      <property name="label" translatable="yes">Assign Open_PGP Key</property>
      <property name="use_underline">True</property>
      <signal name="activate" handler="on_assign_openpgp_key_menuitem_activate" last_modification_time="Thu, 30 Jun 2005 22:57:59 GMT"/>

      <child internal-child="image">
	<widget class="GtkImage" id="image1516">
	  <property name="visible">True</property>
	  <property name="stock">gtk-dialog-authentication</property>
	  <property name="icon_size">1</property>
	  <property name="xalign">0.5</property>
	  <property name="yalign">0.5</property>
	  <property name="xpad">0</property>
	  <property name="ypad">0</property>
	</widget>
      </child>
    </widget>
  </child>

  <child>
    <widget class="GtkImageMenuItem" id="add_special_notification_menuitem">
      <property name="visible">True</property>
      <property name="label" translatable="yes">Add Special _Notification</property>
      <property name="use_underline">True</property>

      <child internal-child="image">
	<widget class="GtkImage" id="image1517">
	  <property name="visible">True</property>
	  <property name="stock">gtk-info</property>
	  <property name="icon_size">1</property>
	  <property name="xalign">0.5</property>
	  <property name="yalign">0.5</property>
	  <property name="xpad">0</property>
	  <property name="ypad">0</property>
	</widget>
      </child>
    </widget>
  </child>

  <child>
<<<<<<< HEAD
=======
    <widget class="GtkImageMenuItem" id="execute_command_menuitem">
      <property name="visible">True</property>
      <property name="label" translatable="yes">Execute Command...</property>
      <property name="use_underline">True</property>

      <child internal-child="image">
	<widget class="GtkImage" id="image1467">
	  <property name="visible">True</property>
	  <property name="stock">gtk-execute</property>
	  <property name="icon_size">1</property>
	  <property name="xalign">0.5</property>
	  <property name="yalign">0.5</property>
	  <property name="xpad">0</property>
	  <property name="ypad">0</property>
	</widget>
      </child>
    </widget>
  </child>

  <child>
>>>>>>> 03fdd6d3
    <widget class="GtkSeparatorMenuItem" id="above_subscription_separator">
      <property name="visible">True</property>
    </widget>
  </child>

  <child>
    <widget class="GtkImageMenuItem" id="subscription_menuitem">
      <property name="label" translatable="yes">_Subscription</property>
      <property name="use_underline">True</property>

      <child internal-child="image">
	<widget class="GtkImage" id="image1518">
	  <property name="visible">True</property>
	  <property name="stock">gtk-dialog-question</property>
	  <property name="icon_size">1</property>
	  <property name="xalign">0.5</property>
	  <property name="yalign">0.5</property>
	  <property name="xpad">0</property>
	  <property name="ypad">0</property>
	</widget>
      </child>

      <child>
	<widget class="GtkMenu" id="subscription_menuitem_menu">

	  <child>
	    <widget class="GtkImageMenuItem" id="resend_authorization_to_menuitem">
	      <property name="visible">True</property>
	      <property name="label" translatable="yes">_Allow him/her to see my status</property>
	      <property name="use_underline">True</property>

	      <child internal-child="image">
		<widget class="GtkImage" id="image1519">
		  <property name="visible">True</property>
		  <property name="stock">gtk-go-up</property>
		  <property name="icon_size">1</property>
		  <property name="xalign">0.5</property>
		  <property name="yalign">0.5</property>
		  <property name="xpad">0</property>
		  <property name="ypad">0</property>
		</widget>
	      </child>
	    </widget>
	  </child>

	  <child>
	    <widget class="GtkImageMenuItem" id="rerequest_authorization_from_menuitem">
	      <property name="visible">True</property>
	      <property name="label" translatable="yes">A_sk to see his/her status</property>
	      <property name="use_underline">True</property>

	      <child internal-child="image">
		<widget class="GtkImage" id="image1520">
		  <property name="visible">True</property>
		  <property name="stock">gtk-go-down</property>
		  <property name="icon_size">1</property>
		  <property name="xalign">0.5</property>
		  <property name="yalign">0.5</property>
		  <property name="xpad">0</property>
		  <property name="ypad">0</property>
		</widget>
	      </child>
	    </widget>
	  </child>

	  <child>
	    <widget class="GtkImageMenuItem" id="forbid_him/her_to_see_my_status1">
	      <property name="visible">True</property>
	      <property name="label" translatable="yes">_Forbid him/her to see my status</property>
	      <property name="use_underline">True</property>

	      <child internal-child="image">
		<widget class="GtkImage" id="image1521">
		  <property name="visible">True</property>
		  <property name="stock">gtk-stop</property>
		  <property name="icon_size">1</property>
		  <property name="xalign">0.5</property>
		  <property name="yalign">0.5</property>
		  <property name="xpad">0</property>
		  <property name="ypad">0</property>
		</widget>
	      </child>
	    </widget>
	  </child>
	</widget>
      </child>
    </widget>
  </child>

  <child>
    <widget class="GtkImageMenuItem" id="add_to_roster_menuitem">
      <property name="label" translatable="yes">_Add to Roster</property>
      <property name="use_underline">True</property>

      <child internal-child="image">
	<widget class="GtkImage" id="image1522">
	  <property name="visible">True</property>
	  <property name="stock">gtk-add</property>
	  <property name="icon_size">1</property>
	  <property name="xalign">0.5</property>
	  <property name="yalign">0.5</property>
	  <property name="xpad">0</property>
	  <property name="ypad">0</property>
	</widget>
      </child>
    </widget>
  </child>

  <child>
    <widget class="GtkImageMenuItem" id="remove_from_roster_menuitem">
      <property name="label" translatable="yes">_Remove from Roster</property>
      <property name="use_underline">True</property>

      <child internal-child="image">
	<widget class="GtkImage" id="image1523">
	  <property name="visible">True</property>
	  <property name="stock">gtk-remove</property>
	  <property name="icon_size">1</property>
	  <property name="xalign">0.5</property>
	  <property name="yalign">0.5</property>
	  <property name="xpad">0</property>
	  <property name="ypad">0</property>
	</widget>
      </child>
    </widget>
  </child>

  <child>
    <widget class="GtkSeparatorMenuItem" id="separator6">
      <property name="visible">True</property>
    </widget>
  </child>

  <child>
    <widget class="GtkImageMenuItem" id="information_menuitem">
      <property name="label">gtk-info</property>
      <property name="use_stock">True</property>
    </widget>
  </child>

  <child>
    <widget class="GtkImageMenuItem" id="history_menuitem">
      <property name="label" translatable="yes">_History</property>
      <property name="use_underline">True</property>

      <child internal-child="image">
	<widget class="GtkImage" id="image1524">
	  <property name="visible">True</property>
	  <property name="stock">gtk-justify-fill</property>
	  <property name="icon_size">1</property>
	  <property name="xalign">0.5</property>
	  <property name="yalign">0.5</property>
	  <property name="xpad">0</property>
	  <property name="ypad">0</property>
	</widget>
      </child>
    </widget>
  </child>
</widget>

</glade-interface><|MERGE_RESOLUTION|>--- conflicted
+++ resolved
@@ -158,8 +158,6 @@
   </child>
 
   <child>
-<<<<<<< HEAD
-=======
     <widget class="GtkImageMenuItem" id="execute_command_menuitem">
       <property name="visible">True</property>
       <property name="label" translatable="yes">Execute Command...</property>
@@ -180,7 +178,6 @@
   </child>
 
   <child>
->>>>>>> 03fdd6d3
     <widget class="GtkSeparatorMenuItem" id="above_subscription_separator">
       <property name="visible">True</property>
     </widget>
