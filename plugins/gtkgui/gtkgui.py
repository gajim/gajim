--- conflicted
+++ resolved
@@ -434,12 +434,6 @@
 			self.print_conversation(_("%s is now %s (%s)") % (user.name, \
 				user.show, user.status), user.jid, 'status')
 
-		if self.plugin.queues[self.account].has_key(user.jid):
-			self.read_queue(self.plugin.queues[self.account][user.jid])
-		if user.show != 'online':
-			self.print_conversation(_("%s is now %s (%s)") % (user.name, \
-				user.show, user.status), user.jid, 'status')
-
 	def on_msg_key_press_event(self, widget, event):
 		"""When a key is pressed :
 		if enter is pressed without the shit key, message (if not empty) is sent
@@ -467,30 +461,18 @@
 		st = "1234567890"
 		if event.keyval == gtk.keysyms.Escape:
 			jid = self.get_active_jid()
-<<<<<<< HEAD
-			if len(self.xmls) == 1:
-=======
 			if len(self.widgets) == 1:
->>>>>>> c4f3e512
 				widget.get_toplevel().destroy()
 			else:
 				nb.remove_page(nb.get_current_page())
 				del self.plugin.windows[self.account]['chats'][jid]
 				del self.users[jid]
 				del self.nb_unread[jid]
-<<<<<<< HEAD
-				del self.xmls[jid]
-				del self.tagIn[jid]
-				del self.tagOut[jid]
-				del self.tagStatus[jid]
-		elif (event.string in st) \
-=======
 				del self.widgets[jid]
 				del self.tagIn[jid]
 				del self.tagOut[jid]
 				del self.tagStatus[jid]
 		elif event.string and event.string in st \
->>>>>>> c4f3e512
 			and (event.state & gtk.gdk.MOD1_MASK):
 			nb.set_current_page(st.index(event.string))
 
