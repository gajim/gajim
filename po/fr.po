# French translations for gajim package
# Copyright (C) 2004-2006 THE gajim'S COPYRIGHT HOLDER
# This file is distributed under the same license as the gajim package.
#
# See: http://live.gnome.org/GnomeFr/Traduire for translation guidelines
#
msgid ""
msgstr ""
"Project-Id-Version: gajim 0.10\n"
"Report-Msgid-Bugs-To: \n"
"POT-Creation-Date: 2007-02-07 09:02+0100\n"
"PO-Revision-Date: 2007-02-07 09:32+0100\n"
"Last-Translator: Yann Le Boulanger <asterix@lagaule.org>\n"
"Language-Team: \n"
"MIME-Version: 1.0\n"
"Content-Type: text/plain; charset=UTF-8\n"
"Content-Transfer-Encoding: 8bit\n"
"Plural-Forms: nplurals=2; plural=(n > 1);\n"
"X-Poedit-Country: FRANCE\n"

#: ../data/gajim.desktop.in.in.h:1
msgid "A GTK+ Jabber client"
msgstr "Un client Jabber en GTK+"

#: ../data/gajim.desktop.in.in.h:2
msgid "Gajim Instant Messenger"
msgstr "Messagerie instantanée Gajim"

#: ../data/gajim.desktop.in.in.h:3
msgid "Jabber IM Client"
msgstr "Client de MI Jabber"

#: ../data/glade/account_context_menu.glade.h:1
msgid "Send Single _Message..."
msgstr "Envoyer un _message simple..."

#: ../data/glade/account_context_menu.glade.h:2
msgid "_Add Contact..."
msgstr "_Ajouter un contact..."

#: ../data/glade/account_context_menu.glade.h:3
msgid "_Discover Services..."
msgstr "_Découvrir les services..."

#: ../data/glade/account_context_menu.glade.h:4
#: ../src/disco.py:1147
msgid "_Execute Command..."
msgstr "_Exécuter la commande..."

#: ../data/glade/account_context_menu.glade.h:5
#: ../data/glade/roster_window.glade.h:16
#: ../data/glade/systray_context_menu.glade.h:6
msgid "_Group Chat"
msgstr "_Salons de discussion"

#: ../data/glade/account_context_menu.glade.h:6
#: ../data/glade/zeroconf_context_menu.glade.h:1
msgid "_Modify Account..."
msgstr "_Modifier le compte..."

#: ../data/glade/account_context_menu.glade.h:7
msgid "_Open Gmail Inbox"
msgstr "_Accéder au compte Gmail"

#: ../data/glade/account_context_menu.glade.h:8
#: ../data/glade/zeroconf_context_menu.glade.h:2
msgid "_Status"
msgstr "É_tat"

#: ../data/glade/account_creation_wizard_window.glade.h:1
msgid ""
"<b>Account is being created</b>\n"
"\n"
"Please wait..."
msgstr ""
"<b>Création du compte en cours</b>\n"
"\n"
"Veuillez patienter..."

#: ../data/glade/account_creation_wizard_window.glade.h:4
msgid "<b>Please choose one of the options below:</b>"
msgstr "<b>Choisissez une des options suivantes :</b>"

#: ../data/glade/account_creation_wizard_window.glade.h:5
msgid "<b>Please fill in the data for your new account</b>"
msgstr "<b>Remplissez les informations pour votre nouveau compte</b>"

#: ../data/glade/account_creation_wizard_window.glade.h:6
msgid "Click to see features (like MSN, ICQ transports) of jabber servers"
msgstr "Cliquez pour voir les fonctionnalités du serveur jabber (comme les passerelles MSN, ICQ)"

#: ../data/glade/account_creation_wizard_window.glade.h:7
msgid "Connect when I press Finish"
msgstr "Se connecter quand je clique sur Finir"

#: ../data/glade/account_creation_wizard_window.glade.h:8
msgid "Gajim: Account Creation Wizard"
msgstr "Gajim : Assistant de création de compte"

#: ../data/glade/account_creation_wizard_window.glade.h:9
msgid "I already have an account I want to use"
msgstr "J'ai déjà un compte que je veux utiliser"

#: ../data/glade/account_creation_wizard_window.glade.h:10
msgid "I want to _register for a new account"
msgstr "Je veux _créer un nouveau compte"

#: ../data/glade/account_creation_wizard_window.glade.h:11
#: ../data/glade/account_modification_window.glade.h:18
msgid "If checked, Gajim will remember the password for this account"
msgstr "Si cette case est cochée, Gajim va retenir le mot de passe pour ce compte"

#: ../data/glade/account_creation_wizard_window.glade.h:12
#: ../data/glade/manage_proxies_window.glade.h:6
msgid "Pass_word:"
msgstr "_Mot de passe : "

#: ../data/glade/account_creation_wizard_window.glade.h:13
#: ../data/glade/account_modification_window.glade.h:38
msgid "Save pass_word"
msgstr "Enregistrer le mot de _passe"

#: ../data/glade/account_creation_wizard_window.glade.h:14
msgid "Servers Features"
msgstr "Fonctionalités des Serveurs"

#: ../data/glade/account_creation_wizard_window.glade.h:15
msgid "Set my profile when I connect"
msgstr "Définir mon profil quand je me connecte"

#: ../data/glade/account_creation_wizard_window.glade.h:16
msgid ""
"You need to have an account in order to connect\n"
"to the Jabber network."
msgstr ""
"Vous devez avoir un compte pour vous connecter\n"
"au réseau Jabber."

#: ../data/glade/account_creation_wizard_window.glade.h:18
msgid "Your JID:"
msgstr "Votre identifiant Jabber :"

#: ../data/glade/account_creation_wizard_window.glade.h:19
#: ../data/glade/roster_window.glade.h:11
msgid "_Advanced"
msgstr "_Avancées"

#: ../data/glade/account_creation_wizard_window.glade.h:20
msgid "_Finish"
msgstr "_Finir"

#: ../data/glade/account_creation_wizard_window.glade.h:21
#: ../data/glade/manage_proxies_window.glade.h:9
msgid "_Host:"
msgstr "_Serveur :"

#: ../data/glade/account_creation_wizard_window.glade.h:22
#: ../data/glade/account_modification_window.glade.h:47
msgid "_Password:"
msgstr "Mot de _passe : "

#: ../data/glade/account_creation_wizard_window.glade.h:23
#: ../data/glade/manage_proxies_window.glade.h:10
msgid "_Port:"
msgstr "_Port :"

#: ../data/glade/account_creation_wizard_window.glade.h:24
msgid "_Retype Password:"
msgstr "_Ressaisissez le mot de passe :"

#: ../data/glade/account_creation_wizard_window.glade.h:25
msgid "_Server:"
msgstr "_Serveur :"

#: ../data/glade/account_creation_wizard_window.glade.h:26
msgid "_Use proxy"
msgstr "_Utiliser un proxy"

#: ../data/glade/account_creation_wizard_window.glade.h:27
#: ../data/glade/manage_proxies_window.glade.h:11
msgid "_Username:"
msgstr "_Nom :"

#: ../data/glade/account_modification_window.glade.h:1
#: ../data/glade/preferences_window.glade.h:8
msgid "<b>Miscellaneous</b>"
msgstr "<b>Divers</b>"

#: ../data/glade/account_modification_window.glade.h:2
#: ../data/glade/zeroconf_properties_window.glade.h:1
msgid "<b>OpenPGP</b>"
msgstr "<b>OpenPGP</b>"

#: ../data/glade/account_modification_window.glade.h:3
#: ../data/glade/zeroconf_properties_window.glade.h:2
msgid "<b>Personal Information</b>"
msgstr "<b>Informations personnelles</b>"

#: ../data/glade/account_modification_window.glade.h:4
msgid "Account"
msgstr "Compte"

#: ../data/glade/account_modification_window.glade.h:5
msgid "Account Modification"
msgstr "Modification du compte"

#: ../data/glade/account_modification_window.glade.h:6
msgid "Auto-reconnect when connection is lost"
msgstr "Reconnexion automatique quand la connexion est perdue"

#: ../data/glade/account_modification_window.glade.h:7
#: ../data/glade/zeroconf_properties_window.glade.h:3
msgid "C_onnect on Gajim startup"
msgstr "C_onnexion au démarrage"

#: ../data/glade/account_modification_window.glade.h:8
msgid "Chan_ge Password"
msgstr "Chan_ger le mot de passe"

#: ../data/glade/account_modification_window.glade.h:9
msgid "Check this so Gajim will connect in port 5223 where legacy servers are expected to have SSL capabilities. Note that Gajim uses TLS encryption by default if broadcasted by the server, and with this option enabled TLS will be disabled"
msgstr "Si vous cochez cette case, Gajim se connectera sur le port 5223, sur lequel les serveurs sont supposés gérer le SSL. Notez que Gajim utilise le chiffrement TLS par défaut si le serveur annonce qu'il le supporte, et avec cette option vous désactivez le TLS"

#: ../data/glade/account_modification_window.glade.h:10
#: ../data/glade/zeroconf_properties_window.glade.h:4
msgid "Choose _Key..."
msgstr "Choisissez une _clé..."

#: ../data/glade/account_modification_window.glade.h:11
msgid "Click to change account's password"
msgstr "Cliquez pour changer le mot de passe du compte"

#: ../data/glade/account_modification_window.glade.h:12
msgid "Connection"
msgstr "Connexion"

#: ../data/glade/account_modification_window.glade.h:13
msgid "Edit Personal Information..."
msgstr "_Éditer les informations personnelles..."

#: ../data/glade/account_modification_window.glade.h:14
#: ../data/glade/roster_window.glade.h:5
#: ../src/notify.py:457
#: ../src/notify.py:479
#: ../src/notify.py:491
#: ../src/common/helpers.py:914
msgid "Gajim"
msgstr "Gajim"

#: ../data/glade/account_modification_window.glade.h:15
#: ../data/glade/preferences_window.glade.h:51
#: ../data/glade/zeroconf_properties_window.glade.h:7
#: ../src/roster_window.py:346
#: ../src/roster_window.py:1224
#: ../src/roster_window.py:1435
#: ../src/roster_window.py:2111
#: ../src/roster_window.py:2153
#: ../src/common/contacts.py:284
msgid "General"
msgstr "Général"

#: ../data/glade/account_modification_window.glade.h:16
msgid "Hostname: "
msgstr "Serveur :"

#: ../data/glade/account_modification_window.glade.h:17
msgid "If checked, Gajim will also broadcast some more IPs except from just your IP, so file transfer has higher chances of working."
msgstr "Si cette case est cochée, Gajim va diffuser des adresses IP en plus de la votre, les transferts de fichiers ont ainsi plus de chance de fonctionner."

#: ../data/glade/account_modification_window.glade.h:19
msgid "If checked, Gajim will send keep-alive packets to prevent connection timeout which results in disconnection"
msgstr "Si coché, Gajim enverra des paquets de maintien de connection pour prévenir des temps de latence pouvant entraîner des déconnections"

#: ../data/glade/account_modification_window.glade.h:20
#: ../data/glade/zeroconf_properties_window.glade.h:8
msgid "If checked, Gajim will store the password in ~/.gajim/config with 'read' permission only for you"
msgstr "Si cette case est cochée, Gajim va stocker le mot de passe dans ~/.gajim/config avec accès en lecture pour vous uniquement"

#: ../data/glade/account_modification_window.glade.h:21
#: ../data/glade/zeroconf_properties_window.glade.h:9
msgid "If checked, Gajim, when launched, will automatically connect to jabber using this account"
msgstr "Si cette case est cochée, au démarrage, Gajim se connectera automatiquement à jabber en utilisant ce compte"

#: ../data/glade/account_modification_window.glade.h:22
#: ../data/glade/zeroconf_properties_window.glade.h:10
msgid "If checked, any change to the global status (handled by the combobox at the bottom of the roster window) will change the status of this account accordingly"
msgstr "Si cette case est cochée, toute modification de l'état global (accessible à l'aide du bouton en bas de la fenêtre principale) sera répercutée sur l'état de ce compte"

#: ../data/glade/account_modification_window.glade.h:23
msgid "Information about you, as stored in the server"
msgstr "Les informations vous concernant, stockées sur le serveur"

#: ../data/glade/account_modification_window.glade.h:24
msgid "Manage..."
msgstr "Gérer..."

#: ../data/glade/account_modification_window.glade.h:25
#: ../data/glade/zeroconf_properties_window.glade.h:16
#: ../src/config.py:1608
#: ../src/config.py:3399
msgid "No key selected"
msgstr "Pas de clé sélectionnée"

#. None means no proxy profile selected
#: ../data/glade/account_modification_window.glade.h:27
#: ../src/config.py:1188
#: ../src/config.py:1193
#: ../src/config.py:1377
#: ../src/config.py:1598
#: ../src/config.py:1607
#: ../src/config.py:1666
#: ../src/config.py:1740
#: ../src/config.py:3389
#: ../src/config.py:3398
#: ../src/dialogs.py:281
#: ../src/dialogs.py:283
msgid "None"
msgstr "Aucun"

#: ../data/glade/account_modification_window.glade.h:28
#: ../data/glade/profile_window.glade.h:26
#: ../data/glade/zeroconf_properties_window.glade.h:17
msgid "Personal Information"
msgstr "Informations personnelles"

#: ../data/glade/account_modification_window.glade.h:29
msgid "Port: "
msgstr "Port : "

#: ../data/glade/account_modification_window.glade.h:30
msgid "Priori_ty:"
msgstr "Priori_té :"

#: ../data/glade/account_modification_window.glade.h:31
msgid "Priority is used in Jabber to determine who gets the events from the jabber server when two or more clients are connected using the same account; The client with the highest priority gets the events"
msgstr "La priorité est utilisé par Jabber pour déterminer qui reçoit les évenements du serveur quand plusieurs clients sont connectés avec le même compte. Le client ayant la plus haute priorité recevra les messages"

#: ../data/glade/account_modification_window.glade.h:32
msgid "Priority will change automatically according to your status."
msgstr "La priorité va changer automatiquement selon votre état."

#: ../data/glade/account_modification_window.glade.h:33
msgid "Proxy:"
msgstr "Proxy :"

#: ../data/glade/account_modification_window.glade.h:34
msgid "Resour_ce:"
msgstr "Ressour_ce: "

#: ../data/glade/account_modification_window.glade.h:35
msgid "Resource is sent to the Jabber server in order to separate the same JID in two or more parts depending on the number of the clients connected in the same server with the same account. So you might be connected in the same account with resource 'Home' and 'Work' at the same time. The resource which has the highest priority will get the events. (see below)"
msgstr "La ressource est envoyée au serveur Jabber pour différencier les clients connectés au même serveur avec le même compte. Vous pouvez donc être connecté avec le même compte avec les ressources « Maison » et « Travail » en même temps. La ressource avec la plus haute priorité recevra les messages (voir plus bas)."

#: ../data/glade/account_modification_window.glade.h:36
#: ../data/glade/zeroconf_properties_window.glade.h:18
msgid "Save _passphrase (insecure)"
msgstr "Enregistrer votre mot de _passe (non sécurisé)"

#: ../data/glade/account_modification_window.glade.h:37
#: ../data/glade/zeroconf_properties_window.glade.h:19
msgid "Save conversation _logs for all contacts"
msgstr "Garder l'_historique des conversations pour tous les contacts"

#: ../data/glade/account_modification_window.glade.h:39
msgid "Send keep-alive packets"
msgstr "Envoi des paquets de maintien de connexion"

#: ../data/glade/account_modification_window.glade.h:40
#: ../data/glade/zeroconf_properties_window.glade.h:20
msgid "Synch_ronize account status with global status"
msgstr "Synch_roniser l'état du compte avec l'état global"

#: ../data/glade/account_modification_window.glade.h:41
msgid "Use _SSL (legacy)"
msgstr "Utiliser _SSL"

#: ../data/glade/account_modification_window.glade.h:42
msgid "Use custom hostname/port"
msgstr "Utiliser un nom d'hôte/port personnalisé"

#: ../data/glade/account_modification_window.glade.h:43
msgid "Use file transfer proxies"
msgstr "Utiliser les proxies pour les transferts de fichiers"

#: ../data/glade/account_modification_window.glade.h:44
msgid "_Adjust to status"
msgstr "_Ajuster selon l'état"

#: ../data/glade/account_modification_window.glade.h:45
msgid "_Jabber ID:"
msgstr "Identifiant _Jabber : "

#: ../data/glade/account_modification_window.glade.h:46
msgid "_Name:"
msgstr "_Nom :"

#: ../data/glade/accounts_window.glade.h:1
msgid "Accounts"
msgstr "Comptes"

#: ../data/glade/accounts_window.glade.h:2
msgid ""
"If checked, all local contacts that use a Bonjour compatible chat client (like iChat, Trillian or Gaim) will be shown in roster. You don't need to be connected to a jabber server for it to work.\n"
"This is only available if python-avahi is installed and avahi-daemon is running."
msgstr ""
"Si activé, tous les contacts locaux utilisant un logiciel compatible avec Bonjour (par exemple, iChat, Trillian ou Gaim) seront affichés dans la liste de contacts, sans avoir à être connecté à un serveur.\n"
"Ceci est possible seulement si python-avahi est installé et si avahi-daemon est en cours d'exécution."

#: ../data/glade/accounts_window.glade.h:4
msgid "If you have 2 or more accounts and this is checked, Gajim will list all contacts as if you had one account"
msgstr "Si vous avez 2 comptes ou plus et que cette case est cochée, Gajim va lister tous les contacts comme si vous n'aviez qu'un seul compte"

#: ../data/glade/accounts_window.glade.h:5
msgid "Mer_ge accounts"
msgstr "_Regrouper les comptes"

#: ../data/glade/accounts_window.glade.h:6
msgid "_Enable link-local messaging"
msgstr "_Activer la messagerie en « link-local »"

#: ../data/glade/accounts_window.glade.h:7
msgid "_Modify"
msgstr "_Modifier"

#: ../data/glade/accounts_window.glade.h:8
#: ../data/glade/remove_account_window.glade.h:4
msgid "_Remove"
msgstr "_Supprimer"

#: ../data/glade/add_new_contact_window.glade.h:1
msgid "A_ccount:"
msgstr "_Compte :"

#: ../data/glade/add_new_contact_window.glade.h:2
msgid "A_llow this contact to view my status"
msgstr "_Autoriser ce contact à voir mon état"

#: ../data/glade/add_new_contact_window.glade.h:3
msgid "Add New Contact"
msgstr "Ajouter un nouveau contact"

#: ../data/glade/add_new_contact_window.glade.h:4
msgid "I would like to add you to my contact list."
msgstr "Je souhaiterais vous ajouter à ma liste de contacts."

#: ../data/glade/add_new_contact_window.glade.h:5
msgid ""
"You have to register with this transport\n"
"to be able to add a contact from this\n"
"protocol. Click on register button to\n"
"proceed."
msgstr ""
"Vous devez souscrire à ce transport\n"
"pour pouvoir ajouter un contact de ce\n"
"protocole. Pour ce faire, cliquez sur le\n"
"bouton « souscrire »."

#: ../data/glade/add_new_contact_window.glade.h:9
msgid ""
"You must be connected to the transport to be able\n"
"to add a contact from this protocol."
msgstr ""
"Vous devez être connecté à la passerelle pour\n"
"pouvoir ajouter un contact de ce protocole."

#: ../data/glade/add_new_contact_window.glade.h:11
msgid "_Group:"
msgstr "_Groupe :"

#: ../data/glade/add_new_contact_window.glade.h:12
msgid "_Nickname:"
msgstr "_Surnom :"

#: ../data/glade/add_new_contact_window.glade.h:13
msgid "_Protocol:"
msgstr "_Protocole :"

#: ../data/glade/add_new_contact_window.glade.h:14
msgid "_Register"
msgstr "_Souscrire"

#: ../data/glade/add_new_contact_window.glade.h:15
msgid "_User ID:"
msgstr "_Identifiant :"

#: ../data/glade/adhoc_commands_window.glade.h:1
msgid "<b>An error has occurred:</b>"
msgstr "<b>Une erreur est survenue :</b>"

#: ../data/glade/adhoc_commands_window.glade.h:2
msgid "<b>Choose command to execute:</b>"
msgstr "<b>Commande à exécuter :</b>"

#: ../data/glade/adhoc_commands_window.glade.h:3
msgid "Ad-hoc Commands - Gajim"
msgstr "Commandes Ad-hoc - Gajim"

#: ../data/glade/adhoc_commands_window.glade.h:4
msgid "Check once more"
msgstr "Revérifier"

#: ../data/glade/adhoc_commands_window.glade.h:5
msgid "Error description..."
msgstr "Description de l'erreur..."

#: ../data/glade/adhoc_commands_window.glade.h:6
msgid "Please wait while retrieving command list..."
msgstr "Merci de patienter pendant la récupération de la liste des commandes..."

#: ../data/glade/adhoc_commands_window.glade.h:7
msgid "Please wait while the command is sending..."
msgstr "Merci de patienter pendant l'envoi de la commande..."

#: ../data/glade/adhoc_commands_window.glade.h:8
msgid "Please wait..."
msgstr "Veuillez patienter..."

#: ../data/glade/adhoc_commands_window.glade.h:9
msgid "This jabber entity does not expose any commands."
msgstr "Cette entité jabber n'affiche pas de commandes."

#: ../data/glade/advanced_configuration_window.glade.h:1
msgid "<b>Description</b>"
msgstr "<b>Description</b>"

#: ../data/glade/advanced_configuration_window.glade.h:2
msgid "<b>NOTE:</b> You should restart Gajim for some settings to take effect"
msgstr "<b>NOTE :</b> Vous devriez redémarrer Gajim pour prendre en compte certaines de vos modifications."

#: ../data/glade/advanced_configuration_window.glade.h:3
msgid "Advanced Configuration Editor"
msgstr "Éditeur de configuration avancée"

#: ../data/glade/advanced_configuration_window.glade.h:4
msgid "Filter:"
msgstr "Filtre :"

#: ../data/glade/advanced_menuitem_menu.glade.h:1
msgid "Delete MOTD"
msgstr "Supprimer MOTD"

#: ../data/glade/advanced_menuitem_menu.glade.h:2
msgid "Deletes Message of the Day"
msgstr "Supprime le message du jour"

#: ../data/glade/advanced_menuitem_menu.glade.h:3
msgid "Sends a message to users currently connected to this server"
msgstr "Envoie un message aux utilisateurs actuellement connectés à ce serveur"

#: ../data/glade/advanced_menuitem_menu.glade.h:4
msgid "Set MOTD"
msgstr "Définir MOTD"

#: ../data/glade/advanced_menuitem_menu.glade.h:5
msgid "Sets Message of the Day"
msgstr "Mets un message du jour"

#: ../data/glade/advanced_menuitem_menu.glade.h:6
msgid "Show _XML Console"
msgstr "Montrer la console _XML"

#: ../data/glade/advanced_menuitem_menu.glade.h:7
msgid "Update MOTD"
msgstr "Mettre à jour MOTD"

#: ../data/glade/advanced_menuitem_menu.glade.h:8
msgid "Updates Message of the Day"
msgstr "Mets à jour le message du jour"

#: ../data/glade/advanced_menuitem_menu.glade.h:9
msgid "_Administrator"
msgstr "_Administrateur"

#: ../data/glade/advanced_menuitem_menu.glade.h:10
msgid "_Privacy Lists"
msgstr "Listes _privées"

#: ../data/glade/advanced_menuitem_menu.glade.h:11
msgid "_Send Server Message"
msgstr "_Envoyer un message au serveur"

#: ../data/glade/advanced_menuitem_menu.glade.h:12
msgid "_Send Single Message"
msgstr "_Envoyer un message simple"

#: ../data/glade/advanced_notifications_window.glade.h:1
msgid " a window/tab opened with that contact "
msgstr "une fenêtre ou un onglet ouvert avec ce contact "

#: ../data/glade/advanced_notifications_window.glade.h:2
msgid "<b>Actions</b>"
msgstr "<b>Actions</b>"

#: ../data/glade/advanced_notifications_window.glade.h:3
msgid "<b>Conditions</b>"
msgstr "<b>Conditions</b>"

#: ../data/glade/advanced_notifications_window.glade.h:4
#: ../data/glade/preferences_window.glade.h:10
msgid "<b>Sounds</b>"
msgstr "<b>Sons</b>"

#: ../data/glade/advanced_notifications_window.glade.h:5
msgid "Advanced Actions"
msgstr "Actions avancées"

#: ../data/glade/advanced_notifications_window.glade.h:6
msgid "Advanced Notifications Control"
msgstr "Éditeur de configuration avancée"

#: ../data/glade/advanced_notifications_window.glade.h:7
msgid "All statuses"
msgstr "Tous les états "

#: ../data/glade/advanced_notifications_window.glade.h:8
#: ../src/common/commands.py:91
#: ../src/common/helpers.py:243
msgid "Away"
msgstr "Absent"

#: ../data/glade/advanced_notifications_window.glade.h:9
msgid "Busy "
msgstr "Occupé "

#: ../data/glade/advanced_notifications_window.glade.h:10
msgid "Don't have "
msgstr "N'ai pas"

#: ../data/glade/advanced_notifications_window.glade.h:11
msgid "Have "
msgstr "Ai"

#: ../data/glade/advanced_notifications_window.glade.h:12
#: ../src/common/helpers.py:253
msgid "Invisible"
msgstr "Invisible"

#: ../data/glade/advanced_notifications_window.glade.h:13
msgid "Launch a command"
msgstr "Lancer une commande"

#: ../data/glade/advanced_notifications_window.glade.h:14
#: ../src/common/helpers.py:226
msgid "Not Available"
msgstr "Non disponible"

#: ../data/glade/advanced_notifications_window.glade.h:15
msgid "One or more special statuses..."
msgstr "Un ou plusieurs états spéciaux..."

#: ../data/glade/advanced_notifications_window.glade.h:16
msgid "Online / Free For Chat"
msgstr "En ligne / Disponible pour discuter"

#: ../data/glade/advanced_notifications_window.glade.h:17
msgid "Play a sound"
msgstr "Jouer un son"

#: ../data/glade/advanced_notifications_window.glade.h:18
msgid ""
"Receive a Message\n"
"Contact Disconnected \n"
"Contact Change Status \n"
"Group Chat Message Highlight \n"
"Group Chat Message Received \n"
"File Transfer Request \n"
"File Transfer Started \n"
"File Transfer Finished"
msgstr ""
"Réception d'un message\n"
"Contact déconnecté \n"
"Changement de l'état du contact \n"
"Surbrillance des messages dans les salons \n"
"Réception d'un message dans un salon \n"
"Demande de transfert de fichier \n"
"Transfert de fichier lancé \n"
"Transfert de fichier complété"

#: ../data/glade/advanced_notifications_window.glade.h:26
msgid "When "
msgstr "Quand"

#: ../data/glade/advanced_notifications_window.glade.h:27
msgid "_Activate window manager's UrgencyHint to make chat window in taskbar flash"
msgstr "_Activer l'indice d'urgence du gestionnaire de fenêtres pour faire clignoter la fenêtre de discussion dans la liste des fenêtres"

#: ../data/glade/advanced_notifications_window.glade.h:28
msgid "_Disable auto opening chat window"
msgstr "_Désactiver l'ouverture automatique de fenêtres de conversation"

#: ../data/glade/advanced_notifications_window.glade.h:29
msgid "_Disable existing popup window"
msgstr "_Désactiver la fenêtre popup existante"

#: ../data/glade/advanced_notifications_window.glade.h:30
msgid "_Disable existing sound for this event"
msgstr "_Désactiver le son existant pour cet événement"

#: ../data/glade/advanced_notifications_window.glade.h:31
msgid "_Disable showing event in roster"
msgstr "_Désactiver l'affichage des événements dans la liste de contacts"

#: ../data/glade/advanced_notifications_window.glade.h:32
msgid "_Disable showing event in systray"
msgstr "_Désactiver l'affichage des événements dans la zone de notification."

#: ../data/glade/advanced_notifications_window.glade.h:33
msgid "_Inform me with a popup window"
msgstr "M'av_iser avec une fenêtre popup"

#: ../data/glade/advanced_notifications_window.glade.h:34
msgid "_Open chat window with user"
msgstr "_Ouvrir une fenêtre de conversation"

#: ../data/glade/advanced_notifications_window.glade.h:35
msgid "_Show event in roster"
msgstr "Ne le montrer que dans la _liste"

#: ../data/glade/advanced_notifications_window.glade.h:36
msgid "_Show event in systray"
msgstr "L'afficher dans la zone de notifications"

#: ../data/glade/advanced_notifications_window.glade.h:37
msgid "and I "
msgstr "et je "

#: ../data/glade/advanced_notifications_window.glade.h:38
msgid ""
"contact(s)\n"
"group(s)\n"
"everybody"
msgstr ""
"contact(s)\n"
"groupe(s)\n"
"tous"

#: ../data/glade/advanced_notifications_window.glade.h:41
msgid "for "
msgstr "pour "

#: ../data/glade/advanced_notifications_window.glade.h:42
msgid "when I'm in"
msgstr "lorsque je suis là"

#: ../data/glade/atom_entry_window.glade.h:1
msgid "Entry:"
msgstr "Article :"

#: ../data/glade/atom_entry_window.glade.h:2
msgid "Feed name:"
msgstr "Nom du fil :"

#: ../data/glade/atom_entry_window.glade.h:3
msgid "Last modified:"
msgstr "Dernière modification :"

#: ../data/glade/atom_entry_window.glade.h:4
msgid "New entry received"
msgstr "Nouvel événement reçu"

#: ../data/glade/atom_entry_window.glade.h:5
msgid "You have received new entry:"
msgstr "Vous avez publié l'article :"

#: ../data/glade/change_password_dialog.glade.h:1
msgid "Change Password"
msgstr "Changer le mot de passe"

#: ../data/glade/change_password_dialog.glade.h:2
msgid "Enter it again for confirmation:"
msgstr "Entrez le de nouveau pour confirmer :"

#: ../data/glade/change_password_dialog.glade.h:3
msgid "Enter new password:"
msgstr "Entrez un nouveau mot de passe :"

#: ../data/glade/change_status_message_dialog.glade.h:1
msgid "<b>Type your new status message</b>"
msgstr "<b>Taper votre nouveau message d'état</b>"

#: ../data/glade/change_status_message_dialog.glade.h:2
msgid "Preset messages:"
msgstr "Messages prédéfinis :"

#: ../data/glade/change_status_message_dialog.glade.h:3
msgid "Save as Preset..."
msgstr "Enregistrer comme messages d'état prédéfini..."

#: ../data/glade/chat_context_menu.glade.h:1
msgid "Join _Group Chat"
msgstr "Rejoindre un _salon de discussion"

#: ../data/glade/chat_context_menu.glade.h:2
#: ../data/glade/chat_control_popup_menu.glade.h:4
#: ../data/glade/gc_occupants_menu.glade.h:2
#: ../data/glade/roster_contact_context_menu.glade.h:10
msgid "_Add to Roster"
msgstr "_Ajouter à la liste de contacts"

#: ../data/glade/chat_context_menu.glade.h:3
msgid "_Copy JID/Email Address"
msgstr "_Copier l'identifiant Jabber / l'adresse électronique"

#: ../data/glade/chat_context_menu.glade.h:4
msgid "_Copy Link Location"
msgstr "_Copier l'adresse du lien"

#: ../data/glade/chat_context_menu.glade.h:5
msgid "_Open Email Composer"
msgstr "_Ouvrir le logiciel de courriel"

#: ../data/glade/chat_context_menu.glade.h:6
msgid "_Open Link in Browser"
msgstr "_Ouvrir le lien dans votre navigateur"

#: ../data/glade/chat_context_menu.glade.h:7
#: ../data/glade/roster_window.glade.h:20
#: ../data/glade/subscription_request_popup_menu.glade.h:1
#: ../data/glade/systray_context_menu.glade.h:7
msgid "_Start Chat"
msgstr "Commencer une _discussion"

#: ../data/glade/chat_control_popup_menu.glade.h:1
msgid "Click to see past conversations with this contact"
msgstr "Cliquez ici pour voir les précédentes conversations avec ce contact"

#: ../data/glade/chat_control_popup_menu.glade.h:2
#: ../data/glade/roster_contact_context_menu.glade.h:8
#: ../data/glade/zeroconf_contact_context_menu.glade.h:4
msgid "Send _File"
msgstr "Envoyer un _fichier"

#: ../data/glade/chat_control_popup_menu.glade.h:3
msgid "Toggle Open_PGP Encryption"
msgstr "Bascule le chiffrement _GPG"

#: ../data/glade/chat_control_popup_menu.glade.h:5
#: ../data/glade/gc_control_popup_menu.glade.h:6
msgid "_Compact View    Alt+C"
msgstr "Vue _compacte    Alt+C"

#: ../data/glade/chat_control_popup_menu.glade.h:6
#: ../data/glade/gc_control_popup_menu.glade.h:7
#: ../data/glade/gc_occupants_menu.glade.h:5
#: ../data/glade/roster_contact_context_menu.glade.h:13
#: ../data/glade/zeroconf_contact_context_menu.glade.h:6
msgid "_History"
msgstr "_Historique"

#: ../data/glade/data_form_window.glade.h:1
msgid "Fill in the form."
msgstr "Remplissez le formulaire."

#: ../data/glade/data_form_window.glade.h:2
msgid "Room Configuration"
msgstr "Configuration du salon de discussion"

#: ../data/glade/edit_groups_dialog.glade.h:1
msgid "Edit Groups"
msgstr "Éditer les groupes"

#: ../data/glade/filetransfers.glade.h:1
msgid "A list of active, completed and stopped file transfers"
msgstr "Une liste des transferts de fichier actifs, terminés et arrêtés"

#: ../data/glade/filetransfers.glade.h:2
msgid "Cancel file transfer"
msgstr "Annule le transfert de fichier"

#: ../data/glade/filetransfers.glade.h:3
msgid "Cancels the selected file transfer"
msgstr "Annule le transfert du fichier sélectionné"

#: ../data/glade/filetransfers.glade.h:4
msgid "Cancels the selected file transfer and removes incomplete file"
msgstr "Annule le transfert du fichier sélectionné et supprime le fichier incomplet"

#: ../data/glade/filetransfers.glade.h:5
msgid "Clean _up"
msgstr "_Nettoyer"

#: ../data/glade/filetransfers.glade.h:6
msgid "File Transfers"
msgstr "Transfert de fichiers"

#: ../data/glade/filetransfers.glade.h:7
msgid "Hides the window"
msgstr "Cache la fenêtre"

#: ../data/glade/filetransfers.glade.h:8
msgid "Remove file transfer from the list."
msgstr "Supprimer le transfert de fichier de la liste."

#: ../data/glade/filetransfers.glade.h:9
msgid "Removes completed, cancelled and failed file transfers from the list"
msgstr "Supprimer les transferts de fichier terminés, annulés et échoués de la liste"

#: ../data/glade/filetransfers.glade.h:10
msgid "Shows a list of file transfers between you and others"
msgstr "Affiche une liste des transferts de fichiers entre vous et les autres"

#: ../data/glade/filetransfers.glade.h:11
msgid "This action removes single file transfer from the list. If the transfer is active, it is first stopped and then removed"
msgstr "Cette action supprime les transferts de fichier de la liste. Si le transfert est actif, il est d'abord arrêté puis supprimé"

#: ../data/glade/filetransfers.glade.h:12
msgid "When a file transfer is complete show a popup notification"
msgstr "Quand le transfert de fichier est terminé, montrer une fenêtre de notification"

#: ../data/glade/filetransfers.glade.h:13
#: ../src/filetransfers_window.py:769
msgid "_Continue"
msgstr "_Continuer"

#: ../data/glade/filetransfers.glade.h:14
msgid "_Notify me when a file transfer is complete"
msgstr "Me _signaler quand un transfert de fichier est terminé"

#: ../data/glade/filetransfers.glade.h:15
#: ../src/filetransfers_window.py:190
msgid "_Open Containing Folder"
msgstr "_Ouvrir le répertoire de destination"

#: ../data/glade/filetransfers.glade.h:16
msgid "_Pause"
msgstr "_Pause"

#: ../data/glade/filetransfers.glade.h:17
msgid "file transfers list"
msgstr "liste des transferts de fichier"

#: ../data/glade/gajim_themes_window.glade.h:1
msgid "<b>Chatstate Tab Colors</b>"
msgstr "<b>Couleurs des Onglets</b>"

#: ../data/glade/gajim_themes_window.glade.h:2
msgid ""
"Account row\n"
"Group row\n"
"Contact row\n"
"Chat Banner"
msgstr ""
"Compte\n"
"Groupe\n"
"Contact\n"
"Bannière"

#: ../data/glade/gajim_themes_window.glade.h:6
msgid "Bold"
msgstr "Gras"

#: ../data/glade/gajim_themes_window.glade.h:7
msgid "Composing"
msgstr "En train d'écrire"

#: ../data/glade/gajim_themes_window.glade.h:8
msgid "Font style:"
msgstr "Style de la police :"

#: ../data/glade/gajim_themes_window.glade.h:9
msgid "Gajim Themes Customization"
msgstr "Personalisation des thèmes de Gajim"

#: ../data/glade/gajim_themes_window.glade.h:10
msgid "Gone"
msgstr "Parti"

#: ../data/glade/gajim_themes_window.glade.h:11
msgid "Inactive"
msgstr "Inactif"

#: ../data/glade/gajim_themes_window.glade.h:12
msgid "Italic"
msgstr "Italique"

#: ../data/glade/gajim_themes_window.glade.h:13
msgid ""
"MUC\n"
"Messages"
msgstr ""
"Messages\n"
"de salon"

#: ../data/glade/gajim_themes_window.glade.h:15
msgid ""
"MUC Directed\n"
"Messages"
msgstr ""
"Messages \n"
"dirigés dans\n"
"les salons"

#: ../data/glade/gajim_themes_window.glade.h:17
msgid "Paused"
msgstr "Pause"

#: ../data/glade/gajim_themes_window.glade.h:18
msgid "Text _color:"
msgstr "_Couleur du texte :"

#: ../data/glade/gajim_themes_window.glade.h:19
msgid "Text _font:"
msgstr "_Police du texte :"

#: ../data/glade/gajim_themes_window.glade.h:20
msgid "_Background:"
msgstr "_Arrière-plan :"

#: ../data/glade/gc_control_popup_menu.glade.h:1
msgid "Change _Nickname"
msgstr "Changer de sur_nom"

#: ../data/glade/gc_control_popup_menu.glade.h:2
msgid "Change _Subject"
msgstr "Changer le _sujet"

#: ../data/glade/gc_control_popup_menu.glade.h:3
msgid "Click to see past conversation in this room"
msgstr "Cliquez ici pour voir les précédentes conversations de ce salon"

#: ../data/glade/gc_control_popup_menu.glade.h:4
msgid "Configure _Room"
msgstr "Confi_gurer le salon"

#: ../data/glade/gc_control_popup_menu.glade.h:5
msgid "_Bookmark This Room"
msgstr "Ajouter ce salon aux _marque-pages"

#: ../data/glade/gc_occupants_menu.glade.h:1
msgid "Mo_derator"
msgstr "Mo_dérer"

#: ../data/glade/gc_occupants_menu.glade.h:3
msgid "_Admin"
msgstr "_Administrateur"

#: ../data/glade/gc_occupants_menu.glade.h:4
msgid "_Ban"
msgstr "_Bannir"

#: ../data/glade/gc_occupants_menu.glade.h:6
msgid "_Kick"
msgstr "_Éjecter"

#: ../data/glade/gc_occupants_menu.glade.h:7
msgid "_Member"
msgstr "_Membre"

#: ../data/glade/gc_occupants_menu.glade.h:8
msgid "_Occupant Actions"
msgstr "_Pouvoirs du contact"

#: ../data/glade/gc_occupants_menu.glade.h:9
msgid "_Owner"
msgstr "Pr_opriétaire"

#: ../data/glade/gc_occupants_menu.glade.h:10
msgid "_Send Private Message"
msgstr "_Envoyer un message privé"

#: ../data/glade/gc_occupants_menu.glade.h:11
msgid "_Voice"
msgstr "_S'exprimer"

#: ../data/glade/groups_post_window.glade.h:1
msgid "Create new post"
msgstr "Rédiger un article"

#: ../data/glade/groups_post_window.glade.h:2
#: ../src/common/helpers.py:268
msgid "From"
msgstr "De"

#. holds subject
#: ../data/glade/groups_post_window.glade.h:3
#: ../src/history_manager.py:141
#: ../src/history_manager.py:172
msgid "Subject"
msgstr "Sujet"

#: ../data/glade/history_manager.glade.h:1
msgid ""
"<big><b>Welcome to Gajim History Logs Manager</b></big>\n"
"\n"
"You can select logs from the left and/or search database from below.\n"
"\n"
"<b>WARNING:</b>\n"
"If you plan to do massive deletions, please make sure Gajim is not running. Generally avoid deletions with contacts you currently chat with."
msgstr ""
"<big><b>Bienvenue dans le gestionnaire d'historique de Gajim</b></big>\n"
"\n"
"Vous pouvez sélectionner les contacts sur la gauche et/ou rechercher dans la base de données en bas.\n"
"\n"
"<b>ATTENTION :</b>\n"
"Si vous faites beaucoup de suppressions, vérifiez que Gajim n'est pas lancé. Ne faites pas de suppressions avec un contact avec qui vous êtes en train de parler."

#: ../data/glade/history_manager.glade.h:7
msgid "Delete"
msgstr "Supprimer"

#: ../data/glade/history_manager.glade.h:8
msgid "Export"
msgstr "Exporter"

#: ../data/glade/history_manager.glade.h:9
msgid "Gajim History Logs Manager"
msgstr "Gestionnaire d'historique de Gajim"

#: ../data/glade/history_manager.glade.h:10
msgid "_Search Database"
msgstr "Rechercher dans la base de données"

#: ../data/glade/history_window.glade.h:1
msgid "Build custom query"
msgstr "Créer une requête personnalisée"

#: ../data/glade/history_window.glade.h:2
msgid "Conversation History"
msgstr "Historique de conversation"

#: ../data/glade/history_window.glade.h:3
msgid "Query Builder..."
msgstr "Construire une requête..."

#: ../data/glade/history_window.glade.h:4
msgid "Search"
msgstr "Chercher"

#: ../data/glade/history_window.glade.h:5
msgid "_Search"
msgstr "_Rechercher"

#: ../data/glade/invitation_received_dialog.glade.h:1
msgid "Accept"
msgstr "Accepter"

#: ../data/glade/invitation_received_dialog.glade.h:2
#: ../data/glade/privacy_list_window.glade.h:8
msgid "Deny"
msgstr "Refuser"

#: ../data/glade/invitation_received_dialog.glade.h:3
msgid "Invitation Received"
msgstr "Invitation reçue"

#: ../data/glade/join_groupchat_window.glade.h:1
#: ../src/dialogs.py:1149
msgid "Join Group Chat"
msgstr "Rejoindre un salon de discussion"

#: ../data/glade/join_groupchat_window.glade.h:2
msgid "Join this room automatically when I connect"
msgstr "Joindre ce groupe de discussion quand je me connecte"

#: ../data/glade/join_groupchat_window.glade.h:3
#: ../data/glade/manage_bookmarks_window.glade.h:4
#: ../data/glade/profile_window.glade.h:24
#: ../data/glade/vcard_information_window.glade.h:29
msgid "Nickname:"
msgstr "Surnom :"

#: ../data/glade/join_groupchat_window.glade.h:4
#: ../data/glade/manage_bookmarks_window.glade.h:5
msgid "Password:"
msgstr "Mot de passe :"

#: ../data/glade/join_groupchat_window.glade.h:5
msgid "Recently:"
msgstr "Récemment :"

#: ../data/glade/join_groupchat_window.glade.h:6
#: ../data/glade/manage_bookmarks_window.glade.h:7
msgid "Room:"
msgstr "Salon :"

#: ../data/glade/join_groupchat_window.glade.h:7
#: ../src/disco.py:1165
#: ../src/disco.py:1548
msgid "_Join"
msgstr "Re_joindre"

#: ../data/glade/manage_accounts_window.glade.h:1
msgid "Manage Accounts"
msgstr "Gérer les comptes"

#: ../data/glade/manage_bookmarks_window.glade.h:1
msgid "Auto join"
msgstr "Rejoindre automatiquement"

#: ../data/glade/manage_bookmarks_window.glade.h:2
msgid "If checked, Gajim will join this group chat on startup"
msgstr "Si cette case est cochée, Gajim se connectera à ce salon au démarrage"

#: ../data/glade/manage_bookmarks_window.glade.h:3
msgid "Manage Bookmarks"
msgstr "Gérer les marque-pages"

#: ../data/glade/manage_bookmarks_window.glade.h:6
msgid "Print status:"
msgstr "Afficher l'état :"

#: ../data/glade/manage_bookmarks_window.glade.h:8
msgid "Server:"
msgstr "Serveur :"

#: ../data/glade/manage_bookmarks_window.glade.h:9
msgid "Title:"
msgstr "Titre :"

#: ../data/glade/manage_proxies_window.glade.h:1
msgid "<b>Properties</b>"
msgstr "<b>Propriétés</b>"

#: ../data/glade/manage_proxies_window.glade.h:2
msgid "<b>Settings</b>"
msgstr "<b>Réglages</b>"

#: ../data/glade/manage_proxies_window.glade.h:3
msgid "HTTP Connect"
msgstr "Connexion HTTP"

#: ../data/glade/manage_proxies_window.glade.h:4
msgid "Manage Proxy Profiles"
msgstr "Gérer les profils de proxies"

#: ../data/glade/manage_proxies_window.glade.h:5
#: ../data/glade/profile_window.glade.h:23
#: ../data/glade/vcard_information_window.glade.h:28
msgid "Name:"
msgstr "Nom :"

#: ../data/glade/manage_proxies_window.glade.h:7
msgid "Type:"
msgstr "Type :"

#: ../data/glade/manage_proxies_window.glade.h:8
msgid "Use authentication"
msgstr "Utiliser l'authentification"

#: ../data/glade/message_window.glade.h:1
msgid "Click to insert an emoticon (Alt+M)"
msgstr "Cliquer pour insérer un émoticône (Alt+M)"

#: ../data/glade/message_window.glade.h:2
#: ../src/chat_control.py:1113
msgid "OpenPGP Encryption"
msgstr "Chiffrement OpenPGP"

#. Make sure the character after "_" is not M/m (conflicts with Alt+M that is supposed to show the Emoticon Selector)
#: ../data/glade/message_window.glade.h:4
#: ../data/glade/roster_window.glade.h:10
#: ../data/glade/subscription_request_window.glade.h:6
msgid "_Actions"
msgstr "Ac_tions"

#. Make sure the character after "_" is not M/m (conflicts with Alt+M that is supposed to show the Emoticon Selector)
#: ../data/glade/message_window.glade.h:6
#: ../data/glade/xml_console_window.glade.h:11
#: ../src/filetransfers_window.py:253
msgid "_Send"
msgstr "En_voyer"

#: ../data/glade/passphrase_dialog.glade.h:1
msgid "Passphrase"
msgstr "Mot de passe"

#: ../data/glade/preferences_window.glade.h:1
msgid "<b>Advanced Configuration Editor</b>"
msgstr "<b>Éditeur de configuration avancée</b>"

#: ../data/glade/preferences_window.glade.h:2
msgid "<b>Applications</b>"
msgstr "<b>Applications</b>"

#. a header for custom browser/client/file manager. so translate sth like: Custom Settings
#: ../data/glade/preferences_window.glade.h:4
msgid "<b>Custom</b>"
msgstr "<b>Personnalisé</b>"

#: ../data/glade/preferences_window.glade.h:5
msgid "<b>Format of a line</b>"
msgstr "<b>Format d'une ligne de discussion</b>"

#: ../data/glade/preferences_window.glade.h:6
msgid "<b>GMail Options</b>"
msgstr "<b>Paramètres Gmail</b>"

#: ../data/glade/preferences_window.glade.h:7
msgid "<b>Interface Customization</b>"
msgstr "<b>Personnalisation de l'interface</b>"

#: ../data/glade/preferences_window.glade.h:9
msgid "<b>Preset Status Messages</b>"
msgstr "<b>Messages d'état prédéfinis</b>"

#: ../data/glade/preferences_window.glade.h:11
msgid "<b>Visual Notifications</b>"
msgstr "<b>Notifications visuelles</b>"

#: ../data/glade/preferences_window.glade.h:12
msgid "Advanced"
msgstr "Avancées"

#: ../data/glade/preferences_window.glade.h:13
msgid ""
"All chat states\n"
"Composing only\n"
"Disabled"
msgstr ""
"Tous les états\n"
"En train de composer seulement\n"
"Aucun"

#: ../data/glade/preferences_window.glade.h:16
msgid "Allow _OS information to be sent"
msgstr "Envoyer des informations concernant votre _système d'exploitation"

#: ../data/glade/preferences_window.glade.h:17
msgid "Allow popup/notifications when I'm _away/na/busy/invisible"
msgstr "Autoriser les _notifications lorsque je suis absent/indisponible/occupé/invisible"

#: ../data/glade/preferences_window.glade.h:18
msgid "Also known as iChat style"
msgstr "Aussi appellé style iChat"

#: ../data/glade/preferences_window.glade.h:19
msgid "Always check to see if Gajim is the _default Jabber client on startup"
msgstr "Toujours vérifier que Gajim est le client Jabber par _défaut au démarrage"

#: ../data/glade/preferences_window.glade.h:20
msgid "An example: If you have enabled status message for away, Gajim won't ask you anymore for a status message when you change your status to away; it will use the default one set here"
msgstr "Par exemple : si vous avez activé les messages d'état lorsque vous êtes absent, Gajim ne vous demandera plus un message d'état lorsque vous vous mettrez « absent » ; la valeur par défaut spécifiée ici sera utilisée."

#: ../data/glade/preferences_window.glade.h:21
msgid "Ask status message when I:"
msgstr "Demander le message d'état lorsque je me : "

#: ../data/glade/preferences_window.glade.h:22
msgid "Auto _away after:"
msgstr "Passer _absent après :"

#: ../data/glade/preferences_window.glade.h:23
msgid "Auto _not available after:"
msgstr "Passer _indisponible après :"

#: ../data/glade/preferences_window.glade.h:24
msgid ""
"Autodetect on every Gajim startup\n"
"Always use GNOME default applications\n"
"Always use KDE default applications\n"
"Always use XFCE4 default applications\n"
"Custom"
msgstr ""
"Détection automatique à chaque démarrage\n"
"Toujours utiliser les applications par défaut de GNOME\n"
"Toujours utiliser les applications par défaut de KDE\n"
"Toujours utiliser les applications par défaut de XFCE4\n"
"Personnalisé"

#: ../data/glade/preferences_window.glade.h:29
#: ../src/chat_control.py:856
msgid "Chat"
msgstr "Discussion"

#: ../data/glade/preferences_window.glade.h:30
msgid "Check this option, only if someone you don't have in the roster spams/annoys you. Use with caution, because it blocks all messages from any contact that is not in the roster"
msgstr "Cochez cette option seulement si quelqu'un n'appartenant pas à votre liste vous spamme/ennuie. Utilisez avec précaution, car cette option bloque tous les messages des contacts qui ne sont pas dans votre liste"

#: ../data/glade/preferences_window.glade.h:31
msgid "Configure color and font of the interface"
msgstr "Paramétrer la couleur et la police de texte de l'interface"

#: ../data/glade/preferences_window.glade.h:32
msgid "Default Status Messages"
msgstr "Message d'état par défaut"

#: ../data/glade/preferences_window.glade.h:33
msgid "Default status _iconset:"
msgstr "_Icônes d'état par défaut :"

#: ../data/glade/preferences_window.glade.h:34
msgid ""
"Determined by sender\n"
"Chat message\n"
"Single message"
msgstr ""
"Déterminé par l'envoyeur\n"
"Conversation\n"
"Message simple"

#: ../data/glade/preferences_window.glade.h:37
msgid "Display _extra email details"
msgstr "Afficher des informations détaillées de courriels"

#: ../data/glade/preferences_window.glade.h:38
msgid "Display a_vatars of contacts in roster"
msgstr "Afficher l'a_vatar des contacts dans la liste des contacts"

#: ../data/glade/preferences_window.glade.h:39
msgid "Display status _messages of contacts in roster"
msgstr "Afficher les _messages d'état des contacts dans la liste des contacts"

#: ../data/glade/preferences_window.glade.h:40
msgid "Displayed Chat state noti_fications:"
msgstr "Noti_fications d'états dans les discussions"

#: ../data/glade/preferences_window.glade.h:41
msgid "E_very 5 minutes"
msgstr "Toutes les 5 minutes"

#: ../data/glade/preferences_window.glade.h:42
msgid "Emoticons:"
msgstr "Émoticônes :"

#: ../data/glade/preferences_window.glade.h:43
msgid "Events"
msgstr "Événements"

#: ../data/glade/preferences_window.glade.h:44
msgid "Gajim can send and receive meta-information related to a conversation you may have with a contact. Here you can specify which chatstates you want to display in chat windows."
msgstr "Gajim peut envoyer et recevoir des méta-informations durant les conversations que vous pouvez avoir avec un contact. Vous pouvez ici spécifier quels états de conversation vous voulez envoyer à vos contacts."

#: ../data/glade/preferences_window.glade.h:45
msgid "Gajim can send and receive meta-information related to a conversation you may have with a contact. Here you can specify which chatstates you want to send to the other party."
msgstr "Gajim peut envoyer et recevoir des meta-informations concernant les conversations que vous pouvez avoir avec un contact. Vous pouvez ici spécifier quel état de conversation vous voulez envoyer à vos contacts."

#: ../data/glade/preferences_window.glade.h:46
msgid "Gajim will automatically show new events by popping up the relative window"
msgstr "Gajim montrera automatiquement les nouveaux évènements reçus en montrant la fenêtre correspondante"

#: ../data/glade/preferences_window.glade.h:47
msgid "Gajim will notify you for new events via a popup in the bottom right of the screen"
msgstr "Gajim vous signalera les nouveaux évènements dans une fenêtre en bas à droite de l'écran"

#: ../data/glade/preferences_window.glade.h:48
msgid "Gajim will notify you via a popup window in the bottom right of the screen about contacts that just signed in"
msgstr "Gajim vous signalera par une fenêtre de notification en bas à droite de l'écran qu'un contact s'est connecté"

#: ../data/glade/preferences_window.glade.h:49
msgid "Gajim will notify you via a popup window in the bottom right of the screen about contacts that just signed out"
msgstr "Gajim vous signalera par une fenêtre de notification en bas à droite de l'écran qu'un contact s'est déconnecté"

#: ../data/glade/preferences_window.glade.h:50
msgid "Gajim will only change the icon of the contact that triggered the new event"
msgstr "Gajim ne fera que changer l'icône du contact qui a envoyé le nouvel évènement"

#: ../data/glade/preferences_window.glade.h:52
msgid "If checked, Gajim will also include information about the sender of the new emails"
msgstr "Si activé, Gajim affichera également des informations à propos de l'expéditeur des nouveaux courriels"

#: ../data/glade/preferences_window.glade.h:53
msgid "If checked, Gajim will display avatars of contacts in roster window and in group chats"
msgstr "Si cette case est cochée, Gajim affichera l'avatar de chaque contact dans la fenêtre principale et les salons"

#: ../data/glade/preferences_window.glade.h:54
msgid "If checked, Gajim will display status messages of contacts under the contact name in roster window and in group chats"
msgstr "Si cette case est cochée, Gajim affichera le message d'état, sous le nom de chaque contact dans la fenêtre principale et les salons"

#: ../data/glade/preferences_window.glade.h:55
msgid "If checked, Gajim will remember the roster and chat window positions in the screen and the sizes of them next time you run it"
msgstr "Si cette case est cochée, Gajim va retenir la position de votre liste decontacts et des fenêtres de discussion pour vos prochaines utilisations"

#: ../data/glade/preferences_window.glade.h:56
msgid "If checked, Gajim will use protocol-specific status icons. (eg. A contact from MSN will have the equivalent msn icon for status online, away, busy, etc...)"
msgstr "Si cette case est cochée, Gajim utilisera des icônes d'état spécifiques aux protocoles. (Par ex. un contact MSN aura les icônes de MSN pour les états disponible, absent, occupé, etc)"

#: ../data/glade/preferences_window.glade.h:57
msgid "If not disabled, Gajim will replace ascii smilies like ':)' with equivalent animated or static graphical emoticons"
msgstr "Si cette case n'est pas décochée, Gajim va remplacer les émoticône ASCII comme « :) » par un équivalent graphique statique ou dynamique"

#: ../data/glade/preferences_window.glade.h:58
msgid "Ignore rich content in incoming messages"
msgstr "Ignorer le formatage complexe du texte dans les messages entrants"

#: ../data/glade/preferences_window.glade.h:59
msgid "Ma_nage..."
msgstr "_Gérer..."

#: ../data/glade/preferences_window.glade.h:60
msgid ""
"Never\n"
"Always\n"
"Per account\n"
"Per type"
msgstr ""
"Jamais\n"
"Toujours\n"
"Par compte\n"
"Par type"

#: ../data/glade/preferences_window.glade.h:64
msgid "Notify me about contacts that: "
msgstr "Me Signaler quand un contact se : "

#: ../data/glade/preferences_window.glade.h:65
msgid "Notify on new _GMail email"
msgstr "M'avertir lors de l'arrivée d'un courrier électronique _Gmail"

#: ../data/glade/preferences_window.glade.h:66
msgid "On every _message"
msgstr "À _chaque message"

#: ../data/glade/preferences_window.glade.h:67
msgid "One message _window:"
msgstr "Une seule fenêtre de discussion :"

#: ../data/glade/preferences_window.glade.h:68
msgid "Outgoing Chat state noti_fications:"
msgstr "Noti_fications d'état de discussion :"

#: ../data/glade/preferences_window.glade.h:69
msgid "Play _sounds"
msgstr "_Jouer les sons"

#: ../data/glade/preferences_window.glade.h:70
msgid "Preferences"
msgstr "Préférences"

#: ../data/glade/preferences_window.glade.h:71
msgid "Print time:"
msgstr "Afficher l'heure :"

#: ../data/glade/preferences_window.glade.h:72
msgid "Save _position and size for roster and chat windows"
msgstr "Garder la _position et la taille pour la liste de contact et les fenêtres de discussion"

#: ../data/glade/preferences_window.glade.h:73
msgid "Set status message to reflect currently playing _music track"
msgstr "Changer le message d'état automatiquement selon la piste _musicale en cours de lecture."

#: ../data/glade/preferences_window.glade.h:74
msgid "Show only in _roster"
msgstr "Ne le montrer que dans la _liste"

#: ../data/glade/preferences_window.glade.h:75
msgid "Sign _in"
msgstr "_connecte"

#: ../data/glade/preferences_window.glade.h:76
msgid "Sign _out"
msgstr "_déconnecte"

#: ../data/glade/preferences_window.glade.h:77
msgid "Some messages may include rich content (formatting, colors etc). If checked, Gajim will just display the raw message text."
msgstr "Certains messages peuvent contenir du texte complexe (formatage, couleurs, etc). Si activé, Gajim l'affichera seulement en tant que texte non formaté. "

#: ../data/glade/preferences_window.glade.h:78
msgid "Status"
msgstr "État"

#: ../data/glade/preferences_window.glade.h:79
msgid "T_heme:"
msgstr "T_hème :"

#: ../data/glade/preferences_window.glade.h:80
msgid "The auto away status message"
msgstr "Le message automatique pour l'état \"absent\""

#: ../data/glade/preferences_window.glade.h:81
msgid "The auto not available status message"
msgstr "Le message automatique pour l'état \"non disponible\""

#: ../data/glade/preferences_window.glade.h:82
msgid "Treat all incoming messages as:"
msgstr "Traiter tous les messages entrants comme :"

#: ../data/glade/preferences_window.glade.h:83
msgid "Use _transports iconsets"
msgstr "Utiliser les icônes des passere_lles"

#: ../data/glade/preferences_window.glade.h:84
msgid "Use system _default"
msgstr "Utiliser la valeur par _défaut"

#: ../data/glade/preferences_window.glade.h:85
msgid "Use t_rayicon (aka. notification area icon)"
msgstr "_Icône dans la zone de notification (trayicon)"

#: ../data/glade/preferences_window.glade.h:86
msgid "When a new event (message, file transfer request etc..) is received, the following methods may be used to inform you about it. Please note that events about new messages only occur if it is a new message from a contact you are not already chatting with"
msgstr "Lorsqu'un nouvel événement (message, requête de transfert de fichier, etc.) est reçu, les méthodes suivantes peuvent être utilisées pour vous en informer. NB : Les événements de nouveau message ne surviennent que s'ils proviennent d'un contact avec qui vous n'êtes pas déjà en train de parler"

#: ../data/glade/preferences_window.glade.h:87
msgid "When new event is received"
msgstr "Quand un nouvel événement est reçu"

#: ../data/glade/preferences_window.glade.h:88
msgid "Works for Rhythmbox and Muine players. For more players, please visit http://trac.gajim.org/wiki/GajimAndMusicPlayer"
msgstr "Fonctionne avec Rhythmbox et Muine. Pour plus de lecteurs, visitez http://trac.gajim.org/wiki/GajimAndMusicPlayer"

#: ../data/glade/preferences_window.glade.h:89
msgid "_Advanced Notifications Control..."
msgstr "Éditeur de notifications avancé"

#: ../data/glade/preferences_window.glade.h:90
msgid "_Browser:"
msgstr "_Navigateur :"

#: ../data/glade/preferences_window.glade.h:91
msgid "_File manager:"
msgstr "Gestionnaire de _fichiers :"

#: ../data/glade/preferences_window.glade.h:92
msgid "_Font:"
msgstr "_Police :"

#: ../data/glade/preferences_window.glade.h:93
msgid "_Highlight misspelled words"
msgstr "_Souligner les fautes d'orthographe"

#: ../data/glade/preferences_window.glade.h:94
msgid "_Ignore events from contacts not in the roster"
msgstr "_Ignorer les messages des contacts qui ne sont pas dans votre liste"

#: ../data/glade/preferences_window.glade.h:95
msgid "_Incoming message:"
msgstr "Message _entrant :"

#: ../data/glade/preferences_window.glade.h:96
msgid "_Log status changes of contacts"
msgstr "_Inscrire dans l'historique les changements d'état des contacts"

#: ../data/glade/preferences_window.glade.h:97
msgid "_Mail client:"
msgstr "Logiciel de courriel :"

#: ../data/glade/preferences_window.glade.h:98
msgid "_Never"
msgstr "_Jamais"

#: ../data/glade/preferences_window.glade.h:99
msgid "_Notify me about it"
msgstr "Me le _signaler"

#: ../data/glade/preferences_window.glade.h:100
msgid "_Open..."
msgstr "_Ouvrir..."

#: ../data/glade/preferences_window.glade.h:101
msgid "_Outgoing message:"
msgstr "Message s_ortant :"

#: ../data/glade/preferences_window.glade.h:102
msgid "_Player:"
msgstr "_Programme pour lire les sons :"

#: ../data/glade/preferences_window.glade.h:103
msgid "_Pop it up"
msgstr "L'_afficher"

#: ../data/glade/preferences_window.glade.h:104
msgid "_Reset to Default Colors"
msgstr "Utilise_r les couleurs par défaut"

#: ../data/glade/preferences_window.glade.h:105
msgid "_Sort contacts by status"
msgstr "Trier les contacts par _état"

#: ../data/glade/preferences_window.glade.h:106
msgid "_Status message:"
msgstr "Message d'état :"

#: ../data/glade/preferences_window.glade.h:107
msgid "_URL:"
msgstr "_URL :"

#: ../data/glade/preferences_window.glade.h:108
msgid "minutes"
msgstr "minutes"

#: ../data/glade/privacy_lists_window.glade.h:1
msgid "Privacy Lists:"
msgstr "Listes privées :"

#: ../data/glade/privacy_list_window.glade.h:1
msgid "<b>Add / Edit a rule</b>"
msgstr "<b>Ajouter / modifier une règle</b>"

#: ../data/glade/privacy_list_window.glade.h:2
msgid "<b>List of rules</b>"
msgstr "<b>Liste de règles</b>"

#: ../data/glade/privacy_list_window.glade.h:3
msgid "<i>Privacy List</i>"
msgstr "<i>Liste privée</i>"

#: ../data/glade/privacy_list_window.glade.h:4
msgid "Active for this session"
msgstr "Actif pour cette session"

#: ../data/glade/privacy_list_window.glade.h:5
msgid "Active on each startup"
msgstr "Actif a chaque démarrage"

#: ../data/glade/privacy_list_window.glade.h:6
msgid "All"
msgstr "Tous"

#: ../data/glade/privacy_list_window.glade.h:7
msgid "Allow"
msgstr "Permettre"

#: ../data/glade/privacy_list_window.glade.h:9
msgid "JabberID"
msgstr "Identifiant Jabber :"

#: ../data/glade/privacy_list_window.glade.h:10
msgid "Order:"
msgstr "Ordre :"

#: ../data/glade/privacy_list_window.glade.h:11
#: ../src/dialogs.py:1863
msgid "Privacy List"
msgstr "Liste privée"

#: ../data/glade/privacy_list_window.glade.h:12
msgid "all by subscription"
msgstr "tous par état d'inscription"

#: ../data/glade/privacy_list_window.glade.h:13
msgid "all in the group"
msgstr "tous ceux dans le groupe"

#: ../data/glade/privacy_list_window.glade.h:14
msgid ""
"none\n"
"both\n"
"from\n"
"to"
msgstr ""
"aucun\n"
"les deux\n"
"De\n"
"À"

#: ../data/glade/privacy_list_window.glade.h:18
msgid "to send me messages"
msgstr "à m'envoyer des messages"

#: ../data/glade/privacy_list_window.glade.h:19
msgid "to send me queries"
msgstr "à m'envoyer des requêtes"

#: ../data/glade/privacy_list_window.glade.h:20
msgid "to send me status"
msgstr "à m'envoyer son état"

#: ../data/glade/privacy_list_window.glade.h:21
msgid "to view my status"
msgstr "à voir mon état"

#. "About" is the text of a tab of vcard window
#: ../data/glade/profile_window.glade.h:2
#: ../data/glade/vcard_information_window.glade.h:2
msgid "About"
msgstr "À propos"

#: ../data/glade/profile_window.glade.h:3
#: ../data/glade/vcard_information_window.glade.h:3
msgid "Address"
msgstr "Adresse"

#: ../data/glade/profile_window.glade.h:4
msgid "Avatar:"
msgstr "Avatar :"

#: ../data/glade/profile_window.glade.h:5
#: ../data/glade/vcard_information_window.glade.h:6
msgid "Birthday:"
msgstr "Anniversaire :"

#: ../data/glade/profile_window.glade.h:6
#: ../data/glade/vcard_information_window.glade.h:7
msgid "City:"
msgstr "Ville :"

#: ../data/glade/profile_window.glade.h:7
msgid "Click to set your avatar"
msgstr "Cliquez pour choisir votre avatar"

#: ../data/glade/profile_window.glade.h:8
#: ../data/glade/vcard_information_window.glade.h:10
msgid "Company:"
msgstr "Entreprise :"

#: ../data/glade/profile_window.glade.h:9
#: ../data/glade/vcard_information_window.glade.h:13
msgid "Country:"
msgstr "Pays :"

#: ../data/glade/profile_window.glade.h:10
#: ../data/glade/vcard_information_window.glade.h:14
msgid "Department:"
msgstr "Département :"

#: ../data/glade/profile_window.glade.h:11
#: ../data/glade/vcard_information_window.glade.h:15
#: ../data/glade/zeroconf_information_window.glade.h:2
#: ../data/glade/zeroconf_properties_window.glade.h:5
msgid "E-Mail:"
msgstr "Courriel :"

#: ../data/glade/profile_window.glade.h:12
#: ../data/glade/vcard_information_window.glade.h:16
msgid "Extra Address:"
msgstr "Adresse 2 :"

#. Family Name
#: ../data/glade/profile_window.glade.h:14
#: ../data/glade/vcard_information_window.glade.h:18
msgid "Family:"
msgstr "Famille :"

#. Do NOT change sequence. Just translate YYYY and MM and DD (from Year, Month, Day accordingly)
#: ../data/glade/profile_window.glade.h:16
#: ../data/glade/vcard_information_window.glade.h:20
msgid "Format: YYYY-MM-DD"
msgstr "Format : AAAA-MM-JJ"

#. Given Name
#: ../data/glade/profile_window.glade.h:18
#: ../data/glade/vcard_information_window.glade.h:22
msgid "Given:"
msgstr "Prénom :"

#: ../data/glade/profile_window.glade.h:19
#: ../data/glade/vcard_information_window.glade.h:23
msgid "Homepage:"
msgstr "Site perso :"

#. Middle Name
#: ../data/glade/profile_window.glade.h:21
#: ../data/glade/vcard_information_window.glade.h:26
msgid "Middle:"
msgstr "Second prénom :"

#: ../data/glade/profile_window.glade.h:22
#: ../data/glade/vcard_information_window.glade.h:27
msgid "More"
msgstr "Complément"

#: ../data/glade/profile_window.glade.h:25
#: ../data/glade/vcard_information_window.glade.h:31
msgid "Personal Info"
msgstr "Informations personnelles"

#: ../data/glade/profile_window.glade.h:27
#: ../data/glade/vcard_information_window.glade.h:32
msgid "Phone No.:"
msgstr "Téléphone :"

#: ../data/glade/profile_window.glade.h:28
#: ../data/glade/vcard_information_window.glade.h:33
msgid "Position:"
msgstr "Poste :"

#: ../data/glade/profile_window.glade.h:29
#: ../data/glade/vcard_information_window.glade.h:34
msgid "Postal Code:"
msgstr "Code postal :"

#. Prefix in Name
#: ../data/glade/profile_window.glade.h:31
#: ../data/glade/vcard_information_window.glade.h:36
msgid "Prefix:"
msgstr "Titre :"

#: ../data/glade/profile_window.glade.h:32
#: ../data/glade/vcard_information_window.glade.h:38
#: ../src/vcard.py:273
msgid "Role:"
msgstr "Fonction :"

#: ../data/glade/profile_window.glade.h:33
#: ../data/glade/vcard_information_window.glade.h:39
msgid "State:"
msgstr "État :"

#: ../data/glade/profile_window.glade.h:34
#: ../data/glade/vcard_information_window.glade.h:41
msgid "Street:"
msgstr "Rue :"

#. Suffix in Name
#: ../data/glade/profile_window.glade.h:36
#: ../data/glade/vcard_information_window.glade.h:45
msgid "Suffix:"
msgstr "Suffixe :"

#: ../data/glade/profile_window.glade.h:37
#: ../data/glade/vcard_information_window.glade.h:46
msgid "Work"
msgstr "Emploi"

#: ../data/glade/remove_account_window.glade.h:1
msgid "<b>What do you want to do?</b>"
msgstr "<b>Que voulez vous faire ?</b>"

#: ../data/glade/remove_account_window.glade.h:2
msgid "Remove account _only from Gajim"
msgstr "Supprimer le compte de Gajim _uniquement"

#: ../data/glade/remove_account_window.glade.h:3
msgid "Remove account from Gajim and from _server"
msgstr "Supprimer le compte de Gajim et du _serveur"

#: ../data/glade/roster_contact_context_menu.glade.h:1
msgid "A_sk to see his/her status"
msgstr "Demander à voir son état"

#: ../data/glade/roster_contact_context_menu.glade.h:2
#: ../data/glade/zeroconf_contact_context_menu.glade.h:1
msgid "Add Special _Notification"
msgstr "Ajouter une notification spéciale"

#: ../data/glade/roster_contact_context_menu.glade.h:3
#: ../data/glade/zeroconf_contact_context_menu.glade.h:2
msgid "Assign Open_PGP Key"
msgstr "Assigner une clé Open_PGP"

#: ../data/glade/roster_contact_context_menu.glade.h:4
#: ../data/glade/zeroconf_contact_context_menu.glade.h:3
#: ../src/roster_window.py:2075
msgid "Edit _Groups"
msgstr "Éditer les _groupes"

#: ../data/glade/roster_contact_context_menu.glade.h:5
#: ../src/roster_window.py:2210
msgid "Execute Command..."
msgstr "Exécuter une commande..."

#: ../data/glade/roster_contact_context_menu.glade.h:6
#: ../src/roster_window.py:2033
msgid "In_vite to"
msgstr "In_viter à"

#: ../data/glade/roster_contact_context_menu.glade.h:7
#: ../data/glade/systray_context_menu.glade.h:2
msgid "Send Single _Message"
msgstr "Envoyer un _message simple"

#: ../data/glade/roster_contact_context_menu.glade.h:9
#: ../data/glade/zeroconf_contact_context_menu.glade.h:5
msgid "Start _Chat"
msgstr "Commencer une _discussion"

#: ../data/glade/roster_contact_context_menu.glade.h:11
msgid "_Allow him/her to see my status"
msgstr "L'autoriser à voir mon état"

#: ../data/glade/roster_contact_context_menu.glade.h:12
msgid "_Forbid him/her to see my status"
msgstr "Interdire de voir mon état"

#. Remove group
#: ../data/glade/roster_contact_context_menu.glade.h:14
#: ../src/roster_window.py:2027
#: ../src/roster_window.py:2124
#: ../src/roster_window.py:2231
msgid "_Remove from Roster"
msgstr "_Enlever de la liste de contacts"

#: ../data/glade/roster_contact_context_menu.glade.h:15
#: ../data/glade/zeroconf_contact_context_menu.glade.h:7
#: ../src/roster_window.py:2219
msgid "_Rename"
msgstr "_Renommer"

#: ../data/glade/roster_contact_context_menu.glade.h:16
msgid "_Subscription"
msgstr "_Autorisation"

#: ../data/glade/roster_window.glade.h:1
msgid "A_ccounts"
msgstr "_Comptes"

#: ../data/glade/roster_window.glade.h:2
msgid "Add _Contact"
msgstr "Ajouter un _contact"

#: ../data/glade/roster_window.glade.h:3
msgid "File _Transfers"
msgstr "_Transfert de fichiers"

#: ../data/glade/roster_window.glade.h:4
msgid "Frequently Asked Questions (online)"
msgstr "Foire Aux Questions (en ligne)"

#: ../data/glade/roster_window.glade.h:6
msgid "Help online"
msgstr "Aide en ligne"

#: ../data/glade/roster_window.glade.h:7
msgid "Profile, A_vatar"
msgstr "Profil et _avatar"

#: ../data/glade/roster_window.glade.h:8
msgid "Show Trans_ports"
msgstr "Afficher les _passerelles"

#: ../data/glade/roster_window.glade.h:9
msgid "Show _Offline Contacts"
msgstr "Contacts _déconnectés"

#: ../data/glade/roster_window.glade.h:12
msgid "_Contents"
msgstr "_Sommaire"

#: ../data/glade/roster_window.glade.h:13
msgid "_Discover Services"
msgstr "_Découvrir les services"

#: ../data/glade/roster_window.glade.h:14
#: ../src/disco.py:1286
#: ../src/roster_window.py:2202
msgid "_Edit"
msgstr "É_dition"

#: ../data/glade/roster_window.glade.h:15
msgid "_FAQ"
msgstr "_FAQ"

#: ../data/glade/roster_window.glade.h:17
msgid "_Help"
msgstr "Aid_e"

#: ../data/glade/roster_window.glade.h:18
msgid "_Preferences"
msgstr "_Préférences"

#: ../data/glade/roster_window.glade.h:19
msgid "_Quit"
msgstr "_Quitter"

#: ../data/glade/roster_window.glade.h:21
msgid "_View"
msgstr "_Affichage"

#: ../data/glade/service_discovery_window.glade.h:1
msgid "G_o"
msgstr "Parc_ourir"

#: ../data/glade/service_discovery_window.glade.h:2
msgid "_Address:"
msgstr "_Adresse :"

#: ../data/glade/service_discovery_window.glade.h:3
msgid "_Filter:"
msgstr "_Filtre :"

#: ../data/glade/service_registration_window.glade.h:1
msgid "Register to"
msgstr "S'enregistrer à"

#: ../data/glade/service_registration_window.glade.h:2
msgid "_Cancel"
msgstr "_Annuler"

#: ../data/glade/service_registration_window.glade.h:3
msgid "_OK"
msgstr "_OK"

#: ../data/glade/single_message_window.glade.h:1
msgid "0"
msgstr "0"

#: ../data/glade/single_message_window.glade.h:2
msgid "From:"
msgstr "De :"

#: ../data/glade/single_message_window.glade.h:3
msgid "Reply to this message"
msgstr "Repondre à ce message"

#: ../data/glade/single_message_window.glade.h:4
msgid "Sen_d"
msgstr "_Envoyer"

#: ../data/glade/single_message_window.glade.h:5
msgid "Send message"
msgstr "Envoyer un message"

#: ../data/glade/single_message_window.glade.h:6
msgid "Send message and close window"
msgstr "Envoyer le message et fermer la fenêtre"

#: ../data/glade/single_message_window.glade.h:7
msgid "Subject:"
msgstr "Sujet :"

#: ../data/glade/single_message_window.glade.h:8
msgid "To:"
msgstr "À :"

#: ../data/glade/single_message_window.glade.h:9
msgid "_Reply"
msgstr "_Répondre"

#: ../data/glade/single_message_window.glade.h:10
msgid "_Send & Close"
msgstr "_Envoyer et Fermer"

#: ../data/glade/subscription_request_window.glade.h:1
msgid "Au_thorize"
msgstr "Au_toriser"

#: ../data/glade/subscription_request_window.glade.h:2
msgid "Authorize contact so he or she can know when you're connected"
msgstr "Autoriser le contact à savoir quand vous êtes connecté"

#: ../data/glade/subscription_request_window.glade.h:3
msgid "Deny authorization from contact so he or she cannot know when you're connected"
msgstr "Refuser l'autorisation au contact pour qu'il ne puisse pas savoir quand vous êtes connecté"

#: ../data/glade/subscription_request_window.glade.h:4
msgid "Subscription Request"
msgstr "Requête d'Inscription"

#: ../data/glade/subscription_request_window.glade.h:7
msgid "_Deny"
msgstr "_Refuser"

#: ../data/glade/systray_context_menu.glade.h:1
msgid "Mute Sounds"
msgstr "Désactiver les sons"

#: ../data/glade/systray_context_menu.glade.h:3
msgid "Show All Pending _Events"
msgstr "Montrer les _événements en attente"

#: ../data/glade/systray_context_menu.glade.h:4
msgid "Show _Roster"
msgstr "Montrer la _liste de contacts"

#: ../data/glade/systray_context_menu.glade.h:5
msgid "Sta_tus"
msgstr "É_tat"

#. Given Name
#: ../data/glade/vcard_information_window.glade.h:5
msgid "Ask:"
msgstr "Demande :"

#: ../data/glade/vcard_information_window.glade.h:8
msgid "Client:"
msgstr "Client :"

#: ../data/glade/vcard_information_window.glade.h:9
msgid "Comments"
msgstr "Commentaires"

#: ../data/glade/vcard_information_window.glade.h:11
#: ../data/glade/zeroconf_information_window.glade.h:1
msgid "Contact"
msgstr "Contact"

#: ../data/glade/vcard_information_window.glade.h:12
msgid "Contact Information"
msgstr "Informations"

#: ../data/glade/vcard_information_window.glade.h:24
#: ../data/glade/zeroconf_information_window.glade.h:4
#: ../data/glade/zeroconf_properties_window.glade.h:13
#: ../src/dialogs.py:416
msgid "Jabber ID:"
msgstr "Identifiant Jabber :"

#: ../data/glade/vcard_information_window.glade.h:30
msgid "OS:"
msgstr "Syst. d'exploit. :"

#: ../data/glade/vcard_information_window.glade.h:37
#: ../data/glade/zeroconf_information_window.glade.h:8
msgid "Resource:"
msgstr "Ressource :"

#: ../data/glade/vcard_information_window.glade.h:40
#: ../data/glade/zeroconf_information_window.glade.h:9
msgid "Status:"
msgstr "État :"

#. Family Name
#: ../data/glade/vcard_information_window.glade.h:43
msgid "Subscription:"
msgstr "Inscription :"

#: ../data/glade/vcard_information_window.glade.h:47
#: ../data/glade/zeroconf_information_window.glade.h:10
msgid "_Log conversation history"
msgstr "_Historique de conversation"

#: ../data/glade/xml_console_window.glade.h:1
msgid "<b>Jabber Traffic</b>"
msgstr "<b>Trafic Jabber</b>"

#: ../data/glade/xml_console_window.glade.h:2
msgid "<b>XML Input</b>"
msgstr "<b>Entrée XML</b>"

#. XML Console enable checkbutton
#: ../data/glade/xml_console_window.glade.h:4
msgid "Enable"
msgstr "Activer"

#. Info/Query make the "IQ" initials. So translate like this 'YourLang/YourLang (Info/Query)'. Thanks (it's a tooltip so width is not a problem)
#: ../data/glade/xml_console_window.glade.h:6
msgid "Info/Query"
msgstr "Information/Requête"

#. Info/Query: all(?) jabber xml start with <iq Leaving it _IQ is not a bad idea unless you are sure your lang has this somehow else translated (NOTE: xml still will still say <iq in your language (of course))
#: ../data/glade/xml_console_window.glade.h:8
msgid "_IQ"
msgstr "_IQ"

#: ../data/glade/xml_console_window.glade.h:9
msgid "_Message"
msgstr "_Message"

#: ../data/glade/xml_console_window.glade.h:10
msgid "_Presence"
msgstr "_Présence"

#: ../data/glade/zeroconf_information_window.glade.h:3
#: ../data/glade/zeroconf_properties_window.glade.h:6
msgid "First Name:"
msgstr "Prénom :"

#: ../data/glade/zeroconf_information_window.glade.h:5
#: ../data/glade/zeroconf_properties_window.glade.h:14
msgid "Last Name:"
msgstr "Nom :"

#: ../data/glade/zeroconf_information_window.glade.h:6
msgid "Local jid:"
msgstr "Identifiant local :"

#: ../data/glade/zeroconf_information_window.glade.h:7
msgid "Personal"
msgstr "Personnel"

#: ../data/glade/zeroconf_properties_window.glade.h:11
msgid ""
"If the default port that is used for incoming messages is unfitting for your setup you can select another one here.\n"
"You might consider to change possible firewall settings."
msgstr ""
"Si le port par défaut utilisé pour les messages entrants n'est pas adapté à vos besoins, vous pouvez en spécifier un ici.\n"
"Vous devriez considérer modifier les paramètres de votre pare-feu si vous en avez un."

#: ../data/glade/zeroconf_properties_window.glade.h:15
msgid "Modify Account"
msgstr "Modifier le compte"

#: ../data/glade/zeroconf_properties_window.glade.h:21
msgid "Use custom port:"
msgstr "Utiliser un port personnalisé :"

#. For i18n
#: ../src/advanced.py:51
msgid "Activated"
msgstr "Activé"

#: ../src/advanced.py:51
msgid "Deactivated"
msgstr "Désactivé"

#: ../src/advanced.py:53
msgid "Boolean"
msgstr "Booléen"

#: ../src/advanced.py:54
msgid "Integer"
msgstr "Entier"

#: ../src/advanced.py:55
msgid "Text"
msgstr "Texte"

#: ../src/advanced.py:56
msgid "Color"
msgstr "Couleur"

#: ../src/advanced.py:65
msgid "Preference Name"
msgstr "Option"

#: ../src/advanced.py:71
msgid "Value"
msgstr "Valeur"

#: ../src/advanced.py:80
msgid "Type"
msgstr "Type"

#. we talk about option description in advanced configuration editor
#: ../src/advanced.py:137
msgid "(None)"
msgstr "(Aucune)"

#. we talk about password
#: ../src/advanced.py:240
msgid "Hidden"
msgstr "Éléments masqués"

#. the next script, executed in the "po" directory,
#. generates the following list.
#. #!/bin/sh
#. LANG=$(for i in *.po; do  j=${i/.po/}; echo -n "_('"$j"')":" '"$j"', " ; done)
#. echo "{_('en'):'en'",$LANG"}"
#: ../src/chat_control.py:52
msgid "English"
msgstr "Anglais"

#: ../src/chat_control.py:52
msgid "Belarusian"
msgstr "Biélorusse"

#: ../src/chat_control.py:52
msgid "Bulgarian"
msgstr "Bulgare"

#: ../src/chat_control.py:52
msgid "Briton"
msgstr "Britannique"

#: ../src/chat_control.py:52
msgid "Czech"
msgstr "Tchèque"

#: ../src/chat_control.py:52
msgid "German"
msgstr "Allemand"

#: ../src/chat_control.py:52
msgid "Greek"
msgstr "Grec"

#: ../src/chat_control.py:52
msgid "British"
msgstr "Anglais (Britannique)"

#: ../src/chat_control.py:52
msgid "Esperanto"
msgstr "Esperanto"

#: ../src/chat_control.py:52
msgid "Spanish"
msgstr "Espagnol"

#: ../src/chat_control.py:52
msgid "Basc"
msgstr "Basque"

#: ../src/chat_control.py:52
msgid "French"
msgstr "Français"

#: ../src/chat_control.py:52
msgid "Croatian"
msgstr "Croate"

#: ../src/chat_control.py:52
msgid "Italian"
msgstr "Italien"

#: ../src/chat_control.py:52
msgid "Norwegian (b)"
msgstr "Norvégien"

#: ../src/chat_control.py:52
msgid "Dutch"
msgstr "Hollandais"

#: ../src/chat_control.py:52
msgid "Norwegian"
msgstr "Norvégien"

#: ../src/chat_control.py:52
msgid "Polish"
msgstr "Polonais"

#: ../src/chat_control.py:52
msgid "Portuguese"
msgstr "Portugais"

#: ../src/chat_control.py:52
msgid "Brazilian Portuguese"
msgstr "Portugais brésilien"

#: ../src/chat_control.py:52
msgid "Russian"
msgstr "Russe"

#: ../src/chat_control.py:52
msgid "Slovak"
msgstr "Slovaque"

#: ../src/chat_control.py:52
msgid "Swedish"
msgstr "Suédois"

#: ../src/chat_control.py:52
msgid "Chinese (Ch)"
msgstr "Chinois"

#: ../src/chat_control.py:208
#: ../src/dialogs.py:1517
msgid ""
"If that is not your language for which you want to highlight misspelled words, then please set your $LANG as appropriate. Eg. for French do export LANG=fr_FR or export LANG=fr_FR.UTF-8 in ~/.bash_profile or to make it global in /etc/profile.\n"
"\n"
"Highlighting misspelled words feature will not be used"
msgstr ""
"Si ce n'est pas la langue pour laquelle vous souhaitez souligner les fautes, configurer votre variable $LANG comme vous le souhaitez. Ajoutez export LANG=fr_FR ou export LANG=fr_FR.UTF-8 à votre fichier ~/.bash_profile ou plus globalement dans /etc/profile.\n"
"\n"
"La vérification orthographique ne sera pas utilisée"

#: ../src/chat_control.py:247
msgid "Spelling language"
msgstr "Langue du correcteur orthographique"

#. we are not connected
#: ../src/chat_control.py:270
#: ../src/chat_control.py:476
msgid "A connection is not available"
msgstr "Aucune connexion disponible"

#: ../src/chat_control.py:271
#: ../src/chat_control.py:477
msgid "Your message can not be sent until you are connected."
msgstr "Votre message ne peut être envoyé tant que vous n'êtes pas connecté."

#: ../src/chat_control.py:856
msgid "Chats"
msgstr "Discussions"

#: ../src/chat_control.py:1038
#, python-format
msgid "%(nickname)s from group chat %(room_name)s"
msgstr "%(nickname)s du salon de discussion %(room_name)s"

#. we talk about a contact here
#: ../src/chat_control.py:1127
#, python-format
msgid "%s has not broadcast an OpenPGP key, nor has one been assigned"
msgstr "%s n'a pas envoyé de clé OpenPGP et vous ne lui en avez pas assigné une"

#: ../src/chat_control.py:1263
msgid "Encryption enabled"
msgstr "Chiffrement activé"

#: ../src/chat_control.py:1268
msgid "Encryption disabled"
msgstr "Chiffrement désactivé"

#. add_to_roster_menuitem
#: ../src/chat_control.py:1412
#: ../src/conversation_textview.py:495
#: ../src/dialogs.py:629
#: ../src/gajim.py:792
#: ../src/gajim.py:793
#: ../src/gajim.py:1137
#: ../src/roster_window.py:332
#: ../src/roster_window.py:410
#: ../src/roster_window.py:1497
#: ../src/roster_window.py:1507
#: ../src/roster_window.py:1683
#: ../src/roster_window.py:1889
#: ../src/roster_window.py:2474
#: ../src/roster_window.py:2675
#: ../src/roster_window.py:3906
#: ../src/roster_window.py:3908
#: ../src/common/contacts.py:73
#: ../src/common/helpers.py:43
#: ../src/common/helpers.py:255
msgid "Not in Roster"
msgstr "Absent de la liste"

#. %s is being replaced in the code with JID
#: ../src/chat_control.py:1556
#, python-format
msgid "You just received a new message from \"%s\""
msgstr "Vous venez de recevoir un nouveau message de \"%s\""

#: ../src/chat_control.py:1557
msgid "If you close this tab and you have history disabled, this message will be lost."
msgstr "Si vous fermez cette fenêtre et que l'historique n'est pas activé, ce message sera perdu."

#: ../src/config.py:137
#: ../src/config.py:586
msgid "Disabled"
msgstr "Désactivé"

#: ../src/config.py:231
#, python-format
msgid "Every %s _minutes"
msgstr "Toutes les %s _minutes"

#: ../src/config.py:351
msgid "Active"
msgstr "Actif"

#: ../src/config.py:359
msgid "Event"
msgstr "Événement"

#: ../src/config.py:682
#: ../src/gajim.py:2173
#, python-format
msgid "Dictionary for lang %s not available"
msgstr "Le dictionnaire pour la langue %s est indisponible"

#: ../src/config.py:683
#: ../src/gajim.py:2174
#, python-format
msgid "You have to install %s dictionary to use spellchecking, or choose another language by setting the speller_language option."
msgstr "Vous devez installer le dictionnaire %s pour la vérification orthographique, ou choisir un autre langage en paramétrant l'option speller_language."

#: ../src/config.py:1000
msgid "status message title"
msgstr "titre du message d'état"

#: ../src/config.py:1000
msgid "status message text"
msgstr "texte du message d'état :"

#: ../src/config.py:1036
msgid "First Message Received"
msgstr "Premier message reçu"

#: ../src/config.py:1037
msgid "Next Message Received"
msgstr "Message reçu suivant"

#: ../src/config.py:1038
msgid "Contact Connected"
msgstr "Contact connecté"

#: ../src/config.py:1039
msgid "Contact Disconnected"
msgstr "Contact déconnecté"

#: ../src/config.py:1040
msgid "Message Sent"
msgstr "Message envoyé"

#: ../src/config.py:1041
msgid "Group Chat Message Highlight"
msgstr "Message d'un salon mis en surbrillance"

#: ../src/config.py:1042
msgid "Group Chat Message Received"
msgstr "Message reçu dans un salon"

#: ../src/config.py:1049
msgid "GMail Email Received"
msgstr "Courriel Gmail reçu"

#: ../src/config.py:1252
msgid "OpenPGP is not usable in this computer"
msgstr "OpenPGP n'est pas utilisable sur cet ordinateur"

#: ../src/config.py:1298
msgid "You are currently connected to the server"
msgstr "Vous êtes actuellement connecté au serveur"

#: ../src/config.py:1299
msgid "To change the account name, you must be disconnected."
msgstr "Pour changer le nom du compte, vous devez être déconnecté."

#: ../src/config.py:1302
#: ../src/config.py:1896
msgid "Unread events"
msgstr "Événements non lus"

#: ../src/config.py:1303
msgid "To change the account name, you must read all pending events."
msgstr "Pour changer le nom du compte, vous devez lire tous ses évènements."

#: ../src/config.py:1307
msgid "Account Name Already Used"
msgstr "Nom de Compte déjà utilisé"

#: ../src/config.py:1308
msgid "This name is already used by another of your accounts. Please choose another name."
msgstr "Ce nom est déjà utilisé par un autre de vos comptes. Choisissez un autre nom."

#: ../src/config.py:1312
#: ../src/config.py:1316
msgid "Invalid account name"
msgstr "Nom de compte invalide"

#: ../src/config.py:1313
msgid "Account name cannot be empty."
msgstr "Le nom du compte ne peut pas être vide."

#: ../src/config.py:1317
msgid "Account name cannot contain spaces."
msgstr "Le nom du compte ne peut pas contenir d'espaces."

#: ../src/config.py:1325
#: ../src/config.py:1331
#: ../src/config.py:1341
#: ../src/config.py:2998
msgid "Invalid Jabber ID"
msgstr "Identifiant Jabber invalide"

#: ../src/config.py:1332
msgid "A Jabber ID must be in the form \"user@servername\"."
msgstr "Un Identifiant Jabber doit être de la forme \"user@servername\"."

#: ../src/config.py:1391
msgid "Invalid entry"
msgstr "Entrée invalide"

#: ../src/config.py:1392
msgid "Custom port must be a port number."
msgstr "Le port personnalisé doit être un numéro de port"

#: ../src/config.py:1520
#: ../src/common/config.py:366
msgid "Be right back."
msgstr "Revient de suite."

#: ../src/config.py:1530
msgid "Relogin now?"
msgstr "Reconnecter maintenant ?"

#: ../src/config.py:1531
msgid "If you want all the changes to apply instantly, you must relogin."
msgstr "Si vous voulez que vos changements soit appliqués immédiatement, vous devez vous reconnecter."

#: ../src/config.py:1557
msgid "No such account available"
msgstr "Compte non disponible"

#: ../src/config.py:1558
msgid "You must create your account before editing your personal information."
msgstr "Vous devez d'abord créer votre compte avant d'éditer vos informations."

#: ../src/config.py:1565
#: ../src/dialogs.py:1131
#: ../src/dialogs.py:1317
#: ../src/disco.py:418
#: ../src/profile_window.py:323
msgid "You are not connected to the server"
msgstr "Vous n'êtes pas connecté au serveur"

#: ../src/config.py:1566
msgid "Without a connection, you can not edit your personal information."
msgstr "Vous devez être connecté pour éditer vos informations."

#: ../src/config.py:1570
msgid "Your server doesn't support Vcard"
msgstr "Votre serveur ne supporte pas les Vcard"

#: ../src/config.py:1571
msgid "Your server can't save your personal information."
msgstr "Votre serveur ne peut enregistrer d'informations personnelles."

#: ../src/config.py:1595
#: ../src/config.py:3386
msgid "Failed to get secret keys"
msgstr "Erreur en récupérant les clés secrètes"

#: ../src/config.py:1596
#: ../src/config.py:3387
msgid "There was a problem retrieving your OpenPGP secret keys."
msgstr "Il y a eu un problème durant la récupération de vos clés OpenPGP secrètes."

#: ../src/config.py:1599
#: ../src/config.py:3390
msgid "OpenPGP Key Selection"
msgstr "Sélection d'une clé OpenPGP"

#: ../src/config.py:1600
#: ../src/config.py:3391
msgid "Choose your OpenPGP key"
msgstr "Choisissez votre clé OpenPGP"

#. Name column
#: ../src/config.py:1830
#: ../src/disco.py:742
#: ../src/disco.py:1497
#: ../src/disco.py:1735
#: ../src/history_window.py:78
msgid "Name"
msgstr "Nom"

#: ../src/config.py:1833
msgid "Server"
msgstr "Serveur"

#: ../src/config.py:1897
msgid "Read all pending events before removing this account."
msgstr "Lisez tous les évènements avant de supprimer ce compte."

#: ../src/config.py:1934
#, python-format
msgid "You have opened chat in account %s"
msgstr "Vous avez une conversation ouverte dans le compte %s"

#: ../src/config.py:1935
msgid "All chat and groupchat windows will be closed. Do you want to continue?"
msgstr "Toutes les fenêtres de conversation et de salons de discussion seront fermées. Voulez-vous continuer ?"

#: ../src/config.py:1994
msgid "Account Local already exists."
msgstr "Ce compte existe déjà localement."

#: ../src/config.py:1995
msgid "Please rename or remove it before enabling link-local messaging."
msgstr "Veuillez le renommer et l'enlever avant d'activer la messagerie link-local."

#: ../src/config.py:2229
#, python-format
msgid "Edit %s"
msgstr "_Éditer %s"

#: ../src/config.py:2231
#, python-format
msgid "Register to %s"
msgstr "S'enregistrer à %s"

#. list at the beginning
#: ../src/config.py:2297
msgid "Ban List"
msgstr "Liste des bannis"

#: ../src/config.py:2298
msgid "Member List"
msgstr "Liste des membres"

#: ../src/config.py:2299
msgid "Owner List"
msgstr "Liste des propriétaires"

#: ../src/config.py:2300
msgid "Administrator List"
msgstr "Liste des administrateurs"

#. Address column
#. holds JID (who said this)
#: ../src/config.py:2333
#: ../src/disco.py:749
#: ../src/history_manager.py:154
msgid "JID"
msgstr "Identifiant Jabber"

#: ../src/config.py:2341
msgid "Reason"
msgstr "Raison"

#: ../src/config.py:2346
msgid "Nick"
msgstr "Pseudonyme"

#: ../src/config.py:2350
msgid "Role"
msgstr "Rôle"

#: ../src/config.py:2371
msgid "Banning..."
msgstr "Bannissement de ..."

#. You can move '\n' before user@domain if that line is TOO BIG
#: ../src/config.py:2373
msgid ""
"<b>Whom do you want to ban?</b>\n"
"\n"
msgstr ""
"<b>Qui voulez-vous bannir ?</b>\n"
"\n"

#: ../src/config.py:2375
msgid "Adding Member..."
msgstr "Ajout d'un Membre ..."

#: ../src/config.py:2376
msgid ""
"<b>Whom do you want to make a member?</b>\n"
"\n"
msgstr ""
"<b>De qui voulez-vous faire un membre ?</b>\n"
"\n"

#: ../src/config.py:2378
msgid "Adding Owner..."
msgstr "Ajout d'un Propriétaire ..."

#: ../src/config.py:2379
msgid ""
"<b>Whom do you want to make an owner?</b>\n"
"\n"
msgstr ""
"<b>De qui voulez-vous faire un possesseur ?</b>\n"
"\n"

#: ../src/config.py:2381
msgid "Adding Administrator..."
msgstr "Ajout d'un Administrateur ..."

#: ../src/config.py:2382
msgid ""
"<b>Whom do you want to make an administrator?</b>\n"
"\n"
msgstr ""
"<b>De qui voulez-vous faire un administrateur ?</b>\n"
"\n"

#: ../src/config.py:2383
msgid ""
"Can be one of the following:\n"
"1. user@domain/resource (only that resource matches).\n"
"2. user@domain (any resource matches).\n"
"3. domain/resource (only that resource matches).\n"
"4. domain (the domain itself matches, as does any user@domain,\n"
"domain/resource, or address containing a subdomain."
msgstr ""
"Peut être d'une des formes suivantes :\n"
"1. pseudo@domaine/ressource (seulement cette ressource correspond).\n"
"2. pseudo@domaine (toutes les ressources correspondent).\n"
"3. domaine/ressources (seulement cette ressource correspond).\n"
"4. domaine (le domaine complet correspond, incluant tous les pseudo@domaine,\n"
"domaine/ressource, ou les adresses comprenant un sous-domaine)."

#: ../src/config.py:2488
#, python-format
msgid "Removing %s account"
msgstr "Supprimer le compte %s"

#: ../src/config.py:2505
#: ../src/roster_window.py:2734
msgid "Password Required"
msgstr "Mot de passe requis"

#: ../src/config.py:2506
#: ../src/roster_window.py:2730
#, python-format
msgid "Enter your password for account %s"
msgstr "Entrez votre mot de passe pour le compte %s"

#: ../src/config.py:2507
#: ../src/roster_window.py:2735
msgid "Save password"
msgstr "Enregistrer le mot de passe"

#: ../src/config.py:2521
#, python-format
msgid "Account \"%s\" is connected to the server"
msgstr "Le compte \"%s\" est connecté au serveur"

#: ../src/config.py:2522
msgid "If you remove it, the connection will be lost."
msgstr "Si vous l'enlevez, la connection sera perdue."

#: ../src/config.py:2607
msgid "Default"
msgstr "Par défaut"

#: ../src/config.py:2607
msgid "?print_status:All"
msgstr "?print_status:Tout"

#: ../src/config.py:2608
msgid "Enter and leave only"
msgstr "Entrer et sortir seulement"

#: ../src/config.py:2609
msgid "?print_status:None"
msgstr "Aucun"

#: ../src/config.py:2677
msgid "New Group Chat"
msgstr "Créer un salon de discussion"

#: ../src/config.py:2710
msgid "This bookmark has invalid data"
msgstr "Ce marque-page contient des données invalides"

#: ../src/config.py:2711
msgid "Please be sure to fill out server and room fields or remove this bookmark."
msgstr "Assurez-vous de remplir les champs serveur et salon ou enlevez ce marque-page"

#: ../src/config.py:2973
msgid "Invalid username"
msgstr "Nom d'utilisateur non valide"

#: ../src/config.py:2974
msgid "You must provide a username to configure this account."
msgstr "Vous devez entrer un nom d'utilisateur pour configurer ce compte."

#: ../src/config.py:2984
#: ../src/dialogs.py:1336
msgid "Invalid password"
msgstr "Mot de passe invalide"

#: ../src/config.py:2985
msgid "You must enter a password for the new account."
msgstr "Vous devez entrer un mot de passe pour enregistrer un nouveau compte."

#: ../src/config.py:2989
#: ../src/dialogs.py:1341
msgid "Passwords do not match"
msgstr "Les mots de passe ne correspondent pas"

#: ../src/config.py:2990
#: ../src/dialogs.py:1342
msgid "The passwords typed in both fields must be identical."
msgstr "Les mots de passe tapés dans chaque champs doivent être identiques."

#: ../src/config.py:3009
msgid "Duplicate Jabber ID"
msgstr "Identifiant Jabber dupliqué"

#: ../src/config.py:3010
msgid "This account is already configured in Gajim."
msgstr "Ce compte est déjà configuré dans Gajim."

#: ../src/config.py:3027
msgid "Account has been added successfully"
msgstr "Compte ajouté avec succès"

#: ../src/config.py:3028
#: ../src/config.py:3063
msgid "You can set advanced account options by pressing the Advanced button, or later by choosing the Accounts menuitem under the Edit menu from the main window."
msgstr "Vous pouvez configurer les options avancées en cliquant sur le bouton Avancé, ou plus tard en cliquant sur Comptes dans le menu Éditer de la fenêtre principale."

#: ../src/config.py:3062
msgid "Your new account has been created successfully"
msgstr "Votre nouveau compte a été créé avec succès"

#: ../src/config.py:3080
msgid "An error occurred during account creation"
msgstr "Une erreur est survenue lors de la création du compte"

#: ../src/config.py:3138
msgid "Account name is in use"
msgstr "Le nom du compte est utilisé"

#: ../src/config.py:3139
msgid "You already have an account using this name."
msgstr "Vous avez déjà un compte avec ce nom."

#: ../src/conversation_textview.py:273
msgid "Text below this line is what has been said since the last time you paid attention to this group chat"
msgstr "Le texte sous cette règle correspond à ce qui a été dit depuis la dernière fois que vous avez consulté ce salon de discussion"

#: ../src/conversation_textview.py:342
#, python-format
msgid "_Actions for \"%s\""
msgstr "_Actions pour \"%s\""

#: ../src/conversation_textview.py:354
msgid "Read _Wikipedia Article"
msgstr "Lire l'Article _Wikipédia"

#: ../src/conversation_textview.py:359
msgid "Look it up in _Dictionary"
msgstr "Chercher dans le _Dictionnaire"

#. we must have %s in the url if not WIKTIONARY
#: ../src/conversation_textview.py:375
#, python-format
msgid "Dictionary URL is missing an \"%s\" and it is not WIKTIONARY"
msgstr "Il manque un \"%s\" dans l'URL du dictionnaire et ce n'est pas WIKTIONARY"

#. we must have %s in the url
#: ../src/conversation_textview.py:388
#, python-format
msgid "Web Search URL is missing an \"%s\""
msgstr "Il manque un \"%s\" dans l'URL de recherche sur Internet"

#: ../src/conversation_textview.py:391
msgid "Web _Search for it"
msgstr "_Rechercher sur Internet"

#: ../src/conversation_textview.py:397
msgid "Open as _Link"
msgstr "Ouvrir en tant que _lien"

#: ../src/conversation_textview.py:754
msgid "Yesterday"
msgstr "Hier"

#. the number is >= 2
#. %i is day in year (1-365), %d (1-31) we want %i
#: ../src/conversation_textview.py:758
#, python-format
msgid "%i days ago"
msgstr "Il y a %i jours"

#. if we have subject, show it too!
#: ../src/conversation_textview.py:792
#, python-format
msgid "Subject: %s\n"
msgstr "Sujet : %s\n"

#: ../src/dialogs.py:59
#, python-format
msgid "Contact name: <i>%s</i>"
msgstr "Nom du contact : <i>%s</i>"

#: ../src/dialogs.py:61
#, python-format
msgid "Jabber ID: <i>%s</i>"
msgstr "Identifiant Jabber : <i>%s</i>"

#: ../src/dialogs.py:211
msgid "Group"
msgstr "Groupe"

#: ../src/dialogs.py:218
msgid "In the group"
msgstr "Dans le groupe"

#: ../src/dialogs.py:269
msgid "KeyID"
msgstr "KeyID"

#: ../src/dialogs.py:272
msgid "Contact name"
msgstr "Nom du contact"

#: ../src/dialogs.py:318
#, python-format
msgid "%s Status Message"
msgstr "Message d'état %s"

#: ../src/dialogs.py:320
msgid "Status Message"
msgstr "Message d'état"

#: ../src/dialogs.py:395
msgid "Save as Preset Status Message"
msgstr "Enregistrer comme messages d'état prédéfini"

#: ../src/dialogs.py:396
msgid "Please type a name for this status message"
msgstr "Tapez un nom pour ce message d'état"

#: ../src/dialogs.py:417
msgid "AIM Address:"
msgstr "Adresse AIM :"

#: ../src/dialogs.py:418
msgid "GG Number:"
msgstr "Numéro GG :"

#: ../src/dialogs.py:419
msgid "ICQ Number:"
msgstr "Numéro ICQ :"

#: ../src/dialogs.py:420
msgid "MSN Address:"
msgstr "Adresse MSN :"

#: ../src/dialogs.py:421
msgid "Yahoo! Address:"
msgstr "Adresse Yahoo! :"

#: ../src/dialogs.py:457
#, python-format
msgid "Please fill in the data of the contact you want to add in account %s"
msgstr "Remplissez les informations sur le contact à ajouter au compte %s"

#: ../src/dialogs.py:459
msgid "Please fill in the data of the contact you want to add"
msgstr "Remplissez les informations sur le contact à ajouter"

#: ../src/dialogs.py:609
#: ../src/dialogs.py:615
msgid "Invalid User ID"
msgstr "Identifiant utilisateur non valide"

#: ../src/dialogs.py:616
msgid "The user ID must not contain a resource."
msgstr "L'identifiant utilisateur ne doit pas contenir de ressource."

#: ../src/dialogs.py:630
msgid "Contact already in roster"
msgstr "Contact déjà dans la liste"

#: ../src/dialogs.py:631
msgid "This contact is already listed in your roster."
msgstr "Le contact est déjà dans votre liste."

#: ../src/dialogs.py:668
msgid "User ID:"
msgstr "Identifiant :"

#: ../src/dialogs.py:731
msgid "A GTK+ jabber client"
msgstr "Un client Jabber en GTK+"

#: ../src/dialogs.py:732
msgid "GTK+ Version:"
msgstr "Version de GTK+ :"

#: ../src/dialogs.py:733
msgid "PyGTK Version:"
msgstr "Version de PyGTK :"

#: ../src/dialogs.py:747
msgid "Current Developers:"
msgstr "Développeurs actuels :"

#: ../src/dialogs.py:749
msgid "Past Developers:"
msgstr "Anciens développeurs :"

#: ../src/dialogs.py:759
msgid "THANKS:"
msgstr "MERCI :"

#. remove one english sentence
#. and add it manually as translatable
#: ../src/dialogs.py:765
msgid "Last but not least, we would like to thank all the package maintainers."
msgstr "Pour finir, nous voulons remercier tous les mainteneurs de paquet."

#. here you write your name in the form Name FamilyName <someone@somewhere>
#: ../src/dialogs.py:779
msgid "translator-credits"
msgstr ""
"Yann Le Boulanger <asterix@lagaule.org>\n"
"Jonathan Ernst <jonathan@ernstfamily.ch>"

#: ../src/dialogs.py:909
#, python-format
msgid "Unable to bind to port %s."
msgstr "Impossible de débloquer le port %s."

#: ../src/dialogs.py:910
msgid "Maybe you have another running instance of Gajim. File Transfer will be cancelled."
msgstr "Il se peut qu'une autre instance de Gajim soit en cours d'exécution. Le transfert de fichiers sera annulé."

#: ../src/dialogs.py:1061
#, python-format
msgid "Subscription request for account %s from %s"
msgstr "Requête d'inscription pour le compte %s de la part de %s"

#: ../src/dialogs.py:1064
#, python-format
msgid "Subscription request from %s"
msgstr "Requête d'inscription de la part de %s"

#: ../src/dialogs.py:1124
#: ../src/roster_window.py:686
#, python-format
msgid "You are already in group chat %s"
msgstr "Vous êtes déjà dans le salon %s"

#: ../src/dialogs.py:1132
msgid "You can not join a group chat unless you are connected."
msgstr "Vous ne pouvez joindre un salon de discussion tant que vous n'êtes pas connecté."

#: ../src/dialogs.py:1147
#, python-format
msgid "Join Group Chat with account %s"
msgstr "Rejoindre un salon de discussion en tant que %s"

#: ../src/dialogs.py:1215
#: ../src/dialogs.py:1221
msgid "Invalid group chat Jabber ID"
msgstr "Identifiant Jabber de salon invalide"

#: ../src/dialogs.py:1216
#: ../src/dialogs.py:1222
msgid "The group chat Jabber ID has not allowed characters."
msgstr "L'identifiant jabber du salon de discussion contient des caractères interdits."

#: ../src/dialogs.py:1228
msgid "This is not a group chat"
msgstr "Ceci n'est pas une conversation multi-utilisateurs"

#: ../src/dialogs.py:1229
#, python-format
msgid "%s is not the name of a group chat."
msgstr "%s n'est pas un nom de salon de discussion valide"

#: ../src/dialogs.py:1268
#, python-format
msgid "Start Chat with account %s"
msgstr "Commencer une discussion avec le compte %s"

#: ../src/dialogs.py:1270
msgid "Start Chat"
msgstr "Commencer une discussion"

#: ../src/dialogs.py:1271
msgid ""
"Fill in the nickname or the Jabber ID of the contact you would like\n"
"to send a chat message to:"
msgstr ""
"Entrez l'identifiant ou le surnom du contact à qui vous souhaitez\n"
"envoyer un message :"

#. if offline or connecting
#: ../src/dialogs.py:1296
#: ../src/dialogs.py:1655
#: ../src/dialogs.py:1786
msgid "Connection not available"
msgstr "Connexion non disponible"

#: ../src/dialogs.py:1297
#: ../src/dialogs.py:1656
#: ../src/dialogs.py:1787
#, python-format
msgid "Please make sure you are connected with \"%s\"."
msgstr "Vérifiez que vous êtes connecté avec \"%s\"."

#: ../src/dialogs.py:1306
#: ../src/dialogs.py:1309
msgid "Invalid JID"
msgstr "Identifiant Jabber invalide"

#: ../src/dialogs.py:1309
#, python-format
msgid "Unable to parse \"%s\"."
msgstr "Impossible d'interpréter \"%s\"."

#: ../src/dialogs.py:1318
msgid "Without a connection, you can not change your password."
msgstr "Vous devez être connecté pour changer votre mot de passe."

#: ../src/dialogs.py:1337
msgid "You must enter a password."
msgstr "Vous devez entrer un mot de passe."

#. img to display
#. default value
#: ../src/dialogs.py:1384
#: ../src/notify.py:211
#: ../src/notify.py:415
msgid "Contact Signed In"
msgstr "Contact connecté"

#: ../src/dialogs.py:1386
#: ../src/notify.py:219
#: ../src/notify.py:417
msgid "Contact Signed Out"
msgstr "Contact déconnecté"

#. chat message
#: ../src/dialogs.py:1388
#: ../src/notify.py:238
#: ../src/notify.py:419
msgid "New Message"
msgstr "Nouveau message"

#. single message
#: ../src/dialogs.py:1388
#: ../src/notify.py:223
#: ../src/notify.py:419
msgid "New Single Message"
msgstr "Nouveau message simple"

#. private message
#: ../src/dialogs.py:1389
#: ../src/notify.py:230
#: ../src/notify.py:420
msgid "New Private Message"
msgstr "Nouveau message privé"

#: ../src/dialogs.py:1389
#: ../src/gajim.py:1232
#: ../src/notify.py:428
msgid "New E-mail"
msgstr "Nouveau courrier électronique"

#: ../src/dialogs.py:1391
#: ../src/gajim.py:1385
#: ../src/notify.py:422
msgid "File Transfer Request"
msgstr "Requête de transfert de fichier"

#: ../src/dialogs.py:1393
#: ../src/gajim.py:1204
#: ../src/gajim.py:1361
#: ../src/notify.py:424
msgid "File Transfer Error"
msgstr "Erreur de Transfert de fichier"

#: ../src/dialogs.py:1395
#: ../src/gajim.py:1424
#: ../src/gajim.py:1446
#: ../src/gajim.py:1463
#: ../src/notify.py:426
msgid "File Transfer Completed"
msgstr "Transfert de fichier terminé"

#: ../src/dialogs.py:1396
#: ../src/gajim.py:1427
#: ../src/notify.py:426
msgid "File Transfer Stopped"
msgstr "Transfert de fichier interrompu"

#: ../src/dialogs.py:1398
#: ../src/gajim.py:1101
#: ../src/notify.py:430
msgid "Groupchat Invitation"
msgstr "Invitation à un salon"

#: ../src/dialogs.py:1400
#: ../src/notify.py:203
#: ../src/notify.py:432
msgid "Contact Changed Status"
msgstr "Le contact a changé d'état"

#: ../src/dialogs.py:1585
#, python-format
msgid "Single Message using account %s"
msgstr "Message simple en tant que %s"

#: ../src/dialogs.py:1587
#, python-format
msgid "Single Message in account %s"
msgstr "Message simple dans le compte %s"

#: ../src/dialogs.py:1589
msgid "Single Message"
msgstr "Message simple"

#. prepare UI for Sending
#: ../src/dialogs.py:1592
#, python-format
msgid "Send %s"
msgstr "Envoyer %s"

#. prepare UI for Receiving
#: ../src/dialogs.py:1615
#, python-format
msgid "Received %s"
msgstr "%s Reçu"

#. we create a new blank window to send and we preset RE: and to jid
#: ../src/dialogs.py:1687
#, python-format
msgid "RE: %s"
msgstr "RE: %s"

#: ../src/dialogs.py:1688
#, python-format
msgid "%s wrote:\n"
msgstr "%s a écrit :\n"

#: ../src/dialogs.py:1732
#, python-format
msgid "XML Console for %s"
msgstr "Console XML pour %s"

#: ../src/dialogs.py:1734
msgid "XML Console"
msgstr "Console XML"

#: ../src/dialogs.py:1857
#, python-format
msgid "Privacy List <b><i>%s</i></b>"
msgstr "Liste privée <b><i>%s</i></b>"

#: ../src/dialogs.py:1861
#, python-format
msgid "Privacy List for %s"
msgstr "Liste privée pour %s"

#: ../src/dialogs.py:1909
#, python-format
msgid "Order: %s, action: %s, type: %s, value: %s"
msgstr "Ordre : %s, action : %s, type : %s, valeur : %s"

#: ../src/dialogs.py:1912
#, python-format
msgid "Order: %s, action: %s"
msgstr "Ordre : %s, action: %s"

#: ../src/dialogs.py:1954
msgid "<b>Edit a rule</b>"
msgstr "<b>Modifier une règle</b>"

#: ../src/dialogs.py:2041
msgid "<b>Add a rule</b>"
msgstr "<b>Ajouter une règle</b>"

#: ../src/dialogs.py:2137
#, python-format
msgid "Privacy Lists for %s"
msgstr "Listes privées pour %s"

#: ../src/dialogs.py:2139
msgid "Privacy Lists"
msgstr "Listes privées"

#: ../src/dialogs.py:2209
msgid "Invalid List Name"
msgstr "Nom de liste invalide"

#: ../src/dialogs.py:2210
msgid "You must enter a name to create a privacy list."
msgstr "Vous devez entrer un nom pour créer une liste privée."

#. Don't translate $Contact
#: ../src/dialogs.py:2244
#, python-format
msgid "$Contact has invited you to group chat %(room_jid)s"
msgstr "$Contact vous a invité dans le salon de discussion %(room_jid)s"

#. only if not None and not ''
#: ../src/dialogs.py:2256
#, python-format
msgid "Comment: %s"
msgstr "Commentaire : %s"

#: ../src/dialogs.py:2318
msgid "Choose Sound"
msgstr "Choisissez un son"

#: ../src/dialogs.py:2328
#: ../src/dialogs.py:2373
msgid "All files"
msgstr "Tous les fichiers"

#: ../src/dialogs.py:2333
msgid "Wav Sounds"
msgstr "Sons wav"

#: ../src/dialogs.py:2363
msgid "Choose Image"
msgstr "Choisissez une Image"

#: ../src/dialogs.py:2378
msgid "Images"
msgstr "Images"

#: ../src/dialogs.py:2435
#, python-format
msgid "When %s becomes:"
msgstr "Quand %s devient :"

#: ../src/dialogs.py:2437
#, python-format
msgid "Adding Special Notification for %s"
msgstr "Ajout de notifications spéciales pour %s"

#. # means number
#: ../src/dialogs.py:2508
msgid "#"
msgstr "#"

#: ../src/dialogs.py:2514
msgid "Condition"
msgstr "Condition"

#: ../src/dialogs.py:2635
msgid "when I am "
msgstr "quand je suis "

#: ../src/disco.py:102
msgid "Others"
msgstr "Autres"

#: ../src/disco.py:103
#: ../src/disco.py:104
#: ../src/disco.py:1283
#: ../src/gajim.py:546
#: ../src/roster_window.py:271
#: ../src/roster_window.py:329
#: ../src/roster_window.py:368
#: ../src/roster_window.py:450
#: ../src/roster_window.py:482
#: ../src/roster_window.py:484
#: ../src/roster_window.py:3902
#: ../src/roster_window.py:3904
#: ../src/common/contacts.py:267
#: ../src/common/contacts.py:282
#: ../src/common/helpers.py:43
msgid "Transports"
msgstr "Passerelles"

#. conference is a category for listing mostly groupchats in service discovery
#: ../src/disco.py:106
msgid "Conference"
msgstr "Conférences"

#: ../src/disco.py:419
msgid "Without a connection, you can not browse available services"
msgstr "Vous devez être connecté pour parcourir les services disponibles"

#: ../src/disco.py:498
#, python-format
msgid "Service Discovery using account %s"
msgstr "Gestion des Services du compte %s"

#: ../src/disco.py:500
msgid "Service Discovery"
msgstr "Gestion des Services"

#: ../src/disco.py:643
msgid "The service could not be found"
msgstr "Le service n'a pu être trouvé"

#: ../src/disco.py:644
msgid "There is no service at the address you entered, or it is not responding. Check the address and try again."
msgstr "Il n'y a aucun service à l'adresse indiquée, ou bien il ne répond pas. Veuillez vérifier l'adresse et réessayer."

#: ../src/disco.py:648
#: ../src/disco.py:929
msgid "The service is not browsable"
msgstr "Le service ne peut pas être parcouru"

#: ../src/disco.py:649
msgid "This type of service does not contain any items to browse."
msgstr "Ce type de service ne contient pas d'élément à parcourir."

#: ../src/disco.py:729
#, python-format
msgid "Browsing %s using account %s"
msgstr "Parcourt %s en utilisant le compte %s"

#: ../src/disco.py:768
msgid "_Browse"
msgstr "_Parcourir"

#: ../src/disco.py:930
msgid "This service does not contain any items to browse."
msgstr "Ce service ne contient aucun élément à parcourir."

#: ../src/disco.py:1157
#: ../src/disco.py:1288
msgid "Re_gister"
msgstr "_Souscrire"

#: ../src/disco.py:1325
#, python-format
msgid "Scanning %d / %d.."
msgstr "Scanne %d / %d.."

#. Users column
#: ../src/disco.py:1506
msgid "Users"
msgstr "Utilisateurs"

#. Description column
#: ../src/disco.py:1513
msgid "Description"
msgstr "Description"

#. Id column
#: ../src/disco.py:1520
msgid "Id"
msgstr "Id"

#: ../src/disco.py:1743
msgid "Subscribed"
msgstr "Inscrit"

#: ../src/disco.py:1769
msgid "New post"
msgstr "Nouvel article"

#: ../src/disco.py:1775
msgid "_Subscribe"
msgstr "_Ajouter"

#: ../src/disco.py:1781
msgid "_Unsubscribe"
msgstr "_Désinscrire"

#: ../src/filetransfers_window.py:72
msgid "File"
msgstr "Fichier"

#: ../src/filetransfers_window.py:87
msgid "Time"
msgstr "Moment"

#: ../src/filetransfers_window.py:99
msgid "Progress"
msgstr "Progression"

#: ../src/filetransfers_window.py:163
#: ../src/filetransfers_window.py:223
#, python-format
msgid "Filename: %s"
msgstr "Nom du Fichier : %s"

#: ../src/filetransfers_window.py:164
#: ../src/filetransfers_window.py:298
#, python-format
msgid "Size: %s"
msgstr "Taille : %s"

#. You is a reply of who sent a file
#. You is a reply of who received a file
#: ../src/filetransfers_window.py:173
#: ../src/filetransfers_window.py:183
#: ../src/history_manager.py:463
msgid "You"
msgstr "Vous"

#: ../src/filetransfers_window.py:174
#, python-format
msgid "Sender: %s"
msgstr "Expéditeur : %s"

#: ../src/filetransfers_window.py:175
#: ../src/filetransfers_window.py:572
#: ../src/tooltips.py:573
msgid "Recipient: "
msgstr "Destinataire : "

#: ../src/filetransfers_window.py:186
#, python-format
msgid "Saved in: %s"
msgstr "Enregistré dans : %s"

#: ../src/filetransfers_window.py:188
msgid "File transfer completed"
msgstr "Transfert de fichier terminé"

#: ../src/filetransfers_window.py:204
#: ../src/filetransfers_window.py:212
msgid "File transfer cancelled"
msgstr "Transfert de fichier annulé"

#: ../src/filetransfers_window.py:204
#: ../src/filetransfers_window.py:213
msgid "Connection with peer cannot be established."
msgstr "La connexion avec le contact ne peut être établie."

#: ../src/filetransfers_window.py:224
#, python-format
msgid "Recipient: %s"
msgstr "Destinataire : %s"

#: ../src/filetransfers_window.py:226
#, python-format
msgid "Error message: %s"
msgstr "Message d'erreur : %s"

#: ../src/filetransfers_window.py:227
msgid "File transfer stopped by the contact at the other end"
msgstr "Transfert de fichier arrêté par votre contact"

#: ../src/filetransfers_window.py:244
msgid "Choose File to Send..."
msgstr "Choisissez un fichier à envoyer..."

#: ../src/filetransfers_window.py:263
msgid "Gajim cannot access this file"
msgstr "Gajim ne peut accéder à ce fichier"

#: ../src/filetransfers_window.py:264
msgid "This file is being used by another process."
msgstr "Ce fichier est utilisé par un autre processus."

#: ../src/filetransfers_window.py:296
#, python-format
msgid "File: %s"
msgstr "Fichier : %s"

#: ../src/filetransfers_window.py:301
#, python-format
msgid "Type: %s"
msgstr "Type : %s"

#: ../src/filetransfers_window.py:303
#, python-format
msgid "Description: %s"
msgstr "Description : %s"

#: ../src/filetransfers_window.py:304
#, python-format
msgid "%s wants to send you a file:"
msgstr "%s souhaite vous envoyer un fichier :"

#: ../src/filetransfers_window.py:318
#: ../src/gtkgui_helpers.py:706
#, python-format
msgid "Cannot overwrite existing file \"%s\""
msgstr "Impossible de remplacer le fichier existant \"%s\""

#: ../src/filetransfers_window.py:319
#: ../src/gtkgui_helpers.py:708
msgid "A file with this name already exists and you do not have permission to overwrite it."
msgstr "Un fichier du même nom existe déjà et vous n'avez pas la permission de l'écraser."

#: ../src/filetransfers_window.py:326
#: ../src/gtkgui_helpers.py:712
msgid "This file already exists"
msgstr "Ce fichier existe déjà"

#: ../src/filetransfers_window.py:326
#: ../src/gtkgui_helpers.py:712
msgid "What do you want to do?"
msgstr "Que voulez vous faire ?"

#: ../src/filetransfers_window.py:338
#: ../src/gtkgui_helpers.py:722
#, python-format
msgid "Directory \"%s\" is not writable"
msgstr "Le dossier \"%s\" n'est pas accessible en écriture"

#: ../src/filetransfers_window.py:338
#: ../src/gtkgui_helpers.py:723
msgid "You do not have permission to create files in this directory."
msgstr "Vous n'avez pas les permissions de créer des fichiers dans ce dossier."

#: ../src/filetransfers_window.py:348
msgid "Save File as..."
msgstr "Enregistrer le Fichier sous..."

#. Print remaining time in format 00:00:00
#. You can change the places of (hours), (minutes), (seconds) -
#. they are not translatable.
#: ../src/filetransfers_window.py:429
#, python-format
msgid "%(hours)02.d:%(minutes)02.d:%(seconds)02.d"
msgstr "%(hours)02.d:%(minutes)02.d:%(seconds)02.d"

#. This should make the string Kb/s,
#. where 'Kb' part is taken from %s.
#. Only the 's' after / (which means second) should be translated.
#: ../src/filetransfers_window.py:505
#, python-format
msgid "(%(filesize_unit)s/s)"
msgstr "(%(filesize_unit)s/s)"

#: ../src/filetransfers_window.py:544
#: ../src/filetransfers_window.py:547
msgid "Invalid File"
msgstr "Fichier non valide"

#: ../src/filetransfers_window.py:544
msgid "File: "
msgstr "Fichier : "

#: ../src/filetransfers_window.py:548
msgid "It is not possible to send empty files"
msgstr "Il n'est pas possible d'envoyer un fichier vide"

#: ../src/filetransfers_window.py:568
#: ../src/tooltips.py:563
msgid "Name: "
msgstr "Nom : "

#: ../src/filetransfers_window.py:570
#: ../src/tooltips.py:567
msgid "Sender: "
msgstr "Expéditeur : "

#: ../src/filetransfers_window.py:758
msgid "Pause"
msgstr "Pause"

#: ../src/gajim.py:47
msgid "Gajim needs X server to run. Quiting..."
msgstr "Gajim a besoin d'un serveur X pour démarrer. Quitte..."

#: ../src/gajim.py:51
msgid "Gajim needs PyGTK 2.6 or above"
msgstr "Gajim a besoin de PyGTK 2.6+ pour s'exécuter."

#: ../src/gajim.py:52
msgid "Gajim needs PyGTK 2.6 or above to run. Quiting..."
msgstr "Gajim a besoin de PyGTK 2.6+ pour s'exécuter. Fermeture..."

#: ../src/gajim.py:54
msgid "Gajim needs GTK 2.6 or above"
msgstr "Gajim a besoin de GTK 2.6+ pour s'exécuter."

#: ../src/gajim.py:55
msgid "Gajim needs GTK 2.6 or above to run. Quiting..."
msgstr "Gajim a besoin de GTK 2.6+ pour s'exécuter. Fermeture..."

#: ../src/gajim.py:60
msgid "GTK+ runtime is missing libglade support"
msgstr "La bibliothèque GTK+ ne contient pas le support de glade"

#: ../src/gajim.py:62
#, python-format
msgid "Please remove your current GTK+ runtime and install the latest stable version from %s"
msgstr "Supprimez votre version actuelle de la bibliothèque GTK+ et installez la dernière version stable à partir de %s"

#: ../src/gajim.py:64
msgid "Please make sure that GTK+ and PyGTK have libglade support in your system."
msgstr "Vérifiez que GTK+ et PyGTK contiennent le support de glade dans votre système."

#: ../src/gajim.py:69
msgid "Gajim needs PySQLite2 to run"
msgstr "Gajim a besoin de PyGTK 2.6+ pour s'exécuter"

#: ../src/gajim.py:77
msgid "Gajim needs pywin32 to run"
msgstr "Gajim a besoin de pywin32 pour s'exécuter"

#: ../src/gajim.py:78
#, python-format
msgid "Please make sure that Pywin32 is installed on your system. You can get it at %s"
msgstr "Assurez-vous que Pywin32 est installé. Vous pouvez l'obtenir ici : %s"

#. set the icon to all newly opened wind
#: ../src/gajim.py:241
msgid "Gajim is already running"
msgstr "Gajim est déjà en cours d'exécution"

#: ../src/gajim.py:242
msgid ""
"Another instance of Gajim seems to be running\n"
"Run anyway?"
msgstr ""
"Gajim semble déjà être en cours d'exécution\n"
"Démarrer quand même ?"

#: ../src/gajim.py:350
#, python-format
msgid "HTTP (%s) Authorization for %s (id: %s)"
msgstr "Autorisation HTTP (%s) pour %s (id : %s)"

#: ../src/gajim.py:351
msgid "Do you accept this request?"
msgstr "Acceptez vous sa requête ?"

#: ../src/gajim.py:397
#: ../src/notify.py:434
msgid "Connection Failed"
msgstr "La connexion a échoué"

#: ../src/gajim.py:717
#, python-format
msgid "Subject: %s"
msgstr "Sujet : %s"

#. ('MSGNOTSENT', account, (jid, ierror_msg, msg, time))
#: ../src/gajim.py:762
#: ../src/gajim.py:775
#, python-format
msgid "error while sending %s ( %s )"
msgstr "erreur en envoyant %s ( %s )"

#: ../src/gajim.py:808
msgid "Authorization accepted"
msgstr "Autorisation acceptée"

#: ../src/gajim.py:809
#, python-format
msgid "The contact \"%s\" has authorized you to see his or her status."
msgstr "Le contact \"%s\" vous a autorisé à voir son état."

#: ../src/gajim.py:817
#, python-format
msgid "Contact \"%s\" removed subscription from you"
msgstr "Le contact \"%s\" a cessé de vous souscrire à sa présence"

#: ../src/gajim.py:818
msgid "You will always see him or her as offline."
msgstr "Vous le verrez toujours déconnecté."

#: ../src/gajim.py:861
#, python-format
msgid "Contact with \"%s\" cannot be established"
msgstr "Le contact avec \"%s\" ne peut être établi"

#: ../src/gajim.py:862
#: ../src/common/connection.py:413
msgid "Check your connection or try again later."
msgstr "Vérifiez votre connexion ou réessayez plus tard."

#: ../src/gajim.py:1011
#: ../src/roster_window.py:1217
#, python-format
msgid "%s is now %s (%s)"
msgstr "%s est maintenant %s (%s)"

#. No status message
#: ../src/gajim.py:1014
#: ../src/groupchat_control.py:952
#: ../src/roster_window.py:1220
#, python-format
msgid "%s is now %s"
msgstr "%s est maintenant %s"

#: ../src/gajim.py:1111
msgid "Your passphrase is incorrect"
msgstr "Votre mot de passe est incorrect"

#: ../src/gajim.py:1112
msgid "You are currently connected without your OpenPGP key."
msgstr "Vous êtes actuellement connecté sans clé OpenPGP."

#: ../src/gajim.py:1215
#, python-format
msgid "New mail on %(gmail_mail_address)s"
msgstr "Nouveau courriel sur %(gmail_mail_address)s"

#: ../src/gajim.py:1217
#, python-format
msgid "You have %d new mail conversation"
msgid_plural "You have %d new mail conversations"
msgstr[0] "Vous avez %d nouveau courrier électronique"
msgstr[1] "Vous avez %d nouveaux courriers électroniques"

#. FIXME: emulate Gtalk client popups. find out what they parse and how
#. they decide what to show
#. each message has a 'From', 'Subject' and 'Snippet' field
#: ../src/gajim.py:1226
#, python-format
msgid ""
"\n"
"From: %(from_address)s"
msgstr ""
"\n"
"De : %(from_address)s"

#: ../src/gajim.py:1382
#, python-format
msgid "%s wants to send you a file."
msgstr "%s souhaite vous envoyer un fichier."

#: ../src/gajim.py:1447
#, python-format
msgid "You successfully received %(filename)s from %(name)s."
msgstr "Vous avez bien reçu %(filename)s de la part de %(name)s."

#. ft stopped
#: ../src/gajim.py:1451
#, python-format
msgid "File transfer of %(filename)s from %(name)s stopped."
msgstr "Le transfert du fichier %(filename)s de la part de %(name)s est arrêté."

#: ../src/gajim.py:1464
#, python-format
msgid "You successfully sent %(filename)s to %(name)s."
msgstr "Vous avez bien envoyé %(filename)s à %(name)s."

#. ft stopped
#: ../src/gajim.py:1468
#, python-format
msgid "File transfer of %(filename)s to %(name)s stopped."
msgstr "Le transfert du fichier %(filename)s à %(name)s est arrêté."

#: ../src/gajim.py:1581
msgid "Username Conflict"
msgstr "Conflit de nom d'utilisateur"

#: ../src/gajim.py:1582
msgid "Please type a new username for your local account"
msgstr "Veuillez entrer un nouveau surnom pour votre compte local"

#. it is good to notify the user
#. in case he or she cannot see the output of the console
#: ../src/gajim.py:1923
msgid "Could not save your settings and preferences"
msgstr "Impossible d'enregistrer vos informations de configuration"

#: ../src/gajim.py:2121
msgid "Network Manager support not available"
msgstr "Network Manager n'est pas disponible"

#: ../src/gajim.py:2196
msgid "Session Management support not available (missing gnome.ui module)"
msgstr "Support du gestionnaire de sessions indisponible (module gnome.ui manquant)"

#: ../src/gajim-remote.py:66
msgid "Shows a help on specific command"
msgstr "Afficher l'aide pour une commande"

#. User gets help for the command, specified by this parameter
#: ../src/gajim-remote.py:69
msgid "command"
msgstr "commande"

#: ../src/gajim-remote.py:70
msgid "show help on command"
msgstr "montrer l'aide sur la commande"

#: ../src/gajim-remote.py:74
msgid "Shows or hides the roster window"
msgstr "Montre ou cache la fenêtre principale"

#: ../src/gajim-remote.py:78
msgid "Pops up a window with the next pending event"
msgstr "Afficher une fenêtre avec le prochain message non lu"

#: ../src/gajim-remote.py:82
msgid "Prints a list of all contacts in the roster. Each contact appears on a separate line"
msgstr "Affiche une liste de tous les contacts de la liste. Chaque contact apparaît sur une ligne séparée"

#: ../src/gajim-remote.py:85
#: ../src/gajim-remote.py:100
#: ../src/gajim-remote.py:110
#: ../src/gajim-remote.py:123
#: ../src/gajim-remote.py:137
#: ../src/gajim-remote.py:158
#: ../src/gajim-remote.py:188
#: ../src/gajim-remote.py:197
#: ../src/gajim-remote.py:204
#: ../src/gajim-remote.py:211
#: ../src/gajim-remote.py:222
#: ../src/gajim-remote.py:238
#: ../src/gajim-remote.py:247
msgid "account"
msgstr "compte"

#: ../src/gajim-remote.py:85
msgid "show only contacts of the given account"
msgstr "montrer seulement les contacts du compte spécifié"

#: ../src/gajim-remote.py:91
msgid "Prints a list of registered accounts"
msgstr "Affiche la liste des comptes enregistrés"

#: ../src/gajim-remote.py:95
msgid "Changes the status of account or accounts"
msgstr "Change l'état du ou des compte(s)"

#. offline, online, chat, away, xa, dnd, invisible should not be translated
#: ../src/gajim-remote.py:98
msgid "status"
msgstr "état"

#: ../src/gajim-remote.py:98
msgid "one of: offline, online, chat, away, xa, dnd, invisible "
msgstr "un parmi : offline, online, chat, away, xa, dnd, invisible "

#: ../src/gajim-remote.py:99
#: ../src/gajim-remote.py:120
#: ../src/gajim-remote.py:134
msgid "message"
msgstr "message"

#: ../src/gajim-remote.py:99
msgid "status message"
msgstr "Message d'état"

#: ../src/gajim-remote.py:100
msgid "change status of account \"account\". If not specified, try to change status of all accounts that have \"sync with global status\" option set"
msgstr "Change l'état du compte \"compte\". Si aucun n'est spécifié, essaye de changer l'état de tous les compte qui ont l'option \"synchroniser avec l'état global\" activée"

#: ../src/gajim-remote.py:106
msgid "Shows the chat dialog so that you can send messages to a contact"
msgstr "Montre la fenêtre de discussion pour que vous puissiez envoyer un message à un contact"

#: ../src/gajim-remote.py:108
msgid "JID of the contact that you want to chat with"
msgstr "L'identifiant Jabber du contact avec lequel vous voulez discuter"

#: ../src/gajim-remote.py:110
#: ../src/gajim-remote.py:188
msgid "if specified, contact is taken from the contact list of this account"
msgstr "Si spécifié, le contact est pris dans la liste de contact de ce compte"

#: ../src/gajim-remote.py:115
msgid "Sends new chat message to a contact in the roster. Both OpenPGP key and account are optional. If you want to set only 'account', without 'OpenPGP key', just set 'OpenPGP key' to ''."
msgstr "Envoyer un nouveau message à un contact dans la liste. La clé OpenPGP et le compte sont facultatifs. Si vous voulez seulement renseigner le paramètre 'compte' sans 'clé pgp', mettez simple la valeur '' pour 'clé pgp'."

#: ../src/gajim-remote.py:119
#: ../src/gajim-remote.py:132
msgid "JID of the contact that will receive the message"
msgstr "L'identifiant Jabber du contact qui recevra le message"

#: ../src/gajim-remote.py:120
#: ../src/gajim-remote.py:134
msgid "message contents"
msgstr "contenu du message"

#: ../src/gajim-remote.py:121
#: ../src/gajim-remote.py:135
msgid "pgp key"
msgstr "clé pgp"

#: ../src/gajim-remote.py:121
#: ../src/gajim-remote.py:135
msgid "if specified, the message will be encrypted using this public key"
msgstr "Si spécifié, le message sera chiffré en utilisant cette clé publique"

#: ../src/gajim-remote.py:123
#: ../src/gajim-remote.py:137
msgid "if specified, the message will be sent using this account"
msgstr "Si spécifié, le message sera envoyé en utilisant ce compte"

#: ../src/gajim-remote.py:128
msgid "Sends new single message to a contact in the roster. Both OpenPGP key and account are optional. If you want to set only 'account', without 'OpenPGP key', just set 'OpenPGP key' to ''."
msgstr "Envoyer un nouveau message simple à un contact dans la liste. La clé OpenPGP et le compte sont facultatifs. Si vous voulez seulement renseigner le paramètre 'compte' sans 'clé pgp', mettez simple la valeur '' pour 'clé pgp'."

#: ../src/gajim-remote.py:133
msgid "subject"
msgstr "sujet"

#: ../src/gajim-remote.py:133
msgid "message subject"
msgstr "sujet du message"

#: ../src/gajim-remote.py:142
msgid "Gets detailed info on a contact"
msgstr "Récupère les informations détaillées d'un contact"

#: ../src/gajim-remote.py:144
#: ../src/gajim-remote.py:157
#: ../src/gajim-remote.py:187
#: ../src/gajim-remote.py:196
msgid "JID of the contact"
msgstr "L'identifiant Jabber du contact"

#: ../src/gajim-remote.py:148
msgid "Gets detailed info on a account"
msgstr "Récupère les informations détaillées d'un compte"

#: ../src/gajim-remote.py:150
msgid "Name of the account"
msgstr "Nom du compte"

#: ../src/gajim-remote.py:154
msgid "Sends file to a contact"
msgstr "Envoyer un fichier à un contact"

#: ../src/gajim-remote.py:156
msgid "file"
msgstr "fichier"

#: ../src/gajim-remote.py:156
msgid "File path"
msgstr "Chemin du fichier"

#: ../src/gajim-remote.py:158
msgid "if specified, file will be sent using this account"
msgstr "si spécifié, le message sera envoyé en utilisant ce compte"

#: ../src/gajim-remote.py:163
msgid "Lists all preferences and their values"
msgstr "Liste toutes les préférences et leurs valeurs"

#: ../src/gajim-remote.py:167
msgid "Sets value of 'key' to 'value'."
msgstr "Définir la valeur de 'clé' à 'valeur'."

#: ../src/gajim-remote.py:169
msgid "key=value"
msgstr "clé=valeur"

#: ../src/gajim-remote.py:169
msgid "'key' is the name of the preference, 'value' is the value to set it to"
msgstr "'clé' est le nom de la préférence, 'valeur' est la valeur à assigner"

#: ../src/gajim-remote.py:174
msgid "Deletes a preference item"
msgstr "Supprime une option de préférence"

#: ../src/gajim-remote.py:176
msgid "key"
msgstr "touche"

#: ../src/gajim-remote.py:176
msgid "name of the preference to be deleted"
msgstr "nom de la préférence a supprimer"

#: ../src/gajim-remote.py:180
msgid "Writes the current state of Gajim preferences to the .config file"
msgstr "Écrit les préférences actuelles de Gajim dans le fichier .config"

#: ../src/gajim-remote.py:185
msgid "Removes contact from roster"
msgstr "Enlever le contact de la liste"

#: ../src/gajim-remote.py:194
msgid "Adds contact to roster"
msgstr "Ajouter le contact à la liste"

#: ../src/gajim-remote.py:196
msgid "jid"
msgstr "identifiant Jabber"

#: ../src/gajim-remote.py:197
msgid "Adds new contact to this account"
msgstr "Ajoute un nouveau contact à ce compte"

#: ../src/gajim-remote.py:202
msgid "Returns current status (the global one unless account is specified)"
msgstr "Renvoit l'état actuel (global à moins qu'un compte ne soit spécifié)"

#: ../src/gajim-remote.py:209
msgid "Returns current status message(the global one unless account is specified)"
msgstr "Renvois le message d'état actuel (global à moins qu'un compte ne soit spécifié)"

#: ../src/gajim-remote.py:216
msgid "Returns number of unread messages"
msgstr "Renvois le nombre de messages non-lus"

#: ../src/gajim-remote.py:220
msgid "Opens 'Start Chat' dialog"
msgstr "Ouvre la fenêtre « Commencer une discussion »"

#: ../src/gajim-remote.py:222
msgid "Starts chat, using this account"
msgstr "Commencer une discussion en utilisant ce compte"

#: ../src/gajim-remote.py:226
msgid "Sends custom XML"
msgstr "Envoyer du XML personnalisé"

#: ../src/gajim-remote.py:228
msgid "XML to send"
msgstr "XML à envoyer"

#: ../src/gajim-remote.py:229
msgid "Account in which the xml will be sent; if not specified, xml will be sent to all accounts"
msgstr "Compte dans lequel le XML sera envoyé; si non spécifié, le XML sera envoyé à tous les comptes"

#: ../src/gajim-remote.py:235
msgid "Handle a xmpp:/ uri"
msgstr "Gère une URI du type xmpp:"

#: ../src/gajim-remote.py:237
msgid "uri"
msgstr "URI"

#: ../src/gajim-remote.py:242
msgid "Join a MUC room"
msgstr "Joindre un groupe de discussions"

#: ../src/gajim-remote.py:244
msgid "room"
msgstr "groupe de discussion"

#: ../src/gajim-remote.py:245
msgid "nick"
msgstr "pseudonyme"

#: ../src/gajim-remote.py:246
msgid "password"
msgstr "mot de passe"

#: ../src/gajim-remote.py:269
msgid "Missing argument \"contact_jid\""
msgstr "Argument manquant \"jid_contact\""

#: ../src/gajim-remote.py:288
#, python-format
msgid ""
"'%s' is not in your roster.\n"
"Please specify account for sending the message."
msgstr ""
"'%s' n'est pas dans votre liste de contact.\n"
"Précisez le compte pour envoyer le message."

#: ../src/gajim-remote.py:291
msgid "You have no active account"
msgstr "Vous n'avez aucun compte actif"

#: ../src/gajim-remote.py:355
#, python-format
msgid ""
"Usage: %s %s %s \n"
"\t %s"
msgstr ""
"Usage: %s %s %s \n"
"\t %s"

#: ../src/gajim-remote.py:358
msgid "Arguments:"
msgstr "Arguments :"

#: ../src/gajim-remote.py:362
#, python-format
msgid "%s not found"
msgstr "%s non trouvé"

#: ../src/gajim-remote.py:366
#, python-format
msgid ""
"Usage: %s command [arguments]\n"
"Command is one of:\n"
msgstr ""
"Utilisation : %s commande [arguments]\n"
"commande est l'une de :\n"

#: ../src/gajim-remote.py:439
#, python-format
msgid ""
"Too many arguments. \n"
"Type \"%s help %s\" for more info"
msgstr ""
"Trop d'arguments.\n"
"Tappez \"%s help %s\" pour plus d'informations"

#: ../src/gajim-remote.py:443
#, python-format
msgid ""
"Argument \"%s\" is not specified. \n"
"Type \"%s help %s\" for more info"
msgstr ""
"L'argument \"%s\" n'est pas précisé. \n"
"Tappez \"%s help %s\" pour plus d'informations"

#: ../src/gajim-remote.py:461
msgid "Wrong uri"
msgstr "Mauvaise adresse (URI)"

#: ../src/gajim_themes_window.py:60
msgid "Theme"
msgstr "Thème"

#. don't confuse translators
#: ../src/gajim_themes_window.py:155
msgid "theme name"
msgstr "nom du thème"

#: ../src/gajim_themes_window.py:172
msgid "You cannot delete your current theme"
msgstr "Vous ne pouvez pas supprimer le thème actuellement utilisé"

#: ../src/gajim_themes_window.py:173
msgid "Please first choose another for your current theme."
msgstr "Veuillez tout d'abord appliquer un autre thème avant de supprimer celui-ci."

#: ../src/groupchat_control.py:106
msgid "Private Chat"
msgstr "Conversation privée"

#: ../src/groupchat_control.py:106
msgid "Private Chats"
msgstr "Conversations privées"

#: ../src/groupchat_control.py:123
msgid "Sending private message failed"
msgstr "L'envoi du message privé a échoué"

#. in second %s code replaces with nickname
#: ../src/groupchat_control.py:125
#, python-format
msgid "You are no longer in group chat \"%s\" or \"%s\" has left."
msgstr "Vous n'êtes plus dans le salon \"%s\" ou \"%s\" l'a quitté."

#: ../src/groupchat_control.py:144
msgid "Group Chat"
msgstr "Salon de discussion"

#: ../src/groupchat_control.py:144
msgid "Group Chats"
msgstr "Salons de discussion"

#: ../src/groupchat_control.py:318
msgid "Insert Nickname"
msgstr "Insérer un surnom"

#. do not print 'kicked by None'
#: ../src/groupchat_control.py:837
#, python-format
msgid "%(nick)s has been kicked: %(reason)s"
msgstr "%(nick)s a été éjecté : %(reason)s"

#: ../src/groupchat_control.py:841
#, python-format
msgid "%(nick)s has been kicked by %(who)s: %(reason)s"
msgstr "%(nick)s a été éjecté par %(who)s : %(reason)s"

#. do not print 'banned by None'
#: ../src/groupchat_control.py:848
#, python-format
msgid "%(nick)s has been banned: %(reason)s"
msgstr "%(nick)s a été banni : %(reason)s"

#: ../src/groupchat_control.py:852
#, python-format
msgid "%(nick)s has been banned by %(who)s: %(reason)s"
msgstr "%(nick)s a été banni par %(who)s : %(reason)s"

#: ../src/groupchat_control.py:860
#, python-format
msgid "You are now known as %s"
msgstr "Vous êtes désormais connu sous le nom de %s"

#: ../src/groupchat_control.py:862
#, python-format
msgid "%s is now known as %s"
msgstr "%s est maintenant %s"

#: ../src/groupchat_control.py:945
#, python-format
msgid "%s has left"
msgstr "%s est parti"

#: ../src/groupchat_control.py:950
#, python-format
msgid "%s has joined the group chat"
msgstr "%s a rejoint le salon de discussion"

#: ../src/groupchat_control.py:1072
#: ../src/groupchat_control.py:1090
#: ../src/groupchat_control.py:1183
#: ../src/groupchat_control.py:1200
#, python-format
msgid "Nickname not found: %s"
msgstr "Surnom introuvable : %s"

#: ../src/groupchat_control.py:1106
msgid "This group chat has no subject"
msgstr "Ce salon de discussion n'a pas de sujet"

#: ../src/groupchat_control.py:1119
#, python-format
msgid "Invited %(contact_jid)s to %(room_jid)s."
msgstr "Contact %(contact_jid)s invité dans le salon de discussion %(room_jid)s."

#. %s is something the user wrote but it is not a jid so we inform
#: ../src/groupchat_control.py:1126
#: ../src/groupchat_control.py:1154
#, python-format
msgid "%s does not appear to be a valid JID"
msgstr "%s semble ne pas être un identifiant Jabber valide"

#: ../src/groupchat_control.py:1237
#, python-format
msgid "No such command: /%s (if you want to send this, prefix it with /say)"
msgstr "Cette commande n'existe pas: /%s (précédez la de /say pour l'envoyer)"

#: ../src/groupchat_control.py:1260
#, python-format
msgid "Commands: %s"
msgstr "Commandes : %s"

#: ../src/groupchat_control.py:1262
#, python-format
msgid "Usage: /%s <nickname|JID> [reason], bans the JID from the group chat. The nickname of an occupant may be substituted, but not if it contains \"@\". If the JID is currently in the group chat, he/she/it will also be kicked. Does NOT support spaces in nickname."
msgstr "Utilisation : /%s <surnom|identifiant Jabber> [raison], bannit l'identifiant Jabber du salon. Le surnom de l'occupant peut être utilisé s'il ne contient pas de \"@\". Si l'identifiant Jabber est actuellement dans le salon il sera également éjecté. Ne supporte pas les espaces dans le surnom."

#: ../src/groupchat_control.py:1269
#, python-format
msgid "Usage: /%s <nickname>, opens a private chat window with the specified occupant."
msgstr "Usage : /%s <surnom>, ouvre une fenêtre de conversation privée avec l'occupant(e) spécifié(e)."

#: ../src/groupchat_control.py:1273
#, python-format
msgid "Usage: /%s, clears the text window."
msgstr "Usage : /%s, nettoie la fenêtre."

#: ../src/groupchat_control.py:1275
#, python-format
msgid "Usage: /%s [reason], closes the current window or tab, displaying reason if specified."
msgstr "Utilisation : /%s [raison], ferme la fenêtre ou l'onglet courrant en affichant la raison si spécifiée."

#: ../src/groupchat_control.py:1278
#, python-format
msgid "Usage: /%s, hide the chat buttons."
msgstr "Usage: /%s, cache les boutons de discussion."

#: ../src/groupchat_control.py:1281
#, python-format
msgid "Usage: /%s <JID> [reason], invites JID to the current group chat, optionally providing a reason."
msgstr "Utilisation : /%s <identifiant Jabber> [raison], invite l'identifiant Jabber dans le salon actuel, la raison est optionnelle."

#: ../src/groupchat_control.py:1285
#, python-format
msgid "Usage: /%s <room>@<server>[/nickname], offers to join room@server optionally using specified nickname."
msgstr "Utilisation : /%s <salon>@<serveur>[/surnom], propose de rejoindre salon@serveur en option on peut spécifier le surnom utilisé."

#: ../src/groupchat_control.py:1289
#, python-format
msgid "Usage: /%s <nickname> [reason], removes the occupant specified by nickname from the group chat and optionally displays a reason. Does NOT support spaces in nickname."
msgstr "Utilisation : /%s <surnom> [raison], éjecte l'occupant portant le surnom spécifié du salon et affiche en option la raison. Le surnom ne doit pas contenir d'espaces !"

#: ../src/groupchat_control.py:1294
#, python-format
msgid "Usage: /%s <action>, sends action to the current group chat. Use third person. (e.g. /%s explodes.)"
msgstr "Utilisation : /%s <action>, envoie l'action au salon actuel. Utilise la troisième personne. (ex : /%s explose.)"

#: ../src/groupchat_control.py:1298
#, python-format
msgid "Usage: /%s <nickname> [message], opens a private message window and sends message to the occupant specified by nickname."
msgstr "Usage : /%s <surnom> [message], ouvre une fenêtre de discussion privée et envoie le message à l'occupant(e) spécifié(e) par le surnom."

#: ../src/groupchat_control.py:1303
#, python-format
msgid "Usage: /%s <nickname>, changes your nickname in current group chat."
msgstr "Utilisation : /%s <surnom>, change votre surnom dans ce salon."

#: ../src/groupchat_control.py:1307
#, python-format
msgid "Usage: /%s , display the names of group chat occupants."
msgstr "Utilisation : /%s , affiche les noms des occupants du salon."

#: ../src/groupchat_control.py:1311
#, python-format
msgid "Usage: /%s [topic], displays or updates the current group chat topic."
msgstr "Utilisation : /%s [sujet], affiche ou met à jour le sujet actuel du salon."

#: ../src/groupchat_control.py:1314
#, python-format
msgid "Usage: /%s <message>, sends a message without looking for other commands."
msgstr "Utilisation : /%s <message>, envoie un message sans chercher d'autres commandes."

#: ../src/groupchat_control.py:1317
#, python-format
msgid "No help info for /%s"
msgstr "Pas d'aide disponible pour /%s"

#: ../src/groupchat_control.py:1380
#, python-format
msgid "Are you sure you want to leave group chat \"%s\"?"
msgstr "Êtes-vous sûr de vouloir quitter le salon \"%s\" ?"

#: ../src/groupchat_control.py:1382
msgid "If you close this window, you will be disconnected from this group chat."
msgstr "Si vous fermez cette fenêtre, vous serez déconnecté de ce salon."

#: ../src/groupchat_control.py:1386
#: ../src/roster_window.py:4042
msgid "Do _not ask me again"
msgstr "_Ne plus me poser la question"

#: ../src/groupchat_control.py:1420
msgid "Changing Subject"
msgstr "Changement de Sujet"

#: ../src/groupchat_control.py:1421
msgid "Please specify the new subject:"
msgstr "Saisissez le nouveau sujet :"

#: ../src/groupchat_control.py:1430
msgid "Changing Nickname"
msgstr "Changement de Surnom"

#: ../src/groupchat_control.py:1431
msgid "Please specify the new nickname you want to use:"
msgstr "Saisissez le nouveau surnom que vous souhaitez utiliser :"

#: ../src/groupchat_control.py:1456
msgid "Bookmark already set"
msgstr "Marque-page déjà spécifié"

#: ../src/groupchat_control.py:1457
#, python-format
msgid "Group Chat \"%s\" is already in your bookmarks."
msgstr "Le salon \"%s\" est déjà dans vos marque-pages."

#: ../src/groupchat_control.py:1466
msgid "Bookmark has been added successfully"
msgstr "Marque-page ajouté avec succès"

#: ../src/groupchat_control.py:1467
msgid "You can manage your bookmarks via Actions menu in your roster."
msgstr "Vous pouvez gérer vos marque-pages par le menu Actions de votre liste de contacts."

#. ask for reason
#: ../src/groupchat_control.py:1595
#, python-format
msgid "Kicking %s"
msgstr "Exclusion de %s"

#: ../src/groupchat_control.py:1596
#: ../src/groupchat_control.py:1879
msgid "You may specify a reason below:"
msgstr "Vous pouvez saisir une raison ci-dessous :"

#. ask for reason
#: ../src/groupchat_control.py:1878
#, python-format
msgid "Banning %s"
msgstr "Bannissement de %s"

#: ../src/gtkexcepthook.py:41
msgid "A programming error has been detected"
msgstr "Une erreur de programmation a été détectée"

#: ../src/gtkexcepthook.py:42
msgid "It probably is not fatal, but should be reported to the developers nonetheless."
msgstr "Elle n'est probablement pas fatale mais devrait quand même être communiquée aux développeurs."

#: ../src/gtkexcepthook.py:48
msgid "_Report Bug"
msgstr "_Rapporter l'anomalie"

#: ../src/gtkexcepthook.py:71
msgid "Details"
msgstr "Détails"

#. we talk about file
#: ../src/gtkgui_helpers.py:153
#: ../src/gtkgui_helpers.py:168
#, python-format
msgid "Error: cannot open %s for reading"
msgstr "Erreur : impossible d'ouvrir %s en lecture"

#: ../src/gtkgui_helpers.py:293
msgid "Error reading file:"
msgstr "Erreur de lecture du fichier :"

#: ../src/gtkgui_helpers.py:296
msgid "Error parsing file:"
msgstr "Erreur lors de l'analyse du fichier :"

#. do not traceback (could be a permission problem)
#. we talk about a file here
#: ../src/gtkgui_helpers.py:334
#, python-format
msgid "Could not write to %s. Session Management support will not work"
msgstr "N'a pas pu écrire dans %s. La gestion des sessions ne foncionnera pas"

#. xmpp: is currently handled by another program, so ask the user
#: ../src/gtkgui_helpers.py:650
msgid "Gajim is not the default Jabber client"
msgstr "Gajim n'est pas le client Jabber par défaut"

#: ../src/gtkgui_helpers.py:651
msgid "Would you like to make Gajim the default Jabber client?"
msgstr "Voulez vous faire de Gajim le client Jabber par défaut"

#: ../src/gtkgui_helpers.py:652
msgid "Always check to see if Gajim is the default Jabber client on startup"
msgstr "Toujours vérifier que Gajim est le client Jabber par défaut au démarrage"

#: ../src/gtkgui_helpers.py:751
msgid "Extension not supported"
msgstr "Extension non supportée"

#: ../src/gtkgui_helpers.py:752
#, python-format
msgid "Image cannot be saved in %(type)s format. Save as %(new_filename)s?"
msgstr "L'image ne peut être enregistrée en format %(type)s. Enregistrer en tant que %(new_filename)s?"

#: ../src/gtkgui_helpers.py:761
msgid "Save Image as..."
msgstr "Enregistrer l'image sous..."

#: ../src/history_manager.py:64
msgid "Cannot find history logs database"
msgstr "Impossible de trouver la base de données de l'historique"

#. holds jid
#: ../src/history_manager.py:107
msgid "Contacts"
msgstr "Contacts"

#. holds time
#: ../src/history_manager.py:120
#: ../src/history_manager.py:160
#: ../src/history_window.py:86
msgid "Date"
msgstr "Date"

#. holds nickname
#: ../src/history_manager.py:126
#: ../src/history_manager.py:178
msgid "Nickname"
msgstr "Pseudonyme"

#. holds message
#: ../src/history_manager.py:134
#: ../src/history_manager.py:166
#: ../src/history_window.py:94
msgid "Message"
msgstr "Message"

#: ../src/history_manager.py:186
msgid "Do you want to clean up the database? (STRONGLY NOT RECOMMENDED IF GAJIM IS RUNNING)"
msgstr "Voulez vous nettoyer la base de donnée ? (TRÈS DÉCONSEILLÉ SI GAJIM EST LANCÉ)"

#: ../src/history_manager.py:188
msgid ""
"Normally allocated database size will not be freed, it will just become reusable. If you really want to reduce database filesize, click YES, else click NO.\n"
"\n"
"In case you click YES, please wait..."
msgstr ""
"Normalement la taille allouée a la base de donnée ne sera pas libérée, elle sera simplement ré-utilisable. Si vous voulez vraiment réduire la taille du fichier, choisir OUI, sinon choisir NON.\n"
"\n"
"Si vous choisissez OUI, patientez..."

#: ../src/history_manager.py:400
msgid "Exporting History Logs..."
msgstr "Exportation de l'historique..."

#: ../src/history_manager.py:476
#, python-format
msgid "%(who)s on %(time)s said: %(message)s\n"
msgstr "%(who)s le %(time)s a dit: %(message)s\n"

#: ../src/history_manager.py:514
msgid "Do you really want to delete logs of the selected contact?"
msgid_plural "Do you really want to delete logs of the selected contacts?"
msgstr[0] "Voulez vous réellement supprimer l'historique de ce contact ?"
msgstr[1] "Voulez vous réellement supprimer l'historique de ces contacts ?"

#: ../src/history_manager.py:518
#: ../src/history_manager.py:554
msgid "This is an irreversible operation."
msgstr "Ceci est une opération irréversible."

#: ../src/history_manager.py:551
msgid "Do you really want to delete the selected message?"
msgid_plural "Do you really want to delete the selected messages?"
msgstr[0] "Voulez-vous vraiment supprimer le message sélectionné ?"
msgstr[1] "Voulez-vous vraiment supprimer les messages sélectionnés ?"

#: ../src/history_window.py:103
#: ../src/history_window.py:105
#, python-format
msgid "Conversation History with %s"
msgstr "Historique de conversation avec %s"

#: ../src/history_window.py:258
#, python-format
msgid "%(nick)s is now %(status)s: %(status_msg)s"
msgstr "%(nick)s est maintenant %(status)s : %(status_msg)s"

#: ../src/history_window.py:262
#: ../src/notify.py:198
#, python-format
msgid "%(nick)s is now %(status)s"
msgstr "%(nick)s est maintenant %(status)s"

#: ../src/history_window.py:268
#, python-format
msgid "Status is now: %(status)s: %(status_msg)s"
msgstr "L'état est maintenant : %(status)s : %(status_msg)s"

#: ../src/history_window.py:271
#, python-format
msgid "Status is now: %(status)s"
msgstr "L'état est maintenant : %(status)s"

#: ../src/message_window.py:273
msgid "Messages"
msgstr "Messages"

#: ../src/message_window.py:274
#, python-format
msgid "%s - Gajim"
msgstr "%s - Gajim"

#: ../src/notify.py:196
#, python-format
msgid "%(nick)s Changed Status"
msgstr "%(nick)s a changé d'état"

#: ../src/notify.py:206
#, python-format
msgid "%(nickname)s Signed In"
msgstr "%(nickname)s s'est connecté"

#: ../src/notify.py:214
#, python-format
msgid "%(nickname)s Signed Out"
msgstr "%(nickname)s s'est déconnecté"

#: ../src/notify.py:226
#, python-format
msgid "New Single Message from %(nickname)s"
msgstr "Nouveau message simple de %(nickname)s"

#: ../src/notify.py:234
#, python-format
msgid "New Private Message from group chat %s"
msgstr "Nouveau message privé dans le salon %s"

#: ../src/notify.py:235
#, python-format
msgid "%(nickname)s: %(message)s"
msgstr "%(nickname)s : %(message)s"

#: ../src/notify.py:241
#, python-format
msgid "New Message from %(nickname)s"
msgstr "Nouveau message de %(nickname)s"

#: ../src/profile_window.py:72
msgid "Retrieving profile..."
msgstr "Récupération du profil..."

#. keep identation
#: ../src/profile_window.py:143
msgid "Could not load image"
msgstr "Impossible de charger l'image"

#: ../src/profile_window.py:255
msgid "Information received"
msgstr "Invitation reçue"

#: ../src/profile_window.py:324
msgid "Without a connection you can not publish your contact information."
msgstr "Vous devez être connecté pour publier vos informations."

#: ../src/profile_window.py:336
msgid "Sending profile..."
msgstr "Envoi du profil..."

#: ../src/profile_window.py:351
msgid "Information NOT published"
msgstr "l'information n'a PAS été publiée"

#: ../src/profile_window.py:358
msgid "vCard publication failed"
msgstr "échec lors de la publication de votre vCard"

#: ../src/profile_window.py:359
msgid "There was an error while publishing your personal information, try again later."
msgstr "Une erreur s'est produite lors de la publication de vos informations personnelles, veuillez réessayer plus tard."

#: ../src/roster_window.py:171
#: ../src/roster_window.py:226
msgid "Merged accounts"
msgstr "Comptes regroupés"

#: ../src/roster_window.py:344
#: ../src/common/helpers.py:43
msgid "Observers"
msgstr "Observateurs"

#: ../src/roster_window.py:691
#: ../src/roster_window.py:3207
msgid "You cannot join a group chat while you are invisible"
msgstr "Vous ne pouvez pas joindre un salon de discussion tant que vous êtes invisible."

#. new chat
#. for chat_with
#. for single message
#: ../src/roster_window.py:883
#: ../src/systray.py:187
#: ../src/systray.py:192
#, python-format
msgid "using account %s"
msgstr "du compte %s"

#. the 'manage gc bookmarks' item is shown
#. below to avoid duplicate code
#. add
#: ../src/roster_window.py:908
#, python-format
msgid "to %s account"
msgstr "au compte %s"

#. disco
#: ../src/roster_window.py:913
#, python-format
msgid "using %s account"
msgstr "pour le compte %s"

#. profile, avatar
#: ../src/roster_window.py:988
#, python-format
msgid "of account %s"
msgstr "du compte %s"

#: ../src/roster_window.py:1008
msgid "_Manage Bookmarks..."
msgstr "Gérer les marque-pages..."

#: ../src/roster_window.py:1037
#, python-format
msgid "for account %s"
msgstr "pour le compte %s"

#. History manager
#: ../src/roster_window.py:1058
msgid "History Manager"
msgstr "Gestionnaire d'historique"

#: ../src/roster_window.py:1067
msgid "_Join New Group Chat"
msgstr "_Joindre un salon de discussion"

#: ../src/roster_window.py:1397
#: ../src/roster_window.py:3400
#: ../src/roster_window.py:3407
msgid "You have unread messages"
msgstr "Vous avez des messages non lus"

#: ../src/roster_window.py:1398
msgid "You must read them before removing this transport."
msgstr "Vous devez les lire avant de supprimer ce compte."

#: ../src/roster_window.py:1401
#, python-format
msgid "Transport \"%s\" will be removed"
msgstr "La passerelle \"%s\" sera enlevée"

#: ../src/roster_window.py:1402
msgid "You will no longer be able to send and receive messages from contacts using this transport."
msgstr "Vous ne pourrez plus envoyer et recevoir de messages des contacts de cette passerelle."

#: ../src/roster_window.py:1405
msgid "Transports will be removed"
msgstr "Les passerelles seront enlevées"

#: ../src/roster_window.py:1410
#, python-format
msgid "You will no longer be able to send and receive messages to contacts from these transports:%s"
msgstr "Vous ne pourrez plus envoyer et recevoir de messages aux contacts de ces passerelles : %s"

#. it's jid
#: ../src/roster_window.py:1430
msgid "Rename Contact"
msgstr "Renommer le contact"

#: ../src/roster_window.py:1431
#, python-format
msgid "Enter a new nickname for contact %s"
msgstr "Entrez un nouveau surnom pour le contact %s."

#: ../src/roster_window.py:1438
msgid "Rename Group"
msgstr "_Renommer le Groupe"

#: ../src/roster_window.py:1439
#, python-format
msgid "Enter a new name for group %s"
msgstr "Entrez un nouveau nom pour le groupe %s."

#: ../src/roster_window.py:1514
msgid "Remove Group"
msgstr "_Supprimer le Groupe"

#: ../src/roster_window.py:1515
#, python-format
msgid "Do you want to remove group %s from the roster?"
msgstr "Voulez-vous enlever le groupe %s de la liste de contacts ?"

#: ../src/roster_window.py:1516
msgid "Remove also all contacts in this group from your roster"
msgstr "Supprimer tous les contacts de ce groupe de votre liste de contacts"

#: ../src/roster_window.py:1545
msgid "Assign OpenPGP Key"
msgstr "Assigner une clé OpenPGP"

#: ../src/roster_window.py:1546
msgid "Select a key to apply to the contact"
msgstr "Choisissez la clé correspondant au contact"

#: ../src/roster_window.py:1781
#: ../src/roster_window.py:2042
msgid "_New group chat"
msgstr "_Nouveau salon de discussion"

#: ../src/roster_window.py:1912
msgid "I would like to add you to my roster"
msgstr "Je souhaiterais vous ajouter à ma liste de contacts"

#: ../src/roster_window.py:2087
#: ../src/roster_window.py:2134
msgid "Send Group M_essage"
msgstr "_Envoyer un message de groupe"

#: ../src/roster_window.py:2113
msgid "Re_name"
msgstr "Re_nommer"

#: ../src/roster_window.py:2140
msgid "To all users"
msgstr "À tous les utilisateurs"

#: ../src/roster_window.py:2143
msgid "To all online users"
msgstr "À tous les utilisateurs connectés"

#: ../src/roster_window.py:2179
msgid "_Log on"
msgstr "_Connecter"

#: ../src/roster_window.py:2189
msgid "Log _off"
msgstr "_Déconnecter"

#: ../src/roster_window.py:2311
#: ../src/roster_window.py:2382
msgid "_Change Status Message"
msgstr "_Changer le message d'état"

#: ../src/roster_window.py:2454
msgid "Authorization has been sent"
msgstr "L'Autorisation a été envoyée"

#: ../src/roster_window.py:2455
#, python-format
msgid "Now \"%s\" will know your status."
msgstr "Désormais \"%s\" connaîtra votre état."

#: ../src/roster_window.py:2475
msgid "Subscription request has been sent"
msgstr "La requête d'inscription a été envoyée"

#: ../src/roster_window.py:2476
#, python-format
msgid "If \"%s\" accepts this request you will know his or her status."
msgstr "Si \"%s\" accepte cette requête, vous connaîtrez son état."

#: ../src/roster_window.py:2488
msgid "Authorization has been removed"
msgstr "L'Autorisation a été supprimée"

#: ../src/roster_window.py:2489
#, python-format
msgid "Now \"%s\" will always see you as offline."
msgstr "Dorénavant, \"%s\" vous verra toujours déconnecté."

#: ../src/roster_window.py:2681
#, python-format
msgid "Contact \"%s\" will be removed from your roster"
msgstr "Le contact \"%s\" sera enlevé de la liste de contacts"

#: ../src/roster_window.py:2685
msgid "By removing this contact you also remove authorization resulting in him or her always seeing you as offline."
msgstr "En supprimant ce contact, vous enlevez aussi son autorisation. Il/Elle vous verra donc toujours déconnecté."

#: ../src/roster_window.py:2690
msgid "By removing this contact you also by default remove authorization resulting in him or her always seeing you as offline."
msgstr "En supprimant ce contact, vous supprimez également son autorisation. Il vous verra donc toujours déconnecté."

#: ../src/roster_window.py:2693
msgid "I want this contact to know my status after removal"
msgstr "Autoriser ce contact à connaître mon état après la suppression"

#. several contact to remove at the same time
#: ../src/roster_window.py:2697
msgid "Contacts will be removed from your roster"
msgstr "Les contacts seront enlevés de la liste de contacts"

#: ../src/roster_window.py:2701
#, python-format
msgid ""
"By removing these contacts:%s\n"
"you also remove authorization resulting in them always seeing you as offline."
msgstr ""
"En supprimant ces contacts: %s\n"
"vous enlevez aussi leurs autorisations. Ces contacts vous verront donc toujours déconnecté."

#: ../src/roster_window.py:2733
msgid "Gnomekeyring is installed but not correctly started (environment variable probably not correctly set)"
msgstr "Gnomekeyring est installé mais pas correctement démarré (variable d'envirennement probablement mal configuré)"

#. TODO: make this string translatable
#. %s is the account name here
#: ../src/roster_window.py:2761
#: ../src/common/connection.py:603
#: ../src/common/zeroconf/connection_zeroconf.py:158
#, python-format
msgid "You will be connected to %s without OpenPGP."
msgstr "Vous serez connecté à %s sans OpenPGP."

#: ../src/roster_window.py:2778
msgid "Passphrase Required"
msgstr "Mot de Passe Requis"

#: ../src/roster_window.py:2779
#, python-format
msgid "Enter GPG key passphrase for account %s."
msgstr "Entrez votre mot de passe GPG pour le compte %s."

#: ../src/roster_window.py:2784
msgid "Save passphrase"
msgstr "Enregistrer le mot de passe"

#: ../src/roster_window.py:2792
msgid "Wrong Passphrase"
msgstr "mot de passe erroné"

#: ../src/roster_window.py:2793
msgid "Please retype your GPG passphrase or press Cancel."
msgstr "Ressaisissez votre mot de passe GPG ou pressez Annuler."

#: ../src/roster_window.py:2850
#: ../src/roster_window.py:2910
msgid "You are participating in one or more group chats"
msgstr "Vous participez à un ou plusieurs salons"

#: ../src/roster_window.py:2851
#: ../src/roster_window.py:2911
msgid "Changing your status to invisible will result in disconnection from those group chats. Are you sure you want to go invisible?"
msgstr "Basculer en état invisible entraînera votre déconnexion ces salons. Êtes-vous sûr de vouloir être invisible ?"

#: ../src/roster_window.py:2868
msgid "No account available"
msgstr "Aucun compte disponible"

#: ../src/roster_window.py:2869
msgid "You must create an account before you can chat with other contacts."
msgstr "Vous devez créer un compte avant de pouvoir discuter avec d'autres contacts."

#: ../src/roster_window.py:2967
#, python-format
msgid "\"%(title)s\" by %(artist)s"
msgstr "\"%(title)s\" par %(artist)s"

#: ../src/roster_window.py:3401
#: ../src/roster_window.py:3408
msgid "Messages will only be available for reading them later if you have history enabled."
msgstr "Les messages seront disponibles à une lecture ultérieure si l'archivage de l'historique est actif."

#: ../src/roster_window.py:3992
msgid "Metacontacts storage not supported by your server"
msgstr "Le stockage des métacontacts n'est pas supporté par votre serveur"

#: ../src/roster_window.py:3994
msgid "Your server does not support storing metacontacts information. So those information will not be save on next reconnection."
msgstr "Votre serveur ne supporte pas l'enregistrement des informations de métacontacts. Par conséquent, ces informations ne seront pas enregistrées lors de la prochaine connexion."

#: ../src/roster_window.py:4036
msgid "You are about to create a metacontact. Are you sure you want to continue?"
msgstr "Vous êtes sur le point de créer un métacontact. Êtes-vous sûr de vouloir continuer ?"

#: ../src/roster_window.py:4038
msgid "Metacontacts are a way to regroup several contacts in one line. Generally it is used when the same person has several Jabber accounts or transport accounts."
msgstr "Les métacontacts sont une façon de regrouper plusieurs contacts en un seul. Généralement, cela est utile lorsqu'une même personne possède plusieurs comptes Jabber ou des comptes de transport."

#: ../src/roster_window.py:4205
#, python-format
msgid "Drop %s in group %s"
msgstr "Mettre %s dans le groupe %s"

#: ../src/roster_window.py:4212
#, python-format
msgid "Make %s and %s metacontacts"
msgstr "associer %s et %s en un contact groupé ?"

#: ../src/roster_window.py:4399
msgid "Change Status Message..."
msgstr "Changer le message d'état..."

#: ../src/systray.py:144
msgid "_Change Status Message..."
msgstr "_Changer le message d'état..."

#: ../src/systray.py:234
msgid "Hide this menu"
msgstr "Cacher ce menu"

#: ../src/tooltips.py:309
#: ../src/tooltips.py:492
msgid "Jabber ID: "
msgstr "Identifiant Jabber :"

#: ../src/tooltips.py:312
#: ../src/tooltips.py:496
msgid "Resource: "
msgstr "Ressource : "

#: ../src/tooltips.py:317
#, python-format
msgid "%(owner_or_admin_or_member)s of this group chat"
msgstr "%(owner_or_admin_or_member)s de ce salon"

#: ../src/tooltips.py:430
#: ../src/tooltips.py:610
msgid "Status: "
msgstr "État : "

#: ../src/tooltips.py:461
#, python-format
msgid "Last status: %s"
msgstr "Dernier état : %s"

#: ../src/tooltips.py:463
#, python-format
msgid " since %s"
msgstr " depuis %s"

#. ('both' is the normal sub so we don't show it)
#: ../src/tooltips.py:502
msgid "Subscription: "
msgstr "Inscription : "

#: ../src/tooltips.py:512
msgid "OpenPGP: "
msgstr "OpenPGP : "

#: ../src/tooltips.py:566
msgid "Download"
msgstr "Télécharger"

#: ../src/tooltips.py:572
msgid "Upload"
msgstr "Envoyer"

#: ../src/tooltips.py:579
msgid "Type: "
msgstr "Type : "

#: ../src/tooltips.py:585
msgid "Transferred: "
msgstr "Transféré : "

#: ../src/tooltips.py:588
#: ../src/tooltips.py:609
msgid "Not started"
msgstr "Non commencé"

#: ../src/tooltips.py:592
msgid "Stopped"
msgstr "Arrêté"

#: ../src/tooltips.py:594
#: ../src/tooltips.py:597
msgid "Completed"
msgstr "Terminé"

#: ../src/tooltips.py:601
msgid "?transfer status:Paused"
msgstr "?transfer status:En pause"

#. stalled is not paused. it is like 'frozen' it stopped alone
#: ../src/tooltips.py:605
msgid "Stalled"
msgstr "Calé"

#: ../src/tooltips.py:607
msgid "Transferring"
msgstr "En train de transférer"

#: ../src/tooltips.py:639
msgid "This service has not yet responded with detailed information"
msgstr "Ce service n'a pas encore renvoyé d'informations détaillées"

#: ../src/tooltips.py:642
msgid ""
"This service could not respond with detailed information.\n"
"It is most likely legacy or broken"
msgstr ""
"Ce service n'a pas renvoyé d'informations détaillées.\n"
"Il est probablement défectueux ou cassé"

#: ../src/vcard.py:217
msgid "?Client:Unknown"
msgstr "Inconnu"

#: ../src/vcard.py:219
msgid "?OS:Unknown"
msgstr "Inconnu"

#: ../src/vcard.py:247
#: ../src/vcard.py:449
#, python-format
msgid "since %s"
msgstr "depuis %s"

#: ../src/vcard.py:277
msgid "Affiliation:"
msgstr "Affiliation : "

#: ../src/vcard.py:285
msgid "This contact is interested in your presence information, but you are not interested in his/her presence"
msgstr "Ce contact s'intéresse à votre état mais vous ne vous intéressez au sien"

#: ../src/vcard.py:287
msgid "You are interested in the contact's presence information, but he/she is not interested in yours"
msgstr "Vous vous intéressez à l'état de ce contact mais il ne s'intéresse pas au votre"

#: ../src/vcard.py:289
msgid "You and the contact are interested in each other's presence information"
msgstr "Vous et ce contact vous intéressez à vos états réciproques"

#. None
#: ../src/vcard.py:291
msgid "You are not interested in the contact's presence, and neither he/she is interested in yours"
msgstr "Vous n'êtes pas intéressé par l'état de ce contact et il ne s'intéressepas au votre"

#: ../src/vcard.py:299
msgid "You are waiting contact's answer about your subscription request"
msgstr "Vous attendez la réponse de ce contact pour votre demande de voir son état"

#: ../src/vcard.py:311
#: ../src/vcard.py:338
#: ../src/vcard.py:482
msgid " resource with priority "
msgstr " ressource avec la priorité "

#: ../src/common/check_paths.py:33
msgid "creating logs database"
msgstr "création de la base de donnée de l'historique"

#: ../src/common/check_paths.py:89
#: ../src/common/check_paths.py:100
#: ../src/common/check_paths.py:107
#, python-format
msgid "%s is a file but it should be a directory"
msgstr "%s est un fichier mais devrait être un répertoire"

#: ../src/common/check_paths.py:90
#: ../src/common/check_paths.py:101
#: ../src/common/check_paths.py:108
#: ../src/common/check_paths.py:116
msgid "Gajim will now exit"
msgstr "Gajim va maintenant s'arrêter"

#: ../src/common/check_paths.py:115
#, python-format
msgid "%s is a directory but should be a file"
msgstr "%s est un répertoire mais devrait être un fichier"

#: ../src/common/check_paths.py:131
#, python-format
msgid "creating %s directory"
msgstr "crée le répertoire %s"

#: ../src/common/commands.py:69
msgid "Change status information"
msgstr "Modifier les informations du statut"

#: ../src/common/commands.py:82
msgid "Change status"
msgstr "Modifier le statut"

#: ../src/common/commands.py:83
msgid "Set the presence type and description"
msgstr "Choisissez le type de présence et la description"

#: ../src/common/commands.py:89
msgid "Free for chat"
msgstr "Disponible pour Discuter"

#: ../src/common/commands.py:90
msgid "Online"
msgstr "Connecté"

#: ../src/common/commands.py:92
msgid "Extended away"
msgstr "Longue absence"

#: ../src/common/commands.py:93
msgid "Do not disturb"
msgstr "Ne pas déranger"

#: ../src/common/commands.py:94
msgid "Offline - disconnect"
msgstr "Déconnecté"

#: ../src/common/commands.py:99
msgid "Presence description:"
msgstr "Description de la présence"

#: ../src/common/commands.py:134
msgid "The status has been changed."
msgstr "L'état a été changé"

#: ../src/common/commands.py:179
#, python-format
msgid "%(nickname)s on %(room_jid)s"
msgstr "%(nickname)s dans %(room_jid)s"

#: ../src/common/commands.py:183
msgid "You have not joined a groupchat."
msgstr "Vous n'avez pas joint de groupe de discussion."

#: ../src/common/commands.py:189
msgid "Leave Groupchats"
msgstr "_Quitter des Groupes de Discussion"

#: ../src/common/commands.py:190
msgid "Choose the groupchats you want to leave"
msgstr "Choisissez les groupes de discussion que vous voulez quitter"

#: ../src/common/commands.py:194
msgid "Groupchats"
msgstr "Salons de discussion"

#: ../src/common/commands.py:230
msgid "You leaved the following groupchats:"
msgstr "Vous avez quitté les groupes de discussion suivant :"

#: ../src/common/config.py:56
msgid "Use D-Bus and Notification-Daemon to show notifications"
msgstr "Utiliser DBus et Notification-Daemon pour afficher les notifications"

#: ../src/common/config.py:61
msgid "Time in minutes, after which your status changes to away."
msgstr "Temps en minutes, au bout duquel votre état basculera absent."

#: ../src/common/config.py:62
msgid "Away as a result of being idle"
msgstr "Absent car inactif"

#: ../src/common/config.py:64
msgid "Time in minutes, after which your status changes to not available."
msgstr "Temps en minutes après lequel votre état basculera non disponible."

#: ../src/common/config.py:65
msgid "Not available as a result of being idle"
msgstr "Non disponible car inactif"

#: ../src/common/config.py:83
msgid "List (space separated) of rows (accounts and groups) that are collapsed."
msgstr "Liste (séparée par des espaces) de lignes (comptes et groupes) qui sont repliés."

#: ../src/common/config.py:88
msgid "Enable link-local/zeroconf messaging"
msgstr "Activer la messagerie link-local/zeroconf "

#: ../src/common/config.py:91
msgid "Language used by speller"
msgstr "Langue utilisée par le vérificateur orthographique"

#: ../src/common/config.py:92
msgid ""
"'always' - print time for every message.\n"
"'sometimes' - print time every print_ichat_every_foo_minutes minute.\n"
"'never' - never print time."
msgstr ""
"'always' - afficher l'heure pour chaque message.\n"
"'sometimes' - afficher l'heure pour chaque print_ichat_every_foo_minutes minute.\n"
"'never' - ne jamais afficher l'heure."

#: ../src/common/config.py:93
msgid "Print time in chats using Fuzzy Clock. Value of fuzziness from 1 to 4, or 0 to disable fuzzyclock. 1 is the most precise clock, 4 the least precise one. This is used only if print_time is 'sometimes'."
msgstr "Afficher l'horodatage dans les conversations à l'aide de l'« horloge approximative ». L'approximation peut prendre des valeurs comprises entre 1 (plus précis) et 4 (moins précis), ou peut être désactivée en utilisant la valeur 0. Ceci est utilisé seulement lorsque la valeur de print_time est 'sometimes'."

#: ../src/common/config.py:96
msgid "Treat * / _ pairs as possible formatting characters."
msgstr "Traiter les paires de * / _ comme des éventuels caractères de formatage."

#: ../src/common/config.py:97
msgid "If True, do not remove */_ . So *abc* will be bold but with * * not removed."
msgstr "Si vrai ne supprime pas */_ . Donc *abc* sera en gras mais sans supprimer les * *"

#: ../src/common/config.py:100
msgid "Uses ReStructured text markup to send HTML, plus ascii formatting if selected. For syntax, see http://docutils.sourceforge.net/docs/ref/rst/restructuredtext.html (If you want to use this, install docutils)"
msgstr "Utiliser la syntaxe ReStructured pour l'HTML, ainsi que du formattage ascii. Pour la syntaxe voir http://docutils.sourceforge.net/docs/ref/rst/restructuredtext.html (si vous voulez utiliser cela, installez docutils)"

#: ../src/common/config.py:109
msgid "Character to add after nickname when using nick completion (tab) in group chat."
msgstr "Caractère à ajouter après un surnom en utilisant la complétion automatique (tab) dans un salon de discussion."

#: ../src/common/config.py:110
msgid "Character to propose to add after desired nickname when desired nickname is used by someone else in group chat."
msgstr "Caractère ajouté automatiquement après un surnom s'il est déjà utilisé dans un salon de discussion."

#: ../src/common/config.py:133
msgid "This option let you customize timestamp that is printed in conversation. For exemple \"[%H:%M] \" will show \"[hour:minute] \". See python doc on strftime for full documentation: http://docs.python.org/lib/module-time.html"
msgstr "Cette option vous permet de configurer l'heure affichée dans les conversations. Par exemple \"[%H:%M] affichera \"[heure:minute] \". Voir la documentation python de strftime pour une documentation complète : http://docs.python.org/lib/module-time.html"

#: ../src/common/config.py:134
msgid "Characters that are printed before the nickname in conversations"
msgstr "Caractères affichés avant le surnom dans les conversations"

#: ../src/common/config.py:135
msgid "Characters that are printed after the nickname in conversations"
msgstr "Caractères affichés après le surnom dans les conversations"

#: ../src/common/config.py:142
msgid "Add * and [n] in roster title?"
msgstr "Ajouter * et [n] au titre de la liste des contacts ?"

#: ../src/common/config.py:143
msgid "How many lines to remember from previous conversation when a chat tab/window is reopened."
msgstr "Nombre de lignes de l'historique à afficher lorsque l'onglet ou la fenêtre de discussion est ouvert à nouveau."

#: ../src/common/config.py:144
msgid "How many minutes should last lines from previous conversation last."
msgstr "Durée de vie en minutes des dernières lignes des conversations précédentes."

#: ../src/common/config.py:145
msgid "Send message on Ctrl+Enter and with Enter make new line (Mirabilis ICQ Client default behaviour)."
msgstr "Envoyer le message avec Ctrl+Entrée et aller à la ligne avec Entrée (comportement par défaut du client ICQ de Mirabilis)."

#: ../src/common/config.py:147
msgid "How many lines to store for Ctrl+KeyUP."
msgstr "Nombre de lignes à stocker pour le rappel des lignes précédentes (avec Ctrl+flèche vers le haut)."

#: ../src/common/config.py:150
#, python-format
msgid "Either custom url with %s in it where %s is the word/phrase or 'WIKTIONARY' which means use wiktionary."
msgstr "Soit une url personnalisée contenant %s où %s est le mot/la phrase, soit \"WIKTIONARY\", ce qui signifie l'utilisation de wikitionary."

#: ../src/common/config.py:153
msgid "If checked, Gajim can be controlled remotely using gajim-remote."
msgstr "Si cette case est cochée, Gajim pourra être contrôlé à distance via gajim-remote."

#: ../src/common/config.py:154
msgid "If True, listen to D-Bus signals from NetworkManager and change the status of accounts (provided they do not have listen_to_network_manager set to False and they sync with global status) based upon the status of the network connection."
msgstr "Si Vrai, utiliser les signaux D-Bus de NetworkManager et modifier automatiquement l'état des comptes (en autant que listen_to_network_manager n'est pas désactivé et qu'ils soient synchronisés à l'état global)."

#: ../src/common/config.py:155
msgid "Sent chat state notifications. Can be one of all, composing_only, disabled."
msgstr "Notifications d'états envoyées. Peut être all, composing_only ou disabled."

#: ../src/common/config.py:156
msgid "Displayed chat state notifications in chat windows. Can be one of all, composing_only, disabled."
msgstr "Notifications d'états affichées dans les fenêtres de conversations. Peut être all, composing_only ou disabled."

#: ../src/common/config.py:158
msgid "When not printing time for every message (print_time==sometimes), print it every x minutes."
msgstr "Au lieu d'afficher l'heure à chaque message (print_time==sometimes), l'afficher toutes les x minutes."

#: ../src/common/config.py:159
msgid "Ask before closing a group chat tab/window."
msgstr "Demander avant de fermer un onglet ou une fenêtre de discussion de salon."

#: ../src/common/config.py:160
msgid "Always ask before closing group chat tab/window in this space separated list of group chat jids."
msgstr "Toujours demander avant de fermer les onglets/fenêtres de salons de cette liste séparés par des espaces."

#: ../src/common/config.py:161
msgid "Never ask before closing group chat tab/window in this space separated list of group chat jids."
msgstr "Ne jamais demander avant de fermer onglets/fenêtres des salons de cette liste séparés par des espaces."

#: ../src/common/config.py:164
msgid "Overrides the host we send for File Transfer in case of address translation/port forwarding."
msgstr "Outrepasse le nom d'hôte pour les transferts de fichier en cas de traduction d'adresse/transfert de port."

#: ../src/common/config.py:166
msgid "IEC standard says KiB = 1024 bytes, KB = 1000 bytes."
msgstr "D'après le standard IEC, KiB = 1024 bytes, KB = 1000 bytes."

#: ../src/common/config.py:168
msgid "Notify of events in the system trayicon."
msgstr "M'alerter à l'aide de l'icône dans la zone de notifications."

#: ../src/common/config.py:174
msgid "Show tab when only one conversation?"
msgstr "Montrer l'onglet quand il n'y a qu'une discussion ?"

#: ../src/common/config.py:175
msgid "Show tabbed notebook border in chat windows?"
msgstr "Afficher la bordure fenêtres de discussion à onglets ?"

#: ../src/common/config.py:176
msgid "Show close button in tab?"
msgstr "Afficher le bouton fermer sur l'onglet ?"

#: ../src/common/config.py:189
msgid "A semicolon-separated list of words that will be highlighted in group chats."
msgstr "Une liste de mots séparés par des points-virgules qui seront mis en surbrillance dans les salons."

#: ../src/common/config.py:190
msgid "If True, quits Gajim when X button of Window Manager is clicked. This setting is taken into account only if trayicon is used."
msgstr "Si vrai, quitte Gajim quand on clique sur le bouton X du gestionnaire de fenêtre. Cette option n'est prise en compte que si l'icône dans la barre de notification est utilisée."

#: ../src/common/config.py:191
msgid "If True, Gajim will check if it's the default jabber client on each startup."
msgstr "Si vrai, Gajim vérifiera qu'il est le client Jabber par défaut à chaque démarrage."

#: ../src/common/config.py:192
msgid "If True, Gajim will display an icon on each tab containing unread messages. Depending on the theme, this icon may be animated."
msgstr "Si vrai, Gajim affichera dans chaque onglet une icône contenant les messages non lus. En fonction du thème, cette icône peut être animée."

#: ../src/common/config.py:193
msgid "If True, Gajim will display the status message, if not empty, for every contact under the contact name in roster window."
msgstr "Si Vrai, Gajim affichera le message d'état, s'il n'est pas vide, sous le nom de chaque contact dans la liste des contacts."

#: ../src/common/config.py:195
msgid "If True, Gajim will ask for avatar each contact that did not have an avatar last time or has one cached that is too old."
msgstr "Si vrai demandera son avatar à chaque contact qui n'en avait pas la fois précédente ou dont la version en cache a expiré."

#: ../src/common/config.py:196
msgid "If False, Gajim will no longer print status line in chats when a contact changes his or her status and/or his or her status message."
msgstr "Si Faux, vous ne verrez plus les lignes d'état dans les conversations quand un contact modifie son état et/ou son message d'état."

#: ../src/common/config.py:197
msgid "can be \"none\", \"all\" or \"in_and_out\". If \"none\", Gajim will no longer print status line in groupchats when a member changes his or her status and/or his or her status message. If \"all\" Gajim will print all status messages. If \"in_and_out\", Gajim will only print FOO enters/leaves group chat."
msgstr "peut être \"none\", \"all\" ou \"in_and_out\". Si c'est \"none\", Gajim n'affichera plus les lignes d'état dans les salons de discussion lorsqu'un participant change son état et/ou son message d'état. Si c'est \"all\", Gajim affichera tous les messages d'état. Si c'est \"in_and_out\", Gajim affichera seulement « machintruc vient de rejoindre/quitter le groupe de discussion »."

#: ../src/common/config.py:199
msgid "Background color of contacts when they just signed in."
msgstr "Couleur d'arrière-plan des contacts lorsqu'ils viennent de se connecter."

#: ../src/common/config.py:200
msgid "Background color of contacts when they just signed out."
msgstr "Couleur d'arrière-plan des contacts lorsqu'ils viennent de se déconnecter."

#: ../src/common/config.py:202
msgid "If True, restored messages will use a smaller font than the default one."
msgstr "Si Vrai, les messages restaurés utiliseront une police de texte plus petite que la normale."

#: ../src/common/config.py:203
msgid "Don't show avatar for the transport itself."
msgstr "Ne pas afficher d'avatars particuliers pour les passerelles."

#: ../src/common/config.py:204
msgid "Don't show roster in the system taskbar."
msgstr "Ne pas afficher d'icône dans la zone de notifications du système."

#: ../src/common/config.py:205
msgid "If True and installed GTK+ and PyGTK versions are at least 2.8, make the window flash (the default behaviour in most Window Managers) when holding pending events."
msgstr "Si vrai et que les versions de GTK+ et PyGTK sont au moins 2.8, fait clignoter (comportement par défaut dans la plupart des gestionnaires de fenêtres) la fenêtre quand elle contient des évènements non lus."

#: ../src/common/config.py:207
msgid "Jabberd1.4 does not like sha info when one join a password protected group chat. Turn this option to False to stop sending sha info in group chat presences."
msgstr "Jabberd1.4 n'aime pas l'information sha quand on rejoint un salon protégé par un mot de passe. Passez cette option a Faux pour ne plus envoyer l'information sha dans les salons."

#. always, never, peracct, pertype should not be translated
#: ../src/common/config.py:210
msgid ""
"Controls the window where new messages are placed.\n"
"'always' - All messages are sent to a single window.\n"
"'never' - All messages get their own window.\n"
"'peracct' - Messages for each account are sent to a specific window.\n"
"'pertype' - Each message type (e.g., chats vs. groupchats) are sent to a specific window. Note, changing this option requires restarting Gajim before the changes will take effect."
msgstr ""
"Contrôle la fenêtre dans laquelle sont placés les nouvelles conversations.\n"
"'always' - Toutes les conversations dans une unique fenêtre.\n"
"'never' - Toutes les conversations dans des fenêtres séparées.\n"
"'peracct' - Toutes les conversations d'un même compte dans la même fenêtre.\n"
"'pertype' - Toutes les conversations d'un même type (discussion, salon) dans la même fenêtre."

#: ../src/common/config.py:211
msgid "If False, you will no longer see the avatar in the chat window."
msgstr "Si Faux, vous ne verrez plus les avatars dans les fenêtres de conversation"

#: ../src/common/config.py:212
msgid "If True, pressing the escape key closes a tab/window."
msgstr "Si Vrai, appuyer sur la touche d'échappement fermera les onglets/fenêtres de conversation."

#: ../src/common/config.py:213
msgid "Hides the buttons in group chat window."
msgstr "Cacher les boutons dans la fenêtre des salons."

#: ../src/common/config.py:214
msgid "Hides the buttons in two persons chat window."
msgstr "Cache les boutons dans les fenêtres de discussions."

#: ../src/common/config.py:215
msgid "Hides the banner in a group chat window"
msgstr "Cacher les boutons dans la fenêtre de discussion"

#: ../src/common/config.py:216
msgid "Hides the banner in two persons chat window"
msgstr "Cache la bannière dans les fenêtres de discussions"

#: ../src/common/config.py:217
msgid "Hides the group chat occupants list in group chat window."
msgstr "Cache la liste des occupants du salon dans les fenêtres des salons de discussion."

#: ../src/common/config.py:218
msgid "In a chat, show the nickname at the beginning of a line only when it's not the same person talking than in previous message."
msgstr "Dans une conversation, affiche le surnom au début d'une ligne seulement lorsque ce n'est pas la même personne qui a écrit le dernier message."

#: ../src/common/config.py:219
msgid "Indentation when using merge consecutive nickname."
msgstr "Indentation lors du fusionnement d'un surnom répété."

#: ../src/common/config.py:220
msgid "List of colors that will be used to color nicknames in group chats."
msgstr "Liste des couleurs qui seront utilisées pour colorier les surnoms dans les salons de discussion."

#: ../src/common/config.py:221
msgid "Ctrl-Tab go to next composing tab when none is unread."
msgstr "Ctrl-Tab pour basculer au prochain onglet lorsqu'aucun d'entre eux n'a de nouveaux messages non lus."

#: ../src/common/config.py:222
msgid "Should we show the confirm metacontacts creation dialog or not? Empty string means we never show the dialog."
msgstr "Doit-on afficher le dialogue de confirmation de la création de métacontacts ? Une valeur vide fera en sorte que le dialogue ne soit jamais affiché."

#: ../src/common/config.py:223
msgid "If True, you will be able to set a negative priority to your account in account modification window. BE CAREFUL, when you are logged in with a negative priority, you will NOT receive any message from your server."
msgstr "Si Vrai, vous serez en mesure de spécifier une priorité négative à votre compte dans la fenêtre de gestion de comptes. ATTENTION, lorsque vous êtes connecté avec une priorité négative, vous ne recevrez AUCUN message en provenance de votre serveur."

#: ../src/common/config.py:224
msgid "If True, Gajim will use Gnome Keyring (if available) to store account passwords."
msgstr "Si vrai, Gajim va utiliser Gnome Keyring (S'il est disponible) pour stocker les mots de passe des comptes."

#: ../src/common/config.py:225
msgid "If True, Gajim will show number of online and total contacts in account and group rows."
msgstr "Si vrai, Gajim montrera le nombre de contacts connectés et totals sur les lignes de groupe et de compte"

#: ../src/common/config.py:226
msgid "Can be empty, 'chat' or 'normal'. If not empty, treat all incoming messages as if they were of this type"
msgstr "Peut être vide, 'chat' ou 'normal'. Si non vide, traite tous les messages entrant comme des messages de ce type"

#: ../src/common/config.py:237
msgid "Priority will change automatically according to your status. Priorities are defined in autopriority_* options."
msgstr "La priorité va changer automatiquement selon votre état. Les priorités sont définies dans les options autopriority_*"

#. yes, no, ask
#: ../src/common/config.py:266
msgid "Jabberd2 workaround"
msgstr "Contournement de bug de jabberd2"

#: ../src/common/config.py:270
msgid "If checked, Gajim will use your IP and proxies defined in file_transfer_proxies option for file transfer."
msgstr "Si cette case est cochée, Gajim utilisera votre IP et les proxies définis dans l'option file_transfer_proxies pour les transferts de fichiers."

#: ../src/common/config.py:329
msgid "Is OpenPGP enabled for this contact?"
msgstr "Est-ce que OpenPGP est activé pour ce contact ?"

#: ../src/common/config.py:330
#: ../src/common/config.py:333
msgid "Language for which we want to check misspelled words"
msgstr "Langue dans laquelle faire la vérification orthographique"

#: ../src/common/config.py:339
msgid "all or space separated status"
msgstr "tous ou par état (séparé par des espaces)"

#: ../src/common/config.py:340
msgid "'yes', 'no', or 'both'"
msgstr "'yes', 'no' ou 'both'"

#: ../src/common/config.py:341
#: ../src/common/config.py:343
#: ../src/common/config.py:344
#: ../src/common/config.py:347
#: ../src/common/config.py:348
msgid "'yes', 'no' or ''"
msgstr "'yes', 'no' ou ''"

#: ../src/common/config.py:354
msgid "Sleeping"
msgstr "Dors"

#: ../src/common/config.py:355
msgid "Back soon"
msgstr "Bientôt de retour"

#: ../src/common/config.py:355
msgid "Back in some minutes."
msgstr "De retour dans quelques minutes."

#: ../src/common/config.py:356
msgid "Eating"
msgstr "Mange"

#: ../src/common/config.py:356
msgid "I'm eating, so leave me a message."
msgstr "Je mange, donc laissez moi un message."

#: ../src/common/config.py:357
msgid "Movie"
msgstr "Film"

#: ../src/common/config.py:357
msgid "I'm watching a movie."
msgstr "Je regarde un film."

#: ../src/common/config.py:358
msgid "Working"
msgstr "Travail"

#: ../src/common/config.py:358
msgid "I'm working."
msgstr "Je travaille."

#: ../src/common/config.py:359
msgid "Phone"
msgstr "Téléphone"

#: ../src/common/config.py:359
msgid "I'm on the phone."
msgstr "Je suis au téléphone."

#: ../src/common/config.py:360
msgid "Out"
msgstr "Dehors"

#: ../src/common/config.py:360
msgid "I'm out enjoying life."
msgstr "Je suis sorti profiter de la vie."

#: ../src/common/config.py:364
msgid "I'm available."
msgstr "Disponible"

#: ../src/common/config.py:365
msgid "I'm free for chat."
msgstr "Disponible pour discuter"

#: ../src/common/config.py:367
msgid "I'm not available."
msgstr "Non disponible"

#: ../src/common/config.py:368
msgid "Do not disturb."
msgstr "Ne pas déranger."

#: ../src/common/config.py:369
#: ../src/common/config.py:370
msgid "Bye!"
msgstr "Au revoir !"

#: ../src/common/config.py:379
msgid "Sound to play when a group chat message contains one of the words in muc_highlight_words, or when a group chat message contains your nickname."
msgstr "Son à jouer lorsqu'un message de salon contient un des mots de muc_highlight_words, ou lorsqu'un message de salon contient votre surnom."

#: ../src/common/config.py:380
msgid "Sound to play when any MUC message arrives."
msgstr "Son émis lors de l'arrivée d'un message de salon de discussion."

#: ../src/common/config.py:389
#: ../src/common/optparser.py:193
msgid "green"
msgstr "Vert"

#: ../src/common/config.py:393
#: ../src/common/optparser.py:179
msgid "grocery"
msgstr "épicerie"

#: ../src/common/config.py:397
msgid "human"
msgstr "Humain"

#: ../src/common/config.py:401
msgid "marine"
msgstr "Marine"

#: ../src/common/connection_handlers.py:52
#: ../src/common/zeroconf/connection_handlers_zeroconf.py:44
msgid "Unable to load idle module"
msgstr "Impossible de charger le module d'inactivité"

#: ../src/common/connection_handlers.py:177
#: ../src/common/zeroconf/connection_handlers_zeroconf.py:233
msgid "Wrong host"
msgstr "Hôte erroné"

#: ../src/common/connection_handlers.py:177
#: ../src/common/zeroconf/connection_handlers_zeroconf.py:233
msgid "The host you configured as the ft_override_host_to_send advanced option is not valid, so ignored."
msgstr "L'hôte que vous avez spécifié dans l'option avancée « ft_override_host_to_send » est invalide, il a été ignoré."

#: ../src/common/connection_handlers.py:590
#, python-format
msgid "Registration information for transport %s has not arrived in time"
msgstr "L'information d'enregistrement pour la passerelle %s n'est pas arrivée à temps"

#: ../src/common/connection_handlers.py:1548
#, python-format
msgid "Nickname not allowed: %s"
msgstr "Surnom invalide : %s"

#. password required to join
#. we are banned
#. group chat does not exist
#: ../src/common/connection_handlers.py:1610
#: ../src/common/connection_handlers.py:1613
#: ../src/common/connection_handlers.py:1616
#: ../src/common/connection_handlers.py:1619
#: ../src/common/connection_handlers.py:1622
#: ../src/common/connection_handlers.py:1625
#: ../src/common/connection_handlers.py:1633
msgid "Unable to join group chat"
msgstr "Impossible de rejoindre le salon"

#: ../src/common/connection_handlers.py:1611
msgid "A password is required to join this group chat."
msgstr "Un mot de passe est requis pour rejoindre ce salon."

#: ../src/common/connection_handlers.py:1614
msgid "You are banned from this group chat."
msgstr "Vous êtes banni de ce salon."

#: ../src/common/connection_handlers.py:1617
msgid "Such group chat does not exist."
msgstr "Ce salon n'existe pas."

#: ../src/common/connection_handlers.py:1620
msgid "Group chat creation is restricted."
msgstr "La création de salon est réservée aux administrateurs."

#: ../src/common/connection_handlers.py:1623
msgid "Your registered nickname must be used."
msgstr "Vous devez utiliser le surnom donné lors de l'enregistrement."

#: ../src/common/connection_handlers.py:1626
msgid "You are not in the members list."
msgstr "Vous n'êtes pas dans la liste des membres."

#: ../src/common/connection_handlers.py:1634
msgid ""
"Your desired nickname is in use or registered by another occupant.\n"
"Please specify another nickname below:"
msgstr ""
"Le surnom que vous vouliez utiliser est actuellement utilisé ou enregistré par un autre occupant.\n"
"Veuillez entrer un autre surnom ci-dessous :"

#: ../src/common/connection_handlers.py:1696
msgid "I would like to add you to my roster."
msgstr "Je souhaiterais vous ajouter à ma liste de contacts."

#. BE CAREFUL: no con.updateRosterItem() in a callback
#: ../src/common/connection_handlers.py:1717
#, python-format
msgid "we are now subscribed to %s"
msgstr "nous sommes maintenant inscrits chez %s"

#: ../src/common/connection_handlers.py:1719
#, python-format
msgid "unsubscribe request from %s"
msgstr "Requête de désinscription de la part de %s"

#: ../src/common/connection_handlers.py:1721
#, python-format
msgid "we are now unsubscribed from %s"
msgstr "nous ne sommes plus dans la liste de %s"

#: ../src/common/connection_handlers.py:1897
#, python-format
msgid "JID %s is not RFC compliant. It will not be added to your roster. Use roster management tools such as http://jru.jabberstudio.org/ to remove it"
msgstr "L'identifiant Jabber %s ne respecte pas la norme RFC. Il ne sera pas ajouté a votre liste de contacts. Utilisez un outil de gestion de liste de contact tel que http://jru.jabberstudio.org pour le supprimer"

#: ../src/common/connection.py:180
#: ../src/common/zeroconf/connection_zeroconf.py:196
#, python-format
msgid "Connection with account \"%s\" has been lost"
msgstr "La connexion du compte \"%s\" a été perdue"

#: ../src/common/connection.py:181
msgid "Reconnect manually."
msgstr "Reconnecter manuellement."

#: ../src/common/connection.py:192
#: ../src/common/connection.py:219
#, python-format
msgid "Transport %s answered wrongly to register request: %s"
msgstr "Le transport %s a mal répondu a la requête d'enregistrement : %s"

#. wrong answer
#: ../src/common/connection.py:218
msgid "Invalid answer"
msgstr "Réponse non valide"

#: ../src/common/connection.py:412
#: ../src/common/connection.py:447
#: ../src/common/connection.py:905
#: ../src/common/zeroconf/connection_zeroconf.py:217
#, python-format
msgid "Could not connect to \"%s\""
msgstr "Impossible de se connecter à \"%s\""

#: ../src/common/connection.py:426
#, python-format
msgid "Connected to server %s:%s with %s"
msgstr "Connecté au serveur %s:%s avec %s"

#: ../src/common/connection.py:448
msgid "Check your connection or try again later"
msgstr "Vérifiez votre connexion ou réessayer plus tard"

#: ../src/common/connection.py:474
#, python-format
msgid "Authentication failed with \"%s\""
msgstr "Echec de l'authentification avec \"%s\""

#: ../src/common/connection.py:475
msgid "Please check your login and password for correctness."
msgstr "Vérifiez si votre identifiant et votre mot de passe sont corrects."

#: ../src/common/connection.py:502
msgid "Error while removing privacy list"
msgstr "Une erreur s'est produite pendant la suppression de la liste privée"

#: ../src/common/connection.py:503
#, python-format
msgid "Privacy list %s has not been removed. It is maybe active in one of your connected resources. Desactivate it and try again."
msgstr "La liste privée %s n'a pas été supprimée. Elle est peut-être active dans une des ressources connectées. Désactivez la et réessayez."

#. We didn't set a passphrase
#: ../src/common/connection.py:601
#: ../src/common/zeroconf/connection_zeroconf.py:156
msgid "OpenPGP passphrase was not given"
msgstr "Mot de passe OpenPGP non renseigné"

#. do not show I'm invisible!
#: ../src/common/connection.py:643
msgid "invisible"
msgstr "invisible"

#: ../src/common/connection.py:644
msgid "offline"
msgstr "Déconnecté"

#: ../src/common/connection.py:645
#, python-format
msgid "I'm %s"
msgstr "Je suis %s"

#. we're not english
#. one  in locale and one en
#: ../src/common/connection.py:736
msgid "[This message is *encrypted* (See :JEP:`27`]"
msgstr "[Ce message est *chiffré* (Voir : JEP:`27`]"

#: ../src/common/connection.py:792
#: ../src/common/zeroconf/connection_zeroconf.py:397
#, python-format
msgid ""
"Subject: %s\n"
"%s"
msgstr ""
"Sujet : %s\n"
"%s"

#: ../src/common/connection.py:931
msgid "Not fetched because of invisible status"
msgstr "Non récupéré à cause du statut invisible"

#: ../src/common/contacts.py:271
msgid "Not in roster"
msgstr "Non dans la liste"

# Traduction moins mauvaise mais pas terrible: binding=lier, attacher
#. only say that to non Windows users
#: ../src/common/dbus_support.py:33
msgid "D-Bus python bindings are missing in this computer"
msgstr "La passerelle python - D-Bus n'est pas installée sur cet ordinateur"

#: ../src/common/dbus_support.py:34
msgid "D-Bus capabilities of Gajim cannot be used"
msgstr "Les possibilités D-Bus de Gajim ne peuvent pas être utilisées"

#: ../src/common/exceptions.py:22
msgid "pysqlite2 (aka python-pysqlite2) dependency is missing. Exiting..."
msgstr "pysqlite2 (ou python-pysqlite2) n'est pas installé.Quitte..."

#: ../src/common/exceptions.py:30
msgid "Service not available: Gajim is not running, or remote_control is False"
msgstr "Service indisponible : Gajim n'est pas lancé ou remote_control est False"

#: ../src/common/exceptions.py:38
msgid "D-Bus is not present on this machine or python module is missing"
msgstr "D-Bus n'est pas présent sur cette machine"

#: ../src/common/exceptions.py:46
msgid ""
"Session bus is not available.\n"
"Try reading http://trac.gajim.org/wiki/GajimDBus"
msgstr ""
"Le bus de session n'est pas disponible.\n"
"Essayer en lisant http://trac.gajim.org/wiki/GajimDBus"

#: ../src/common/fuzzyclock.py:42
msgid "one"
msgstr "un"

#: ../src/common/fuzzyclock.py:42
msgid "two"
msgstr "deux"

#: ../src/common/fuzzyclock.py:42
msgid "three"
msgstr "trois"

#: ../src/common/fuzzyclock.py:42
msgid "four"
msgstr "quatre"

#: ../src/common/fuzzyclock.py:42
msgid "five"
msgstr "cinq"

#: ../src/common/fuzzyclock.py:42
msgid "six"
msgstr "six"

#: ../src/common/fuzzyclock.py:43
msgid "seven"
msgstr "sept"

#: ../src/common/fuzzyclock.py:43
msgid "eight"
msgstr "huit"

#: ../src/common/fuzzyclock.py:43
msgid "nine"
msgstr "neuf"

#: ../src/common/fuzzyclock.py:43
msgid "ten"
msgstr "dix"

#: ../src/common/fuzzyclock.py:43
msgid "eleven"
msgstr "onze"

#: ../src/common/fuzzyclock.py:44
msgid "twelve"
msgstr "douze"

#. Strings to use for the output. %0 will be replaced with the preceding hour (e.g. "x PAST %0"), %1 with the coming hour (e.g. "x TO %1). '''
#. A "singular-form". It is used when talking about hour 0
#: ../src/common/fuzzyclock.py:47
#: ../src/common/fuzzyclock.py:55
msgid "$0 o'clock"
msgstr "$0 heure"

#: ../src/common/fuzzyclock.py:47
#: ../src/common/fuzzyclock.py:55
msgid "five past $0"
msgstr "$0 heure cinq"

#: ../src/common/fuzzyclock.py:48
#: ../src/common/fuzzyclock.py:56
msgid "ten past $0"
msgstr "$0 heure dix"

#: ../src/common/fuzzyclock.py:48
#: ../src/common/fuzzyclock.py:56
msgid "quarter past $0"
msgstr "$0 heure et quart"

#: ../src/common/fuzzyclock.py:49
#: ../src/common/fuzzyclock.py:57
msgid "twenty past $0"
msgstr "$0 heure vingt"

#: ../src/common/fuzzyclock.py:49
#: ../src/common/fuzzyclock.py:57
msgid "twenty five past $0"
msgstr "$0 heure vingt cinq"

#: ../src/common/fuzzyclock.py:50
#: ../src/common/fuzzyclock.py:58
msgid "half past $0"
msgstr "$0 heure et demi"

#: ../src/common/fuzzyclock.py:50
#: ../src/common/fuzzyclock.py:58
msgid "twenty five to $1"
msgstr "$1 heure moins vingt cinq"

#: ../src/common/fuzzyclock.py:51
#: ../src/common/fuzzyclock.py:59
msgid "twenty to $1"
msgstr "$1 heure moins vingt"

#: ../src/common/fuzzyclock.py:51
#: ../src/common/fuzzyclock.py:59
msgid "quarter to $1"
msgstr "$1 heure moins le quart"

#: ../src/common/fuzzyclock.py:52
#: ../src/common/fuzzyclock.py:60
msgid "ten to $1"
msgstr "$1 heure moins dix"

#: ../src/common/fuzzyclock.py:52
#: ../src/common/fuzzyclock.py:60
msgid "five to $1"
msgstr "$1 heure moins cinq"

#: ../src/common/fuzzyclock.py:52
#: ../src/common/fuzzyclock.py:61
msgid "$1 o'clock"
msgstr "$1 heure"

#: ../src/common/fuzzyclock.py:64
msgid "Night"
msgstr "Nuit"

#: ../src/common/fuzzyclock.py:64
msgid "Early morning"
msgstr "Tôt le matin"

#: ../src/common/fuzzyclock.py:64
msgid "Morning"
msgstr "Matin"

#: ../src/common/fuzzyclock.py:64
msgid "Almost noon"
msgstr "Près de midi"

#: ../src/common/fuzzyclock.py:65
msgid "Noon"
msgstr "Midi"

#: ../src/common/fuzzyclock.py:65
msgid "Afternoon"
msgstr "Après-midi"

#: ../src/common/fuzzyclock.py:65
msgid "Evening"
msgstr "Soir"

#: ../src/common/fuzzyclock.py:65
msgid "Late evening"
msgstr "Tard en soirée"

#: ../src/common/fuzzyclock.py:67
msgid "Start of week"
msgstr "Début de la semaine"

#: ../src/common/fuzzyclock.py:67
msgid "Middle of week"
msgstr "Milieu de la semaine"

#: ../src/common/fuzzyclock.py:67
msgid "End of week"
msgstr "Fin de la semaine"

#: ../src/common/fuzzyclock.py:68
msgid "Weekend!"
msgstr "Fin de semaine !"

#: ../src/common/helpers.py:114
msgid "Invalid character in username."
msgstr "Caractère non valide dans le nom d'utilisateur."

#: ../src/common/helpers.py:119
msgid "Server address required."
msgstr "Adresse du serveur requise."

#: ../src/common/helpers.py:124
msgid "Invalid character in hostname."
msgstr "Caractère non valide dans le nom d'hôte."

#: ../src/common/helpers.py:130
msgid "Invalid character in resource."
msgstr "Caractère non valide dans la ressource."

#. GiB means gibibyte
#: ../src/common/helpers.py:170
#, python-format
msgid "%s GiB"
msgstr "%s Go"

#. GB means gigabyte
#: ../src/common/helpers.py:173
#, python-format
msgid "%s GB"
msgstr "%s Go"

#. MiB means mibibyte
#: ../src/common/helpers.py:177
#, python-format
msgid "%s MiB"
msgstr "%s Mo"

#. MB means megabyte
#: ../src/common/helpers.py:180
#, python-format
msgid "%s MB"
msgstr "%s Mo"

#. KiB means kibibyte
#: ../src/common/helpers.py:184
#, python-format
msgid "%s KiB"
msgstr "%s Kio"

#. KB means kilo bytes
#: ../src/common/helpers.py:187
#, python-format
msgid "%s KB"
msgstr "%s Ko"

#. B means bytes
#: ../src/common/helpers.py:190
#, python-format
msgid "%s B"
msgstr "%s o"

#: ../src/common/helpers.py:219
msgid "_Busy"
msgstr "O_ccupé"

#: ../src/common/helpers.py:221
msgid "Busy"
msgstr "Occupé"

#: ../src/common/helpers.py:224
msgid "_Not Available"
msgstr "_Non disponible"

#: ../src/common/helpers.py:229
msgid "_Free for Chat"
msgstr "Dis_ponible pour discuter"

#: ../src/common/helpers.py:231
msgid "Free for Chat"
msgstr "Disponible pour discuter"

#: ../src/common/helpers.py:234
msgid "_Available"
msgstr "_Disponible"

#: ../src/common/helpers.py:236
msgid "Available"
msgstr "Disponible"

#: ../src/common/helpers.py:238
msgid "Connecting"
msgstr "Connexion"

#: ../src/common/helpers.py:241
msgid "A_way"
msgstr "_Absent"

#: ../src/common/helpers.py:246
msgid "_Offline"
msgstr "Déc_onnecté"

#: ../src/common/helpers.py:248
msgid "Offline"
msgstr "Déconnecté"

#: ../src/common/helpers.py:251
msgid "_Invisible"
msgstr "_Invisible"

#: ../src/common/helpers.py:257
msgid "?contact has status:Unknown"
msgstr "Inconnu"

#: ../src/common/helpers.py:259
msgid "?contact has status:Has errors"
msgstr "en erreur"

#: ../src/common/helpers.py:264
msgid "?Subscription we already have:None"
msgstr "Aucune"

#: ../src/common/helpers.py:266
msgid "To"
msgstr "À"

#: ../src/common/helpers.py:270
msgid "Both"
msgstr "Les deux"

#: ../src/common/helpers.py:278
msgid "?Ask (for Subscription):None"
msgstr "Aucune"

#: ../src/common/helpers.py:280
msgid "Subscribe"
msgstr "S'inscrire"

#: ../src/common/helpers.py:289
msgid "?Group Chat Contact Role:None"
msgstr "Aucun"

#: ../src/common/helpers.py:292
msgid "Moderators"
msgstr "Modérateurs"

#: ../src/common/helpers.py:294
msgid "Moderator"
msgstr "Modérateur"

#: ../src/common/helpers.py:297
msgid "Participants"
msgstr "Participants"

#: ../src/common/helpers.py:299
msgid "Participant"
msgstr "Participant"

#: ../src/common/helpers.py:302
msgid "Visitors"
msgstr "Visiteurs"

#: ../src/common/helpers.py:304
msgid "Visitor"
msgstr "Visiteur"

#: ../src/common/helpers.py:310
msgid "?Group Chat Contact Affiliation:None"
msgstr "?Group Chat Contact Affiliation:Aucune"

#: ../src/common/helpers.py:312
msgid "Owner"
msgstr "Propriétaire"

#: ../src/common/helpers.py:314
msgid "Administrator"
msgstr "Administrateur"

#: ../src/common/helpers.py:316
msgid "Member"
msgstr "Membre"

#: ../src/common/helpers.py:355
msgid "is paying attention to the conversation"
msgstr "prête attention à la conversation"

#: ../src/common/helpers.py:357
msgid "is doing something else"
msgstr "fait quelque chose d'autre"

#: ../src/common/helpers.py:359
msgid "is composing a message..."
msgstr "écrit un message..."

#. paused means he or she was composing but has stopped for a while
#: ../src/common/helpers.py:362
msgid "paused composing a message"
msgstr "a arrêté d'écrire un message"

#: ../src/common/helpers.py:364
msgid "has closed the chat window or tab"
msgstr "a fermé la fenêtre ou l'onglet de discussion"

#: ../src/common/helpers.py:890
#, python-format
msgid " %d unread message"
msgid_plural " %d unread messages"
msgstr[0] "%d message non lu"
msgstr[1] "%d messages non lus"

#: ../src/common/helpers.py:896
#, python-format
msgid " %d unread single message"
msgid_plural " %d unread single messages"
msgstr[0] "%d message simple non lu"
msgstr[1] "%d messages simples non lus"

#: ../src/common/helpers.py:902
#, python-format
msgid " %d unread group chat message"
msgid_plural " %d unread group chat messages"
msgstr[0] "%d message de salon non lu"
msgstr[1] "%d messages de salon non lus"

#: ../src/common/helpers.py:908
#, python-format
msgid " %d unread private message"
msgid_plural " %d unread private messages"
msgstr[0] "%d message privé non lu"
msgstr[1] "%d messages privés non lus"

#: ../src/common/helpers.py:918
#: ../src/common/helpers.py:920
#, python-format
msgid "Gajim - %s"
msgstr "Gajim - %s"

#. we talk about a file
#: ../src/common/optparser.py:59
#, python-format
msgid "error: cannot open %s for reading"
msgstr "erreur: impossible d'ouvrir %s en lecture"

#: ../src/common/optparser.py:179
msgid "gtk+"
msgstr "gtk+"

#: ../src/common/optparser.py:188
#: ../src/common/optparser.py:189
msgid "cyan"
msgstr "cyan"

#: ../src/common/optparser.py:306
msgid "migrating logs database to indices"
msgstr "migration de la base de données de l'historique vers des indexes"

#: ../src/common/passwords.py:82
#, python-format
msgid "Gajim account %s"
msgstr "Compte Gajim %s"

#: ../src/common/zeroconf/client_zeroconf.py:189
msgid "Connection to host could not be established: Incorrect answer from server."
msgstr "La connexion à l'hôte n'a pas pu être établie : réponse invalide du serveur"

#: ../src/common/zeroconf/client_zeroconf.py:205
msgid "Connection to host could not be established"
msgstr "La connexion avec l'hôte ne peut être établie."

#: ../src/common/zeroconf/client_zeroconf.py:334
msgid "Connection to host could not be established: Timeout while sending data."
msgstr "La connexion à l'hôte n'a pas pu être établie : délai d'envoi des données dépassé"

#: ../src/common/zeroconf/client_zeroconf.py:629
msgid "Contact is offline. Your message could not be sent."
msgstr "Le destinataire est déconnecté. Votre message n'a pas pu être envoyé."

#: ../src/common/zeroconf/connection_zeroconf.py:197
msgid "To continue sending and receiving messages, you will need to reconnect."
msgstr "Pour continuer à envoyer et recevoir des messages, vous devez vous reconnecter."

#: ../src/common/zeroconf/connection_zeroconf.py:207
msgid "Avahi error"
msgstr "Erreur d'Avahi"

#: ../src/common/zeroconf/connection_zeroconf.py:207
#, python-format
msgid ""
"%s\n"
"Link-local messaging might not work properly."
msgstr ""
"%s\n"
"La messagerie en « link-local » pourrait ne pas fonctionner correctement."

#: ../src/common/zeroconf/connection_zeroconf.py:218
msgid "Please check if Avahi is installed."
msgstr "Vérifiez si Avahi est installé"

#: ../src/common/zeroconf/connection_zeroconf.py:227
#: ../src/common/zeroconf/connection_zeroconf.py:231
msgid "Could not start local service"
msgstr "Impossible de lancer le service local"

#: ../src/common/zeroconf/connection_zeroconf.py:228
#, python-format
msgid "Unable to bind to port %d."
msgstr "Impossible de débloquer le port %d."

#: ../src/common/zeroconf/connection_zeroconf.py:232
#: ../src/common/zeroconf/connection_zeroconf.py:325
msgid "Please check if avahi-daemon is running."
msgstr "Vérifiez si avahi-daemon est actif."

#: ../src/common/zeroconf/connection_zeroconf.py:324
#, python-format
msgid "Could not change status of account \"%s\""
msgstr "Impossible de changer l'état du compte \"%s\""

#: ../src/common/zeroconf/connection_zeroconf.py:341
msgid "You are not connected or not visible to others. Your message could not be sent."
msgstr "Vous n'êtes pas connecté ou vous êtes invisible. Votre message n'a pas pu être envoyé."

#. we're not english
#: ../src/common/zeroconf/connection_zeroconf.py:353
msgid "[This message is encrypted]"
msgstr "[Ce message est chiffré]"

#: ../src/common/zeroconf/zeroconf.py:180
#, python-format
msgid "Error while adding service. %s"
msgstr "Erreur en ajoutant le service. %s"

msgid "_Blocked Contacts"
msgstr "Contacts _Bloqués"

msgid "Blocked Contacts for %s"
msgstr "Contacts Bloqués avec le compte %s"

msgid "Blocked Contacts"
msgstr "Contacts Bloqués"

msgid "_Block"
msgstr "_Bloquer"

msgid "_Unblock"
msgstr "_Débloquer"

msgid " [blocked]"
msgstr " [bloqué]"

msgid "_Maximize"
msgstr "_Maximiser"

msgid "_Minimize"
msgstr "_Minimiser"

msgid " [minimized]"
msgstr " [minimisé]"

msgid "Connected"
msgstr "Connecté"

msgid "Disconnected"
msgstr "Déconnecté"

<<<<<<< HEAD
=======
#pep
msgid "afraid"
msgstr "appeuré"

msgid "amazed"
msgstr "surpris, amusé"

msgid "angry"
msgstr "en colère"

msgid "annoyed"
msgstr "dérangé"

msgid "anxious"
msgstr "anxieux"

msgid "aroused"
msgstr "excité"

msgid "ashamed"
msgstr "honteux/éhonté"

msgid "bored"
msgstr "ennuyé"

msgid "brave"
msgstr "courageux"

msgid "calm"
msgstr "calme"

msgid "cold"
msgstr "froid"

msgid "confused"
msgstr "confus"

msgid "contented"
msgstr "contenté"

msgid "cranky"
msgstr "excentrique"

msgid "curious"
msgstr "curieux"

msgid "depressed"
msgstr "déprimé"

msgid "disappointed"
msgstr "décu"

msgid "disgusted"
msgstr "dégouté"

msgid "distracted"
msgstr "distrait"

msgid "embarrassed"
msgstr "embarssé"

msgid "excited"
msgstr "excité"

msgid "flirtatious"
msgstr "coquet"

msgid "frustrated"
msgstr "frustré"

msgid "grumpy"
msgstr "grognon"

msgid "guilty"
msgstr "coupable"

msgid "happy"
msgstr "joyeux"

msgid "hot"
msgstr "chaud"

msgid "humbled"
msgstr "humilié"

msgid "humiliated"
msgstr "humilié"

msgid "hungry"
msgstr "affamé"

msgid "hurt"
msgstr "blessé"

msgid "impressed"
msgstr "impressionné"

msgid "in_awe"
msgstr "dans la crainte"

msgid "in_love"
msgstr "amoureux"

msgid "indignant"
msgstr "indigné"

msgid "interested"
msgstr "interessé"

msgid "intoxicated"
msgstr "intoxiqué"

msgid "invincible"
msgstr "invincible"

msgid "jealous"
msgstr "jaloux"

msgid "lonely"
msgstr "seul/esseulé"

msgid "mean"
msgstr "méchant"

msgid "moody"
msgstr "déprimé"

msgid "nervous"
msgstr "nerveux"

msgid "neutral"
msgstr "neutre"

msgid "offended"
msgstr "offensé"

msgid "playful"
msgstr "joueur"

msgid "proud"
msgstr "fier"

msgid "relieved"
msgstr "soulagé"

msgid "remorseful"
msgstr "plein de remord"

msgid "restless"
msgstr "infatiguable"

msgid "sad"
msgstr "triste"

msgid "sarcastic"
msgstr "sarcastique"

msgid "serious"
msgstr "serieux"

msgid "shocked"
msgstr "choqué"

msgid "shy"
msgstr "timide"

msgid "sick"
msgstr "malade"

msgid "sleepy"
msgstr "endormi"

msgid "stressed"
msgstr "stressé"

msgid "surprised"
msgstr "surpris"

msgid "thirsty"
msgstr "assoiffé"

msgid "worried"
msgstr "inquiet"

msgid "_Personnal Events"
msgstr "Évènements _Personnels"

msgid "Activity"
msgstr "Activité"

msgid "doing_chores"
msgstr "fait des corvées"

msgid "buying_groceries"
msgstr "achète des épiceries"

msgid "cleaning"
msgstr "nettoie"

msgid "cooking"
msgstr "cuisine"

msgid "doing_maintenance"
msgstr "fait de la maintenance"

msgid "doing_the_dishes"
msgstr "fait la vaiselle"

msgid "doing_the_laundry"
msgstr "fait la blanchisserie"

msgid "gardening"
msgstr "jardine"

msgid "running_an_errand"
msgstr "fait une course"

msgid "walking_the_dog"
msgstr "promène le chien"

msgid "drinking"
msgstr "boit"

msgid "having_a_beer"
msgstr "prend une bière"

msgid "having_coffee"
msgstr "prend un café"

msgid "having_tea"
msgstr "prend un thé"

msgid "eating"
msgstr "mange"

msgid "having_a_snack"
msgstr "prend un snack"

msgid "having_breakfast"
msgstr "prend le petit-déjeuner"

msgid "having_dinner"
msgstr "soupe"

msgid "having_lunch"
msgstr "dîne"

msgid "exercising"
msgstr "fait de l'exercice"

msgid "cycling"
msgstr "fait du vélo"

msgid "hiking"
msgstr "fait de la randonnée"

msgid "jogging"
msgstr "fait un jogging"

msgid "playing_sports"
msgstr "fait du sport"

msgid "running"
msgstr "court"

msgid "skiing"
msgstr "skie"

msgid "swimming"
msgstr "nage"

msgid "working_out"
msgstr "élabore"

msgid "grooming"
msgstr "se toilette"

msgid "at_the_spa"
msgstr "à la station thermale"

msgid "brushing_teeth"
msgstr "se brosse les dents"

msgid "getting_a_haircut"
msgstr "se fait couper les cheveux"

msgid "shaving"
msgstr "se rase"

msgid "taking_a_bath"
msgstr "prend un bain"

msgid "taking_a_shower"
msgstr "prend une douche"

msgid "having_appointment"
msgstr "à un rendez-vous"

msgid "inactive"
msgstr "inactif"

msgid "day_off"
msgstr "en congé"

msgid "hanging_out"
msgstr "traîne"

msgid "on_vacation"
msgstr "en vacances"

msgid "scheduled_holiday"
msgstr "en vacances organisées"

msgid "sleeping"
msgstr "dort"

msgid "relaxing"
msgstr "se relaxe"

msgid "gaming"
msgstr "joue"

msgid "going_out"
msgstr "sort"

msgid "partying"
msgstr "fait la fête"

msgid "reading"
msgstr "lit"

msgid "rehearsing"
msgstr "se prépare"

msgid "shopping"
msgstr "fait les magasins"

msgid "socializing"
msgstr "se socialise"

msgid "sunbathing"
msgstr "prend un bain de soleil"

msgid "watching_tv"
msgstr "regarde la TV"

msgid "watching_a_movie"
msgstr "regarde un film"

msgid "talking"
msgstr "discute"

msgid "in_real_life"
msgstr "dans la vraie vie"

msgid "on_the_phone"
msgstr "au téléphone"

msgid "traveling"
msgstr "voyage"

msgid "commuting"
msgstr "permute"

msgid "driving"
msgstr "conduit"

msgid "in_a_car"
msgstr "en voiture"

msgid "on_a_bus"
msgstr "en bus"

msgid "on_a_plane"
msgstr "en avion"

msgid "on_a_train"
msgstr "en train"

msgid "on_a_trip"
msgstr "en séjour"

msgid "walking"
msgstr "marche"

msgid "working"
msgstr "travaille"

msgid "coding"
msgstr "programme"

msgid "in_a_meeting"
msgstr "en réunion"

msgid "studying"
msgstr "étudie"

msgid "writing"
msgstr "écrit"

>>>>>>> e5b2db00
#~ msgid "2003-12-13T18:30:02Z"
#~ msgstr "2003-12-13T18:30:02Z"
#~ msgid "<small>Romeo and Juliet</small>"
#~ msgstr "<small>Roméo et Juliette</small>"
#~ msgid "Old stories"
#~ msgstr "Vieux articles"
#~ msgid "A_fter nickname:"
#~ msgstr "Après le surnom :"
#~ msgid "B_efore nickname:"
#~ msgstr "Avant le surnom :"
#~ msgid "_After time:"
#~ msgstr "_Après l'heure :"
#~ msgid "_Before time:"
#~ msgstr "A_vant l'heure :"
#~ msgid "_Publish"
#~ msgstr "_Publier"
#~ msgid "_Retrieve"
#~ msgstr "_Récupérer"
#~ msgid "Information published"
#~ msgstr "Information publiée"
#~ msgid "Without a connection, you can not get your contact information."
#~ msgstr "Vous devez être connecté pour récupérer vos informations."
#~ msgid "This is result of query."
#~ msgstr "Ceci est le résultat de la requête."
#~ msgid "Edit items on the list"
#~ msgstr "Modifier les éléments de la liste"
#~ msgid "_New room"
#~ msgstr "Nouveau Salon"
#~ msgid "Role: "
#~ msgstr "Fonction : "
#~ msgid "Affiliation: "
#~ msgstr "Affiliation : "
#~ msgid ""
#~ "Sound to play when any MUC message arrives. (This setting is taken into "
#~ "account only if notify_on_all_muc_messages is True)"
#~ msgstr ""
#~ "Son à jouer lorsqu'un message quelconque de salon arrive. (Ce réglage est "
#~ "pris en compte seulement si notify_on_all_muc_messages est vrai)"
#~ msgid "Add"
#~ msgstr "Ajouter"
#~ msgid "Away "
#~ msgstr "Absent "
#~ msgid "Down"
#~ msgstr "Télécharger"
#~ msgid "List of special notifications settings"
#~ msgstr "Ajout de notifications spéciales pour %s"
#~ msgid "Not Available "
#~ msgstr "Non disponible "
#~ msgid "Up"
#~ msgstr "Haut"
#~ msgid "Contact _Info"
#~ msgstr "_Informations"
#~ msgid "Jabber"
#~ msgstr "Jabber"
#~ msgid "Invalid room or server name"
#~ msgstr "nom de salon ou de serveur non-valide"
#~ msgid "Unknown D-Bus version: %s"
#~ msgstr "Version de dbus inconnue : %s"
#~ msgid "vCard publication succeeded"
#~ msgstr "la vCard a été publiée avec succés"
#~ msgid "Your personal information has been published successfully."
#~ msgstr "Vos informations personnelles ont été publiées avec succès."
#~ msgid "Migrating Logs..."
#~ msgstr "Migration de l'historique..."
#~ msgid "Gajim - %d unread message"
#~ msgid_plural "Gajim - %d unread messages"
#~ msgstr[0] "Gajim - %d message non-lu"
#~ msgstr[1] "Gajim - %d messages non-lus"
#~ msgid "Since %s"
#~ msgstr "Depuis %s"
<|MERGE_RESOLUTION|>--- conflicted
+++ resolved
@@ -6537,8 +6537,6 @@
 msgid "Disconnected"
 msgstr "Déconnecté"
 
-<<<<<<< HEAD
-=======
 #pep
 msgid "afraid"
 msgstr "appeuré"
@@ -6939,7 +6937,6 @@
 msgid "writing"
 msgstr "écrit"
 
->>>>>>> e5b2db00
 #~ msgid "2003-12-13T18:30:02Z"
 #~ msgstr "2003-12-13T18:30:02Z"
 #~ msgid "<small>Romeo and Juliet</small>"
